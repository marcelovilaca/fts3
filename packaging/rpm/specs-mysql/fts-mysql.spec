Name: fts-mysql
<<<<<<< HEAD
Version: 3.1.80
Release: 1%{?dist}
=======
Version: 3.2.0
Release: 2%{?dist}
>>>>>>> b45b83f2
Summary: File Transfer Service V3 mysql plug-in
Group: Applications/Internet
License: ASL 2.0
URL: https://svnweb.cern.ch/trac/fts3/wiki
# The source for this package was pulled from upstream's vcs.  Use the
# following commands to generate the tarball:
#  svn export https://svn.cern.ch/reps/fts3/tags/EPEL_release_1_EPEL_TESTING fts3
#  tar -czvf fts-mysql-0.0.1-60.tar.gz fts-mysql-00160
Source0: https://grid-deployment.web.cern.ch/grid-deployment/dms/fts3/tar/%{name}-%{version}.tar.gz

%if %{?fedora}%{!?fedora:0} >= 18 || %{?rhel}%{!?rhel:0} >= 7
BuildRequires:  cmake
%else
BuildRequires:  cmake28
%endif
BuildRequires:  boost-devel%{?_isa}
BuildRequires:  glib2-devel%{?_isa}
BuildRequires:  soci-mysql-devel%{?_isa}
BuildRequires:  libuuid-devel%{?_isa}
Requires(pre):  shadow-utils
Requires:       soci-mysql%{?_isa}

%description
The File Transfer Service V3 mysql plug-in

%prep
%setup -qc

%build
# Make sure the version in the spec file and the version used
# for building matches
fts_cmake_ver=`sed -n 's/^set(VERSION_\(MAJOR\|MINOR\|PATCH\) \([0-9]\+\).*/\2/p' CMakeLists.txt | paste -sd '.'`
if [ "$fts_cmake_ver" != "%{version}" ]; then
    echo "The version in the spec file does not match the CMakeLists.txt version!"
    echo "$fts_cmake_ver != %{version}"
    exit 1
fi

# Build
mkdir build
cd build
%if %{?fedora}%{!?fedora:0} >= 18 || %{?rhel}%{!?rhel:0} >= 7
%cmake -DMYSQLBUILD=ON -D CMAKE_BUILD_TYPE=RelWithDebInfo -D CMAKE_INSTALL_PREFIX='' ..
%else
%cmake28 -DMYSQLBUILD=ON -D CMAKE_BUILD_TYPE=RelWithDebInfo -D CMAKE_INSTALL_PREFIX='' ..
%endif
make %{?_smp_mflags}

%install
cd build
make install DESTDIR=%{buildroot}

%post   -p /sbin/ldconfig

%postun -p /sbin/ldconfig

%files
%{_libdir}/libfts_db_mysql.so.*
%{_datadir}/fts-mysql
%doc README
%doc LICENSE

%changelog
* Wed Aug 07 2013 Michal Simon <michal.simon@cern.ch> - 3.1.1-2
  - no longer linking explicitly to boost libraries with '-mt' sufix 
  - sql scripts have been moved to datadir
* Mon Jul 29 2013 Michal Simon <michal.simon@cern.ch> - 3.1.0-1
  - First EPEL release
  - devel package removed
* Fri Jul 02 2013 Michail Salichos <michail.salichos@cern.ch> - 3.0.3-14
  - mysql queries optimization<|MERGE_RESOLUTION|>--- conflicted
+++ resolved
@@ -1,11 +1,6 @@
 Name: fts-mysql
-<<<<<<< HEAD
-Version: 3.1.80
-Release: 1%{?dist}
-=======
 Version: 3.2.0
 Release: 2%{?dist}
->>>>>>> b45b83f2
 Summary: File Transfer Service V3 mysql plug-in
 Group: Applications/Internet
 License: ASL 2.0
