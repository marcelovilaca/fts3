Name: fts-mysql
Version: 3.2.29
Release: 1%{?dist}
Summary: File Transfer Service V3 mysql plug-in
Group: Applications/Internet
License: ASL 2.0
URL: https://svnweb.cern.ch/trac/fts3/wiki
# The source for this package was pulled from upstream's vcs.  Use the
# following commands to generate the tarball:
#  svn export https://svn.cern.ch/reps/fts3/tags/EPEL_release_1_EPEL_TESTING fts3
#  tar -czvf fts-mysql-0.0.1-60.tar.gz fts-mysql-00160
Source0: https://grid-deployment.web.cern.ch/grid-deployment/dms/fts3/tar/%{name}-%{version}.tar.gz

%if %{?fedora}%{!?fedora:0} >= 18 || %{?rhel}%{!?rhel:0} >= 7
BuildRequires:  cmake
%else
BuildRequires:  cmake28
%endif
BuildRequires:  boost-devel%{?_isa}
BuildRequires:  glib2-devel%{?_isa}
BuildRequires:  soci-mysql-devel%{?_isa}
BuildRequires:  libuuid-devel%{?_isa}
Requires(pre):  shadow-utils
Requires:       soci-mysql%{?_isa}

%description
The File Transfer Service V3 mysql plug-in

%prep
%setup -qc

%build
# Make sure the version in the spec file and the version used
# for building matches
fts_cmake_ver=`sed -n 's/^set(VERSION_\(MAJOR\|MINOR\|PATCH\) \([0-9]\+\).*/\2/p' CMakeLists.txt | paste -sd '.'`
fts_spec_ver=`expr "%{version}" : '\([0-9]*\\.[0-9]*\\.[0-9]*\)'`
if [ "$fts_cmake_ver" != "$fts_spec_ver" ]; then
    echo "The version in the spec file does not match the CMakeLists.txt version!"
    echo "$fts_cmake_ver != %{version}"
    exit 1
fi

# Build
mkdir build
cd build
%if %{?fedora}%{!?fedora:0} >= 18 || %{?rhel}%{!?rhel:0} >= 7
%cmake -DMYSQLBUILD=ON -D CMAKE_BUILD_TYPE=RelWithDebInfo -D CMAKE_INSTALL_PREFIX='' ..
%else
%cmake28 -DMYSQLBUILD=ON -D CMAKE_BUILD_TYPE=RelWithDebInfo -D CMAKE_INSTALL_PREFIX='' ..
%endif
make %{?_smp_mflags}

%install
cd build
make install DESTDIR=%{buildroot}

%post   -p /sbin/ldconfig

%postun -p /sbin/ldconfig

%files
%{_libdir}/libfts_db_mysql.so.*
%{_datadir}/fts-mysql
%doc README
%doc LICENSE

%changelog
<<<<<<< HEAD
* Fri Aug 15 2014 Michal Simon <michal.simon@cern.ch> - 3.2.27-1
=======
* Fri Aug 15 2014 Michal Simon <michal.simon@cern.ch> - 3.2.29-1
>>>>>>> e2cad6c3
  - Update for new upstream release
* Mon May 12 2014 Michal Simon <michal.simon@cern.ch> - 3.2.26-1
  - Update for new upstream release
* Wed Aug 07 2013 Michal Simon <michal.simon@cern.ch> - 3.1.1-2
  - no longer linking explicitly to boost libraries with '-mt' sufix 
  - sql scripts have been moved to datadir
* Mon Jul 29 2013 Michal Simon <michal.simon@cern.ch> - 3.1.0-1
  - First EPEL release
  - devel package removed
* Tue Jul 02 2013 Michail Salichos <michail.salichos@cern.ch> - 3.0.3-14
  - mysql queries optimization<|MERGE_RESOLUTION|>--- conflicted
+++ resolved
@@ -1,5 +1,5 @@
 Name: fts-mysql
-Version: 3.2.29
+Version: 3.2.30
 Release: 1%{?dist}
 Summary: File Transfer Service V3 mysql plug-in
 Group: Applications/Internet
@@ -65,11 +65,7 @@
 %doc LICENSE
 
 %changelog
-<<<<<<< HEAD
-* Fri Aug 15 2014 Michal Simon <michal.simon@cern.ch> - 3.2.27-1
-=======
-* Fri Aug 15 2014 Michal Simon <michal.simon@cern.ch> - 3.2.29-1
->>>>>>> e2cad6c3
+* Fri Aug 15 2014 Michal Simon <michal.simon@cern.ch> - 3.2.30-1
   - Update for new upstream release
 * Mon May 12 2014 Michal Simon <michal.simon@cern.ch> - 3.2.26-1
   - Update for new upstream release
