--- conflicted
+++ resolved
@@ -1,9 +1,5 @@
 Name: fts-oracle
-<<<<<<< HEAD
-Version: 3.2.31
-=======
 Version: 3.2.32
->>>>>>> 60c57440
 Release: 1%{?dist}
 Summary: File Transfer Service V3 oracle plug-in
 Group: Applications/Internet
