--- conflicted
+++ resolved
@@ -1,10 +1,6 @@
 Summary: FTS3 Web Application for monitoring
 Name: fts-monitoring
-<<<<<<< HEAD
-Version: 3.1.4
-=======
 Version: 3.1.5
->>>>>>> 6a77544b
 Release: 2%{?dist}
 URL: https://svnweb.cern.ch/trac/fts3
 License: ASL 2.0
