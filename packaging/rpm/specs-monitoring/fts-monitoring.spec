--- conflicted
+++ resolved
@@ -3,13 +3,8 @@
 
 Summary: FTS3 Web Application for monitoring
 Name: fts-monitoring
-<<<<<<< HEAD
-Version: 3.1.0
-Release: 4%{?dist}
-=======
 Version: 3.1.1
 Release: 1%{?dist}
->>>>>>> 9a146695
 URL: https://svnweb.cern.ch/trac/fts3
 License: ASL 2.0
 Group: Applications/Internet
