--- conflicted
+++ resolved
@@ -4,11 +4,7 @@
 %global selinux_variants mls targeted
 
 Name: fts
-<<<<<<< HEAD
-Version: 3.2.22
-=======
 Version: 3.2.24
->>>>>>> 3e3c66d0
 Release: 5%{?dist}
 Summary: File Transfer Service V3
 Group: System Environment/Daemons
@@ -17,11 +13,7 @@
 # The source for this package was pulled from upstream's vcs.  Use the
 # following commands to generate the tarball:
 #  svn export https://svn.cern.ch/reps/fts3/trunk fts3
-<<<<<<< HEAD
-#  tar -czvf fts-3.2.22-2.tar.gz fts3
-=======
 #  tar -czvf fts-3.2.24-2.tar.gz fts3
->>>>>>> 3e3c66d0
 Source0: https://grid-deployment.web.cern.ch/grid-deployment/dms/fts3/tar/%{name}-%{version}.tar.gz
 Source1: fts.te
 Source2: fts.fc
@@ -452,19 +444,11 @@
 %{_datadir}/selinux/*/fts.pp
 
 %changelog
-<<<<<<< HEAD
-* Tue Feb 04 2014 Alejandro Alvarez <aalvarez@cern.ch> - 3.2.22-4
-  - introduced dist back in the release
-* Tue Jan 14 2014 Alejandro Alvarez <aalvarez@cern.ch> - 3.2.22-3
-  - using cmake28
-* Mon Jan 13 2014 Alejandro Alvarez <aalvarez@cern.ch> - 3.2.22-2
-=======
 * Tue Feb 04 2014 Alejandro Alvarez <aalvarez@cern.ch> - 3.2.24-4
   - introduced dist back in the release
 * Tue Jan 14 2014 Alejandro Alvarez <aalvarez@cern.ch> - 3.2.24-3
   - using cmake28
 * Mon Jan 13 2014 Alejandro Alvarez <aalvarez@cern.ch> - 3.2.24-2
->>>>>>> 3e3c66d0
   - separated rpms for messaging and infosys subsystems
 * Mon Nov 18 2013 Alejandro Alvarez Ayllon <aalvarez@cern.ch> - 3.1.33-2
   - Added missing changelog entry
