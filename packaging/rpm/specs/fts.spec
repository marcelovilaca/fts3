--- conflicted
+++ resolved
@@ -4,11 +4,7 @@
 %global selinux_variants mls targeted
 
 Name: fts
-<<<<<<< HEAD
-Version: 3.2.31
-=======
 Version: 3.2.32
->>>>>>> 60c57440
 Release: 1%{?dist}
 Summary: File Transfer Service V3
 Group: System Environment/Daemons
