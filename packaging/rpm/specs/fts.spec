%global _hardened_build 1

%global __provides_exclude_from ^%{python_sitearch}/fts/.*\\.so$

Name: fts
Version: 3.2.3
Release: 5%{?dist}
Summary: File Transfer Service V3
Group: System Environment/Daemons
License: ASL 2.0
URL: https://svnweb.cern.ch/trac/fts3/wiki
# The source for this package was pulled from upstream's vcs.  Use the
# following commands to generate the tarball:
#  svn export https://svn.cern.ch/reps/fts3/trunk fts3
#  tar -czvf fts-3.2.3-2.tar.gz fts3
Source0: https://grid-deployment.web.cern.ch/grid-deployment/dms/fts3/tar/%{name}-%{version}.tar.gz

%if 0%{?el5}
BuildRequires:  activemq-cpp-library
%else
BuildRequires:  activemq-cpp-devel
%endif
BuildRequires:  boost-devel
BuildRequires:  CGSI-gSOAP-devel

%if %{?fedora}%{!?fedora:0} >= 18 || %{?rhel}%{!?rhel:0} >= 7
BuildRequires:  cmake
%else
BuildRequires:  cmake28
%endif

BuildRequires:  doxygen
%if 0%{?el5}
BuildRequires:  e2fsprogs-devel
%else
BuildRequires:  libuuid-devel
%endif
BuildRequires:  gfal2-devel
BuildRequires:  glib2-devel
BuildRequires:  globus-gsi-credential-devel
BuildRequires:  gridsite-devel
BuildRequires:  gsoap-devel
BuildRequires:  is-interface-devel
BuildRequires:  libcurl-devel
BuildRequires:  openldap-devel
BuildRequires:  pugixml-devel
BuildRequires:  python2-devel
BuildRequires:  voms-devel
Requires(pre):  shadow-utils

%description
The File Transfer Service V3 is the successor of File Transfer Service V2.
It is a service and a set of command line tools for managing third party
transfers, most importantly the aim of FTS3 is to transfer the data produced
by CERN's LHC into the computing GRID.

%package devel
Summary: Development files for File Transfer Service V3
Group: Applications/Internet
Requires: fts-libs%{?_isa} = %{version}-%{release}

%description devel
This package contains development files 
(e.g. header files) for File Transfer Service V3.

%package server
Summary: File Transfer Service version 3 server
Group: System Environment/Daemons

Requires: fts-libs%{?_isa} = %{version}-%{release}
Requires: gfal2-plugin-gridftp%{?_isa} >= 2.1.0
Requires: gfal2-plugin-http%{?_isa} >= 2.1.0
Requires: gfal2-plugin-srm%{?_isa} >= 2.1.0
Requires: gfal2-plugin-xrootd%{?_isa} >= 0.2.2
Requires: gridsite >= 1.7.25
Requires(post): chkconfig
Requires(preun): chkconfig
Requires(postun): initscripts
Requires(preun): initscripts

#Requires: emi-resource-information-service (from EMI3)
#Requires: emi-version (from EMI3)
#Requires: fetch-crl3 (metapackage)

%description server
The FTS server is a service which accepts transfer jobs,
it exposes both a SOAP and a RESTful interface. The File
Transfer Service allows also for querying and canceling
transfer-jobs. The authentication and authorization is
VOMS based. Furthermore, the service provides a mechanism that
dynamically adjust transfer parameters for optimal bandwidth
utilization and allows for configuring so called VO-shares.

%package libs
Summary: File Transfer Service version 3 libraries
Group: System Environment/Libraries

%description libs
FTS common libraries used across the client and
server. This includes among others: configuration
parsing, logging and error-handling utilities, as
well as, common definitions and interfaces

%package infosys
Summary: File Transfer Service version 3 infosys integration
Group: System Environment/Daemons
Requires: bdii
Requires: fts-server%{?_isa} = %{version}-%{release}
Requires: glue-schema
Requires: glue-validator
Requires(post): chkconfig
Requires(preun): chkconfig
Requires(postun): initscripts
Requires(preun): initscripts

%description infosys
FTS infosys integration

%package msg
Summary: File Transfer Service version 3 messaging integration
Group: System Environment/Daemons
Requires: fts-server%{?_isa} = %{version}-%{release}

%description msg
FTS messaging integration

%package python
Summary: File Transfer Service version 3 python bindings
Group: System Environment/Libraries
Requires: fts-libs%{?_isa} = %{version}-%{release}
Requires: python%{?_isa}

%description python
FTS python bindings for client libraries and DB API

%package client
Summary: File Transfer Service version 3 client
Group: Applications/Internet
Requires: fts-libs%{?_isa} = %{version}-%{release}

%description client
A set of command line tools for submitting, querying
and canceling transfer-jobs to the FTS service. Additionally,
there is a CLI that can be used for configuration and
administering purposes.


%prep
%setup -qc


%build
# Make sure the version in the spec file and the version used
# for building matches
fts_cmake_ver=`sed -n 's/^set(VERSION_\(MAJOR\|MINOR\|PATCH\) \([0-9]\+\).*/\2/p' CMakeLists.txt | paste -sd '.'`
if [ "$fts_cmake_ver" != "%{version}" ]; then
    echo "The version in the spec file does not match the CMakeLists.txt version!"
    echo "$fts_cmake_ver != %{version}"
    exit 1
fi

# Build
mkdir build
cd build
%if %{?fedora}%{!?fedora:0} >= 18 || %{?rhel}%{!?rhel:0} >= 7
    %cmake -DMAINBUILD=ON -D CMAKE_BUILD_TYPE=RelWithDebInfo -D CMAKE_INSTALL_PREFIX='' ..
%else
    %cmake28 -DMAINBUILD=ON -D CMAKE_BUILD_TYPE=RelWithDebInfo -D CMAKE_INSTALL_PREFIX='' ..
%endif

make %{?_smp_mflags}


%install
cd build
mkdir -p %{buildroot}%{_var}/lib/fts3
mkdir -p %{buildroot}%{_var}/lib/fts3/monitoring
mkdir -p %{buildroot}%{_var}/lib/fts3/status
mkdir -p %{buildroot}%{_var}/lib/fts3/stalled
mkdir -p %{buildroot}%{_var}/lib/fts3/logs
mkdir -p %{buildroot}%{_var}/log/fts3
mkdir -p %{buildroot}%{_sysconfdir}/fts3
make install DESTDIR=%{buildroot}
mkdir -p %{buildroot}%{python_sitearch}/fts

# Server scriptlets
%pre server
getent group fts3 >/dev/null || groupadd -r fts3
getent passwd fts3 >/dev/null || \
    useradd -r -g fts3 -d /var/log/fts3 -s /sbin/nologin \
    -c "fts3 urlcopy user" fts3
exit 0

%post server
/sbin/chkconfig --add fts-server
/sbin/chkconfig --add fts-bringonline
/sbin/chkconfig --add fts-records-cleaner
exit 0

%preun server
if [ $1 -eq 0 ] ; then
    /sbin/service fts-server stop >/dev/null 2>&1
    /sbin/chkconfig --del fts-server
    /sbin/service fts-bringonline stop >/dev/null 2>&1
    /sbin/chkconfig --del fts-bringonline    
    /sbin/service fts-records-cleaner stop >/dev/null 2>&1
    /sbin/chkconfig --del fts-records-cleaner
fi
exit 0

%postun server
if [ "$1" -ge "1" ] ; then
    /sbin/service fts-server condrestart >/dev/null 2>&1 || :
    /sbin/service fts-bringonline condrestart >/dev/null 2>&1 || :
    /sbin/service fts-records-cleaner condrestart >/dev/null 2>&1 || :
fi
exit 0

# Infosys scriptlets
%post infosys
/sbin/chkconfig --add fts-info-publisher
/sbin/chkconfig --add fts-myosg-updater
/sbin/chkconfig --add fts-bdii-cache-updater
exit 0

%preun infosys
if [ $1 -eq 0 ] ; then
    /sbin/service fts-info-publisher stop >/dev/null 2>&1
    /sbin/chkconfig --del fts-info-publisher
    /sbin/service fts-myosg-updater stop >/dev/null 2>&1
    /sbin/chkconfig --del fts-myosg-updater
    /sbin/service fts-bdii-cache-updater stop >/dev/null 2>&1
    /sbin/chkconfig --del fts-bdii-cache-updater
fi
exit 0

%postun infosys
if [ "$1" -ge "1" ] ; then
    /sbin/service fts-info-publisher condrestart >/dev/null 2>&1 || :
    /sbin/service fts-myosg-updater condrestart >/dev/null 2>&1 || :
    /sbin/service fts-bdii-cache-updater condrestart >/dev/null 2>&1 || :
fi
exit 0

# Messaging scriptlets
%post msg
/sbin/chkconfig --add fts-msg-bulk
/sbin/chkconfig --add fts-msg-cron
exit 0

%preun msg
if [ $1 -eq 0 ] ; then
    /sbin/service fts-msg-bulk stop >/dev/null 2>&1
    /sbin/chkconfig --del fts-msg-bulk
    /sbin/service fts-msg-cron stop >/dev/null 2>&1
    /sbin/chkconfig --del fts-msg-cron
fi
exit 0

%postun msg
if [ $1 -eq 0 ] ; then
    /sbin/service fts-msg-bulk condrestart >/dev/null 2>&1 || :
    /sbin/service fts-msg-cron condrestart >/dev/null 2>&1 || :
fi
exit 0

# Libs scriptlets
%post libs -p /sbin/ldconfig

%postun libs -p /sbin/ldconfig


%files server
%dir %attr(0755,fts3,root) %{_var}/lib/fts3
%dir %attr(0755,fts3,root) %{_var}/lib/fts3/monitoring
%dir %attr(0755,fts3,root) %{_var}/lib/fts3/status
%dir %attr(0755,fts3,root) %{_var}/lib/fts3/stalled
%dir %attr(0755,fts3,root) %{_var}/lib/fts3/logs
%dir %attr(0755,fts3,root) %{_var}/log/fts3
%dir %attr(0755,fts3,root) %{_sysconfdir}/fts3

%{_sbindir}/fts_bringonline
%{_sbindir}/fts_db_cleaner
%{_sbindir}/fts_server
%{_sbindir}/fts_url_copy
%attr(0755,root,root) %{_initddir}/fts-server
%attr(0755,root,root) %{_initddir}/fts-bringonline
%attr(0755,root,root) %{_initddir}/fts-records-cleaner
%attr(0755,root,root) %{_sysconfdir}/cron.daily/fts-records-cleaner
%config(noreplace) %attr(0640,root,fts3) %{_sysconfdir}/fts3/fts3config
%config(noreplace) %{_sysconfdir}/logrotate.d/fts-server
%{_mandir}/man8/fts_bringonline.8.gz
%{_mandir}/man8/fts_db_cleaner.8.gz
%{_mandir}/man8/fts_server.8.gz
%{_mandir}/man8/fts_url_copy.8.gz

%files infosys
%{_sbindir}/fts_bdii_cache_updater
%{_sbindir}/fts_info_publisher
%{_sbindir}/fts_myosg_updater
%config(noreplace) %attr(0644,fts3,root) %{_var}/lib/fts3/bdii_cache.xml
%config(noreplace) %attr(0644,fts3,root) %{_var}/lib/fts3/myosg.xml
%attr(0755,root,root) %{_initddir}/fts-info-publisher
%attr(0755,root,root) %{_initddir}/fts-myosg-updater
%attr(0755,root,root) %{_initddir}/fts-bdii-cache-updater
%attr(0755,root,root) %{_sysconfdir}/cron.hourly/fts-info-publisher
%attr(0755,root,root) %{_sysconfdir}/cron.daily/fts-myosg-updater
%attr(0755,root,root) %{_sysconfdir}/cron.daily/fts-bdii-cache-updater
%{_mandir}/man8/fts_bdii_cache_updater.8.gz
%{_mandir}/man8/fts_info_publisher.8.gz
%{_mandir}/man8/fts_myosg_updater.8.gz

%files msg
%{_sbindir}/fts_msg_bulk
%{_sbindir}/fts_msg_cron
%attr(0755,root,root) %{_initddir}/fts-msg-bulk
%attr(0755,root,root) %{_initddir}/fts-msg-cron
%attr(0755,root,root) %{_sysconfdir}/cron.hourly/fts-msg-cron
%config(noreplace) %attr(0640,root,fts3) %{_sysconfdir}/fts3/fts-msg-monitoring.conf
%{_mandir}/man8/fts_msg_bulk.8.gz
%{_mandir}/man8/fts_msg_cron.8.gz

%files client
%{_bindir}/fts-config-set
%{_bindir}/fts-config-get
%{_bindir}/fts-config-del
%{_bindir}/fts-set-debug
%{_bindir}/fts-set-blacklist
%{_bindir}/fts-set-priority
%{_bindir}/fts-transfer-list
%{_bindir}/fts-transfer-status
%{_bindir}/fts-transfer-submit
%{_bindir}/fts-transfer-cancel
%{_bindir}/fts-transfer-snapshot
%{_bindir}/fts-delegation-init

%{_mandir}/man1/fts*

%files libs
%{_libdir}/libfts_common.so.*
%{_libdir}/libfts_config.so.*
%{_libdir}/libfts_infosys.so.*
%{_libdir}/libfts_db_generic.so.*
%{_libdir}/libfts_db_profiled.so.*
%{_libdir}/libfts_msg_ifce.so.*
%{_libdir}/libfts_proxy.so.*
%{_libdir}/libfts_server_gsoap_transfer.so.*
%{_libdir}/libfts_server_lib.so.*
%{_libdir}/libfts_cli_common.so.*
%{_libdir}/libfts_ws_ifce_client.so.*
%{_libdir}/libfts_ws_ifce_server.so.*
%{_libdir}/libfts_delegation_api_simple.so.*
%{_libdir}/libfts_delegation_api_cpp.so.*
%{_libdir}/libfts_profiler.so.*
%doc README
%doc LICENSE


%files python
%{python_sitearch}/fts


%files devel
%{_bindir}/fts*
%{_libdir}/libfts_common.so
%{_libdir}/libfts_config.so
%{_libdir}/libfts_infosys.so
%{_libdir}/libfts_db_generic.so
%{_libdir}/libfts_msg_ifce.so
%{_libdir}/libfts_proxy.so
%{_libdir}/libfts_server_gsoap_transfer.so
%{_libdir}/libfts_server_lib.so
%{_libdir}/libfts_cli_common.so
%{_libdir}/libfts_ws_ifce_client.so
%{_libdir}/libfts_ws_ifce_server.so
%{_libdir}/libfts_delegation_api_simple.so
%{_libdir}/libfts_delegation_api_cpp.so
%{_mandir}/man1/fts*


%changelog
* Tue Feb 04 2014 Alejandro Alvarez <aalvarez@cern.ch> - 3.2.3-4
  - introduced dist back in the release
* Tue Jan 14 2014 Alejandro Alvarez <aalvarez@cern.ch> - 3.2.3-3
  - using cmake28
<<<<<<< HEAD
* Mon Jan 13 2014 Alejandro Alvarez <aalvarez@cern.ch> - 3.2.2-2
=======
* Mon Jan 13 2014 Alejandro Alvarez <aalvarez@cern.ch> - 3.2.3-2
>>>>>>> c8ab0a54
  - separated rpms for messaging and infosys subsystems
* Mon Nov 18 2013 Alejandro Alvarez Ayllon <aalvarez@cern.ch> - 3.1.33-2
  - Added missing changelog entry
  - Fixed bogus date
* Tue Oct 29 2013 Michal Simon <michal.simon@cern.ch> - 3.1.33-1
  - Update for new upstream release
* Wed Aug 07 2013 Michal Simon <michal.simon@cern.ch> - 3.1.1-2
  - no longer linking explicitly to boost libraries with '-mt' sufix 
* Sat Aug 03 2013 Fedora Release Engineering <rel-eng@lists.fedoraproject.org> - 3.1.0-3
  - Rebuilt for https://fedoraproject.org/wiki/Fedora_20_Mass_Rebuild
* Sat Jul 27 2013 Petr Machata <pmachata@redhat.com> - 3.1.0-2
  - rebuild for boost 1.54.0
  - boost package doesn't use tagged sonames anymore, drop the -mt
    suffix from several boost libraries (fts-3.1.0-boost_mt.patch)
* Wed Jul 24 2013 Michal Simon <michal.simon@cern.ch> - 3.0.3-15
  - compatible with rawhide (f20)
* Tue Jul 02 2013 Michail Salichos <michail.salichos@cern.ch> - 3.0.3-14
  - mysql queries optimization
* Fri Jun 14 2013 Michal Simon <michal.simon@cern.ch> - 3.0.3-1
  - dependency on 'gfal2-plugin-http' has been removed
  - the calls to mktemp have been removed
  - cmake build type changed from Release to RelWithDebInfo
  - EPEL5 specifics have been removed from spec files
  - changelog has been fixed
* Fri May 24 2013 Michal Simon <michal.simon@cern.ch> - 3.0.2-1
  - speling has been fixed in package's description
  - man pages added to devel package
  - services are disabled by default
  - missing 'Requires(post): chkconfig' and 'Requires(preun): chkconfig' added
* Tue Apr 30 2013 Michal Simon <michal.simon@cern.ch> - 3.0.1-1
  - BuildRequires and Requires entries have been sorted alphabetically
  - the non standard compilation options have been removed
  - package and the subpackages descriptions have been updated
  - documentation files listed as %doc
  - trailing white-spaces have been removed
* Wed Apr 24 2013 Michal Simon <michal.simon@cern.ch> - 3.0.0-1
  - First EPEL release<|MERGE_RESOLUTION|>--- conflicted
+++ resolved
@@ -383,11 +383,7 @@
   - introduced dist back in the release
 * Tue Jan 14 2014 Alejandro Alvarez <aalvarez@cern.ch> - 3.2.3-3
   - using cmake28
-<<<<<<< HEAD
-* Mon Jan 13 2014 Alejandro Alvarez <aalvarez@cern.ch> - 3.2.2-2
-=======
 * Mon Jan 13 2014 Alejandro Alvarez <aalvarez@cern.ch> - 3.2.3-2
->>>>>>> c8ab0a54
   - separated rpms for messaging and infosys subsystems
 * Mon Nov 18 2013 Alejandro Alvarez Ayllon <aalvarez@cern.ch> - 3.1.33-2
   - Added missing changelog entry
