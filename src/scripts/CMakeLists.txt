#
# Copyright (c) CERN 2013-2015
#
# Copyright (c) Members of the EMI Collaboration. 2010-2013
#  See  http://www.eu-emi.eu/partners for details on the copyright
#  holders.
#
# Licensed under the Apache License, Version 2.0 (the "License");
# you may not use this file except in compliance with the License.
# You may obtain a copy of the License at
#
#    http://www.apache.org/licenses/LICENSE-2.0
#
# Unless required by applicable law or agreed to in writing, software
# distributed under the License is distributed on an "AS IS" BASIS,
# WITHOUT WARRANTIES OR CONDITIONS OF ANY KIND, either express or implied.
# See the License for the specific language governing permissions and
# limitations under the License.
#

cmake_minimum_required(VERSION 2.8)

set (CMAKE_INCLUDE_CURRENT_DIR ON)

<<<<<<< HEAD
# Install init scripts
install(FILES fts-msg-bulk.initd
    DESTINATION ${SYSCONF_INSTALL_DIR}/rc.d/init.d 
	PERMISSIONS OWNER_EXECUTE OWNER_READ GROUP_READ WORLD_READ
	RENAME fts-msg-bulk
)
	
install(FILES fts-records-cleaner.initd
    DESTINATION ${SYSCONF_INSTALL_DIR}/rc.d/init.d 
	PERMISSIONS OWNER_EXECUTE OWNER_READ GROUP_READ WORLD_READ
	RENAME fts-records-cleaner
)	
	
install(FILES fts-records-cleaner
    DESTINATION ${SYSCONF_INSTALL_DIR}/cron.daily 
	PERMISSIONS OWNER_EXECUTE OWNER_READ GROUP_READ WORLD_READ
)

install(FILES fts-server.initd
    DESTINATION ${SYSCONF_INSTALL_DIR}/rc.d/init.d 
	PERMISSIONS OWNER_EXECUTE OWNER_READ GROUP_READ WORLD_READ
	RENAME fts-server
)

install(FILES fts-server.sysconfig
    DESTINATION ${SYSCONF_INSTALL_DIR}/sysconfig 
    PERMISSIONS OWNER_READ GROUP_READ WORLD_READ
    RENAME fts-server
)

install(
    FILES       fts-bringonline.initd
    DESTINATION ${SYSCONF_INSTALL_DIR}/rc.d/init.d 
    PERMISSIONS OWNER_EXECUTE OWNER_READ GROUP_READ WORLD_READ
    RENAME fts-bringonline
)

install(
    FILES       fts-bringonline.sysconfig
    DESTINATION ${SYSCONF_INSTALL_DIR}/sysconfig 
    PERMISSIONS OWNER_READ GROUP_READ WORLD_READ
    RENAME fts-bringonline
)

# Rotate logs
install(FILES fts-server.logrotate
    DESTINATION ${SYSCONF_INSTALL_DIR}/logrotate.d 
	RENAME fts-server
)
=======
# Sytemd services
if (SYSTEMD_INSTALL_DIR)
    install(FILES         fts-server.service
            DESTINATION ${SYSTEMD_INSTALL_DIR})

    install(FILES         fts-bringonline.service
            DESTINATION ${SYSTEMD_INSTALL_DIR})

    install(FILES         fts-msg-bulk.service
            DESTINATION ${SYSTEMD_INSTALL_DIR})
       
    install(FILES         fts-records-cleaner.service
            DESTINATION ${SYSTEMD_INSTALL_DIR})

# Init scripts
else ()
    install(FILES         fts-server.initd
            DESTINATION ${SYSCONF_INSTALL_DIR}/rc.d/init.d 
       PERMISSIONS OWNER_EXECUTE OWNER_READ GROUP_READ WORLD_READ
       RENAME fts-server )

    install(FILES         fts-bringonline.initd
            DESTINATION ${SYSCONF_INSTALL_DIR}/rc.d/init.d
        PERMISSIONS OWNER_EXECUTE OWNER_READ GROUP_READ WORLD_READ
        RENAME fts-bringonline )

    install(FILES         fts-msg-bulk.initd
            DESTINATION ${SYSCONF_INSTALL_DIR}/rc.d/init.d 
       PERMISSIONS OWNER_EXECUTE OWNER_READ GROUP_READ WORLD_READ
       RENAME fts-msg-bulk )
       
    install(FILES         fts-records-cleaner.initd
            DESTINATION ${SYSCONF_INSTALL_DIR}/rc.d/init.d 
       PERMISSIONS OWNER_EXECUTE OWNER_READ GROUP_READ WORLD_READ
       RENAME fts-records-cleaner )	
endif ()
	
install(FILES         fts-records-cleaner
        DESTINATION ${SYSCONF_INSTALL_DIR}/cron.daily 
	PERMISSIONS OWNER_EXECUTE OWNER_READ GROUP_READ WORLD_READ)
	
install(FILES         fts-server.sysconfig
        DESTINATION ${SYSCONF_INSTALL_DIR}/sysconfig 
    PERMISSIONS OWNER_READ GROUP_READ WORLD_READ
    RENAME fts-server )

install(FILES         fts-server.logrotate
        DESTINATION ${SYSCONF_INSTALL_DIR}/logrotate.d 
	RENAME fts-server )

install(FILES         fts-bringonline.sysconfig
        DESTINATION ${SYSCONF_INSTALL_DIR}/sysconfig 
    PERMISSIONS OWNER_READ GROUP_READ WORLD_READ
    RENAME fts-bringonline )
>>>>>>> 3d3c847d
<|MERGE_RESOLUTION|>--- conflicted
+++ resolved
@@ -22,109 +22,68 @@
 
 set (CMAKE_INCLUDE_CURRENT_DIR ON)
 
-<<<<<<< HEAD
-# Install init scripts
-install(FILES fts-msg-bulk.initd
-    DESTINATION ${SYSCONF_INSTALL_DIR}/rc.d/init.d 
-	PERMISSIONS OWNER_EXECUTE OWNER_READ GROUP_READ WORLD_READ
-	RENAME fts-msg-bulk
-)
-	
-install(FILES fts-records-cleaner.initd
-    DESTINATION ${SYSCONF_INSTALL_DIR}/rc.d/init.d 
-	PERMISSIONS OWNER_EXECUTE OWNER_READ GROUP_READ WORLD_READ
-	RENAME fts-records-cleaner
-)	
-	
+# Sytemd services
+if (SYSTEMD_INSTALL_DIR)
+    install(FILES fts-server.service
+        DESTINATION ${SYSTEMD_INSTALL_DIR}
+    )
+
+    install(FILES fts-bringonline.service
+        DESTINATION ${SYSTEMD_INSTALL_DIR}
+    )
+
+    install(FILES fts-msg-bulk.service
+        DESTINATION ${SYSTEMD_INSTALL_DIR}
+    )
+
+    install(FILES fts-records-cleaner.service
+        DESTINATION ${SYSTEMD_INSTALL_DIR}
+    )
+# Init scripts
+else ()
+    install(FILES fts-server.initd
+        DESTINATION ${SYSCONF_INSTALL_DIR}/rc.d/init.d
+        PERMISSIONS OWNER_EXECUTE OWNER_READ GROUP_READ WORLD_READ
+        RENAME fts-server
+    )
+
+    install(FILES fts-bringonline.initd
+        DESTINATION ${SYSCONF_INSTALL_DIR}/rc.d/init.d
+        PERMISSIONS OWNER_EXECUTE OWNER_READ GROUP_READ WORLD_READ
+        RENAME fts-bringonline
+    )
+
+    install(FILES fts-msg-bulk.initd
+       DESTINATION ${SYSCONF_INSTALL_DIR}/rc.d/init.d
+       PERMISSIONS OWNER_EXECUTE OWNER_READ GROUP_READ WORLD_READ
+       RENAME fts-msg-bulk
+    )
+
+    install(FILES fts-records-cleaner.initd
+       DESTINATION ${SYSCONF_INSTALL_DIR}/rc.d/init.d
+       PERMISSIONS OWNER_EXECUTE OWNER_READ GROUP_READ WORLD_READ
+       RENAME fts-records-cleaner
+    )
+endif ()
+
 install(FILES fts-records-cleaner
-    DESTINATION ${SYSCONF_INSTALL_DIR}/cron.daily 
-	PERMISSIONS OWNER_EXECUTE OWNER_READ GROUP_READ WORLD_READ
-)
-
-install(FILES fts-server.initd
-    DESTINATION ${SYSCONF_INSTALL_DIR}/rc.d/init.d 
-	PERMISSIONS OWNER_EXECUTE OWNER_READ GROUP_READ WORLD_READ
-	RENAME fts-server
+    DESTINATION ${SYSCONF_INSTALL_DIR}/cron.daily
+    PERMISSIONS OWNER_EXECUTE OWNER_READ GROUP_READ WORLD_READ
 )
 
 install(FILES fts-server.sysconfig
-    DESTINATION ${SYSCONF_INSTALL_DIR}/sysconfig 
+    DESTINATION ${SYSCONF_INSTALL_DIR}/sysconfig
     PERMISSIONS OWNER_READ GROUP_READ WORLD_READ
     RENAME fts-server
 )
 
-install(
-    FILES       fts-bringonline.initd
-    DESTINATION ${SYSCONF_INSTALL_DIR}/rc.d/init.d 
-    PERMISSIONS OWNER_EXECUTE OWNER_READ GROUP_READ WORLD_READ
-    RENAME fts-bringonline
+install(FILES fts-server.logrotate
+    DESTINATION ${SYSCONF_INSTALL_DIR}/logrotate.d
+    RENAME fts-server
 )
 
-install(
-    FILES       fts-bringonline.sysconfig
-    DESTINATION ${SYSCONF_INSTALL_DIR}/sysconfig 
+install(FILES fts-bringonline.sysconfig
+    DESTINATION ${SYSCONF_INSTALL_DIR}/sysconfig
     PERMISSIONS OWNER_READ GROUP_READ WORLD_READ
     RENAME fts-bringonline
 )
-
-# Rotate logs
-install(FILES fts-server.logrotate
-    DESTINATION ${SYSCONF_INSTALL_DIR}/logrotate.d 
-	RENAME fts-server
-)
-=======
-# Sytemd services
-if (SYSTEMD_INSTALL_DIR)
-    install(FILES         fts-server.service
-            DESTINATION ${SYSTEMD_INSTALL_DIR})
-
-    install(FILES         fts-bringonline.service
-            DESTINATION ${SYSTEMD_INSTALL_DIR})
-
-    install(FILES         fts-msg-bulk.service
-            DESTINATION ${SYSTEMD_INSTALL_DIR})
-       
-    install(FILES         fts-records-cleaner.service
-            DESTINATION ${SYSTEMD_INSTALL_DIR})
-
-# Init scripts
-else ()
-    install(FILES         fts-server.initd
-            DESTINATION ${SYSCONF_INSTALL_DIR}/rc.d/init.d 
-       PERMISSIONS OWNER_EXECUTE OWNER_READ GROUP_READ WORLD_READ
-       RENAME fts-server )
-
-    install(FILES         fts-bringonline.initd
-            DESTINATION ${SYSCONF_INSTALL_DIR}/rc.d/init.d
-        PERMISSIONS OWNER_EXECUTE OWNER_READ GROUP_READ WORLD_READ
-        RENAME fts-bringonline )
-
-    install(FILES         fts-msg-bulk.initd
-            DESTINATION ${SYSCONF_INSTALL_DIR}/rc.d/init.d 
-       PERMISSIONS OWNER_EXECUTE OWNER_READ GROUP_READ WORLD_READ
-       RENAME fts-msg-bulk )
-       
-    install(FILES         fts-records-cleaner.initd
-            DESTINATION ${SYSCONF_INSTALL_DIR}/rc.d/init.d 
-       PERMISSIONS OWNER_EXECUTE OWNER_READ GROUP_READ WORLD_READ
-       RENAME fts-records-cleaner )	
-endif ()
-	
-install(FILES         fts-records-cleaner
-        DESTINATION ${SYSCONF_INSTALL_DIR}/cron.daily 
-	PERMISSIONS OWNER_EXECUTE OWNER_READ GROUP_READ WORLD_READ)
-	
-install(FILES         fts-server.sysconfig
-        DESTINATION ${SYSCONF_INSTALL_DIR}/sysconfig 
-    PERMISSIONS OWNER_READ GROUP_READ WORLD_READ
-    RENAME fts-server )
-
-install(FILES         fts-server.logrotate
-        DESTINATION ${SYSCONF_INSTALL_DIR}/logrotate.d 
-	RENAME fts-server )
-
-install(FILES         fts-bringonline.sysconfig
-        DESTINATION ${SYSCONF_INSTALL_DIR}/sysconfig 
-    PERMISSIONS OWNER_READ GROUP_READ WORLD_READ
-    RENAME fts-bringonline )
->>>>>>> 3d3c847d
