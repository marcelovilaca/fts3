--- conflicted
+++ resolved
@@ -34,15 +34,8 @@
 namespace cli
 {
 
-<<<<<<< HEAD
-using namespace boost::assign;
-
-const std::set<std::string> BulkSubmissionParser::file_tokens =
-    list_of
-=======
 const std::set<std::string> BulkSubmissionParser::file_tokens =
     boost::assign::list_of
->>>>>>> 1ab86b0d
     ("sources")
     ("destinations")
     ("selection_strategy")
@@ -92,13 +85,8 @@
     for (it = root.begin(); it != root.end(); it++)
         {
             // validate the item in array
-<<<<<<< HEAD
-            std::pair<std::string, ptree> p = *it;
-            ptree& item = p.second;
-=======
             std::pair<std::string, pt::ptree> p = *it;
             pt::ptree& item = p.second;
->>>>>>> 1ab86b0d
             validate(item);
             parse_item(item);
         }
@@ -109,13 +97,8 @@
 
     File file;
 
-<<<<<<< HEAD
-    optional<std::string> v_str;
-    optional< std::vector<std::string> > v_vec;
-=======
     boost::optional<std::string> v_str;
     boost::optional< std::vector<std::string> > v_vec;
->>>>>>> 1ab86b0d
 
     // handle sources
 
@@ -217,20 +200,12 @@
     for (it = item.begin(); it != item.end(); it++)
         {
             // iterate over the nodes and check if there are in the expexted tokens set
-<<<<<<< HEAD
-            std::pair<std::string, ptree> p = *it;
-=======
             std::pair<std::string, pt::ptree> p = *it;
->>>>>>> 1ab86b0d
             if (!file_tokens.count(p.first)) throw cli_exception("unexpected identifier: " + p.first);
         }
 }
 
-<<<<<<< HEAD
-bool BulkSubmissionParser::isArray(ptree& item, std::string path)
-=======
 bool BulkSubmissionParser::isArray(pt::ptree& item, std::string path)
->>>>>>> 1ab86b0d
 {
     // get the value for the given path
     boost::optional<pt::ptree&> value = item.get_child_optional(path);
@@ -246,20 +221,12 @@
     return true;
 }
 
-<<<<<<< HEAD
-optional<std::string> BulkSubmissionParser::getMetadata(ptree& item)
-=======
 boost::optional<std::string> BulkSubmissionParser::getMetadata(pt::ptree& item)
->>>>>>> 1ab86b0d
 {
     // get the value for the given path
     boost::optional<pt::ptree&> value = item.get_child_optional("metadata");
     // check if the value exists
-<<<<<<< HEAD
-    if (!value.is_initialized()) return optional<std::string>();
-=======
     if (!value.is_initialized()) return boost::optional<std::string>();
->>>>>>> 1ab86b0d
     // the potential array
     pt::ptree& metadata = value.get();
     // parse the metadata back to JSON
