/*
 *	Copyright notice:
 *	Copyright © Members of the EMI Collaboration, 2010.
 *
 *	See www.eu-emi.eu for details on the copyright holders
 *
 *	Licensed under the Apache License, Version 2.0 (the "License");
 *	you may not use this file except in compliance with the License.
 *	You may obtain a copy of the License at
 *
 *		http://www.apache.org/licenses/LICENSE-2.0
 *
 *	Unless required by applicable law or agreed to in writing, software
 *	distributed under the License is distributed on an "AS IS" BASIS,
 *	WITHOUT WARRANTIES OR CONDITIONS OF ANY KIND, either express or implied.
 *	See the License for the specific language governing permissions and
 *	limitations under the License.
 *
 * BulkSubmissionParser.h
 *
 *  Created on: Feb 11, 2013
 *      Author: Michał Simon
 */

#ifndef BULKSUBMISSIONPARSER_H_
#define BULKSUBMISSIONPARSER_H_

#include "File.h"

#include "exception/cli_exception.h"

#include "common/error.h"

#include <vector>
#include <string>
#include <set>
#include <fstream>

#include <boost/optional.hpp>
#include <boost/property_tree/ptree.hpp>


namespace fts3
{
namespace cli
{

using namespace fts3::common;

<<<<<<< HEAD
using namespace boost;
using namespace boost::property_tree;
=======
namespace pt = boost::property_tree;
>>>>>>> 1ab86b0d

class BulkSubmissionParser
{

public:

    BulkSubmissionParser(std::istream& ifs);
    virtual ~BulkSubmissionParser();

    /**
     * Gets the files from the bulk submission
     *
     * @return vector of files that are being a part of a transfer job
     */
    std::vector<File> getFiles();

private:

    /**
     * checks if the given node is an array or not
     *
     * @return true if the node under the given path is an array, false otherwise
     */
<<<<<<< HEAD
    bool isArray(ptree& item, std::string path);
=======
    bool isArray(pt::ptree& item, std::string path);
>>>>>>> 1ab86b0d

    /**
     * Gets the value under the given path
     *
     * @param T - the type of the return value
     *
     * @return a value of the node if it exists, an uninitialized optional otherwise
     */
    template<typename T>
<<<<<<< HEAD
    optional<T> get(ptree& item, std::string path);
=======
    boost::optional<T> get(pt::ptree& item, std::string path);
>>>>>>> 1ab86b0d

    /**
     * Gets the metadata
     *
     * @return a string representing the metadata, or an uninitialized optional if the metada have not been specified
     */
<<<<<<< HEAD
    optional<std::string> getMetadata(ptree& item);
=======
    boost::optional<std::string> getMetadata(pt::ptree& item);
>>>>>>> 1ab86b0d

    /**
     * Parses the bulk submission file. If the file is not valid an exception is thrown.
     */
    void parse();

    /**
     * Parses a single item in the 'Files' array and puts the parsed item into the files vector
     *
     * @param item - the item from 'Files' array
     */
    void parse_item(pt::ptree& item);

    /**
     * Validates a single item in the bulk submission file. If the file is not valid an exception is thrown.
     */
    void validate(pt::ptree& item);

    /// the root of the JSON document
    pt::ptree pt;

    /// the files that were described in the bulk submission file
    std::vector<File> files;

    /// token that are allowed for a file description
    static const std::set<std::string> file_tokens;
};

template <typename T>
<<<<<<< HEAD
optional<T> BulkSubmissionParser::get(ptree& item, std::string path)
=======
boost::optional<T> BulkSubmissionParser::get(pt::ptree& item, std::string path)
>>>>>>> 1ab86b0d
{
    try
        {
            // return the value under the given path
            return item.get_optional<T>(path);
            // in case of exception handle them: ...
        }
    catch (pt::ptree_bad_path& ex)
        {
            // if the value does not exist throw an exception
            throw cli_exception("The " + path + " has to be specified!");
        }
    catch (pt::ptree_bad_data& ex)
        {
            // if the type of the value is wrong throw an exception
            throw cli_exception("Wrong value type of " + path);
        }
}

template <>
<<<<<<< HEAD
inline optional< std::vector<std::string> > BulkSubmissionParser::get< std::vector<std::string> >(ptree& item, std::string path)
=======
inline boost::optional< std::vector<std::string> > BulkSubmissionParser::get< std::vector<std::string> >(pt::ptree& item, std::string path)
>>>>>>> 1ab86b0d
{
    // check if the value was specified
    boost::optional<pt::ptree&> value = item.get_child_optional(path);
    if (!value.is_initialized())
        {
            // the vector member was not specified in the configuration
<<<<<<< HEAD
            return optional< std::vector<std::string> >();
=======
            return boost::optional< std::vector<std::string> >();
>>>>>>> 1ab86b0d
        }
    pt::ptree& array = value.get();
    // check if the node has a value,
    // accordingly to boost it should be empty if array syntax was used in JSON
    std::string wrong = array.get_value<std::string>();
    if (!wrong.empty())
        {
            throw cli_exception("Wrong value: '" + wrong + "'");
        }
    // iterate over the nodes
    std::vector<std::string> ret;
<<<<<<< HEAD
    ptree::iterator it;
    for (it = array.begin(); it != array.end(); it++)
        {
            std::pair<std::string, ptree> v = *it;
=======
    pt::ptree::iterator it;
    for (it = array.begin(); it != array.end(); it++)
        {
            std::pair<std::string, pt::ptree> v = *it;
>>>>>>> 1ab86b0d
            // check if the node has a name,
            // accordingly to boost it should be empty if object weren't
            // members of the array (our case)
            if (!v.first.empty())
                {
                    throw cli_exception("An array was expected, instead an object was found (at '" + path + "', name: '" + v.first + "')");
                }
            // check if the node has children, it should only have a value!
            if (!v.second.empty())
                {
                    throw cli_exception("Unexpected object in array '" + path + "' (only a list of values was expected)");
                }
            // put the value into the vector
            ret.push_back(v.second.get_value<std::string>());
        }

    return ret;
}

} /* namespace cli */
} /* namespace fts3 */
#endif /* BULKSUBMISSIONPARSER_H_ */<|MERGE_RESOLUTION|>--- conflicted
+++ resolved
@@ -47,12 +47,7 @@
 
 using namespace fts3::common;
 
-<<<<<<< HEAD
-using namespace boost;
-using namespace boost::property_tree;
-=======
 namespace pt = boost::property_tree;
->>>>>>> 1ab86b0d
 
 class BulkSubmissionParser
 {
@@ -76,11 +71,7 @@
      *
      * @return true if the node under the given path is an array, false otherwise
      */
-<<<<<<< HEAD
-    bool isArray(ptree& item, std::string path);
-=======
     bool isArray(pt::ptree& item, std::string path);
->>>>>>> 1ab86b0d
 
     /**
      * Gets the value under the given path
@@ -90,22 +81,14 @@
      * @return a value of the node if it exists, an uninitialized optional otherwise
      */
     template<typename T>
-<<<<<<< HEAD
-    optional<T> get(ptree& item, std::string path);
-=======
     boost::optional<T> get(pt::ptree& item, std::string path);
->>>>>>> 1ab86b0d
 
     /**
      * Gets the metadata
      *
      * @return a string representing the metadata, or an uninitialized optional if the metada have not been specified
      */
-<<<<<<< HEAD
-    optional<std::string> getMetadata(ptree& item);
-=======
     boost::optional<std::string> getMetadata(pt::ptree& item);
->>>>>>> 1ab86b0d
 
     /**
      * Parses the bulk submission file. If the file is not valid an exception is thrown.
@@ -135,11 +118,7 @@
 };
 
 template <typename T>
-<<<<<<< HEAD
-optional<T> BulkSubmissionParser::get(ptree& item, std::string path)
-=======
 boost::optional<T> BulkSubmissionParser::get(pt::ptree& item, std::string path)
->>>>>>> 1ab86b0d
 {
     try
         {
@@ -160,22 +139,14 @@
 }
 
 template <>
-<<<<<<< HEAD
-inline optional< std::vector<std::string> > BulkSubmissionParser::get< std::vector<std::string> >(ptree& item, std::string path)
-=======
 inline boost::optional< std::vector<std::string> > BulkSubmissionParser::get< std::vector<std::string> >(pt::ptree& item, std::string path)
->>>>>>> 1ab86b0d
 {
     // check if the value was specified
     boost::optional<pt::ptree&> value = item.get_child_optional(path);
     if (!value.is_initialized())
         {
             // the vector member was not specified in the configuration
-<<<<<<< HEAD
-            return optional< std::vector<std::string> >();
-=======
             return boost::optional< std::vector<std::string> >();
->>>>>>> 1ab86b0d
         }
     pt::ptree& array = value.get();
     // check if the node has a value,
@@ -187,17 +158,10 @@
         }
     // iterate over the nodes
     std::vector<std::string> ret;
-<<<<<<< HEAD
-    ptree::iterator it;
-    for (it = array.begin(); it != array.end(); it++)
-        {
-            std::pair<std::string, ptree> v = *it;
-=======
     pt::ptree::iterator it;
     for (it = array.begin(); it != array.end(); it++)
         {
             std::pair<std::string, pt::ptree> v = *it;
->>>>>>> 1ab86b0d
             // check if the node has a name,
             // accordingly to boost it should be empty if object weren't
             // members of the array (our case)
