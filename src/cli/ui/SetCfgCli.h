/*
 *	Copyright notice:
 *	Copyright © Members of the EMI Collaboration, 2010.
 *
 *	See www.eu-emi.eu for details on the copyright holders
 *
 *	Licensed under the Apache License, Version 2.0 (the "License");
 *	you may not use this file except in compliance with the License.
 *	You may obtain a copy of the License at
 *
 *		http://www.apache.org/licenses/LICENSE-2.0
 *
 *	Unless required by applicable law or agreed to in writing, software
 *	distributed under the License is distributed on an "AS IS" BASIS,
 *	WITHOUT WARRANTIES OR CONDITIONS OF ANY KIND, either express or implied.
 *	See the License for the specific language governing permissions and
 *	limitations under the License.
 *
 * SetCfgCli.h
 *
 *  Created on: Apr 2, 2012
 *      Author: Michal Simon
 */

#ifndef NAMEVALUECLI_H_
#define NAMEVALUECLI_H_

#include "CliBase.h"

#include <vector>
#include <tuple>
#include <unordered_map>

#include <boost/optional.hpp>

#include "common/CfgParser.h"


namespace fts3
{
namespace cli
{


using namespace fts3::common;

/**
 * SetCfgCli provides the user interface for configuring SEs
 *
 * 		- cfg, positional parameter, the configuration in JSON format
 * 			corresponding to a SE (maybe given multiple times to configure
 * 			multiple SEs)
 *
 */
class SetCfgCli: public CliBase
{

public:

    /**
     * Default constructor.
     *
     * Creates the command line interface for retrieving JSON configurations.
     * The name-value pair is market as both: hidden and positional.
     */
    SetCfgCli(bool spec = true);

    /**
     * Destructor.
     */
    virtual ~SetCfgCli();

    /**
     * Initializes the object with command line options.
     *
     * In addition checks if single quotation marks where used
     * around each JSON configuration that was given as an argument.
     *
     * @param ac - argument count
     * @param av - argument array
     *
     * @see CliBase::initCli(int, char*)
     */
    virtual void parse(int ac, char* av[]);

    /**
     * Validates command line options
     * 1. Checks the endpoint
     * 2. If -h or -V option were used respective informations are printed
     * 3. GSoapContexAdapter is created, and info about server requested
     * 4. Additional check regarding server are performed
     * 5. If verbal additional info is printed
     *
     * @return GSoapContexAdapter instance, or null if all activities
     * 				requested using program options have been done.
     */
    virtual void validate();

    /**
     * Gives the instruction how to use the command line tool.
     *
     * @return a string with instruction on how to use the tool
     */
    std::string getUsageString(std::string tool);

    /**
     * Gets a vector with SE configurations.
     *
     * @return if SE configurations were given as command line parameters a
     * 			vector containing the value names, otherwise an empty vector
     */
    std::vector<std::string> getConfigurations();

    /**
     * Checks the drain option
     *
     * @return true if on was used and false if off was used, otherwise the optional is not initialised
     */
    boost::optional<bool> drain();

    /**
     * Checks the show-user-dn option
     *
     * @return true if on was used and false if off was used, otherwise the optional is not initialised
     */
    boost::optional<bool> showUserDn();

    /**
     * Check the retry option
     *
     * @return the number of retries if it has been set, otherwise the optional is not initialised
     */
<<<<<<< HEAD
    optional< std::pair<std::string, int> > retry();
=======
    boost::optional< std::pair<std::string, int> > retry();
>>>>>>> 1ab86b0d

    /**
     * Check the optimizer-mode option
     *
     * @return the optimizer mode if it has been set, otherwise the optional is not initialised
     */
    boost::optional<int> optimizer_mode();

    /**
     * Check the queue timeout
     *
     * @return the queue timeout if it has been set, otherwise the optional is not initialised
     */
    boost::optional<unsigned> queueTimeout();

    /**
     * Get the bring-online settings
     *
     * @return SE name - value - vo mapping
     */
    boost::optional< std::tuple<std::string, int, std::string> > getBringOnline();

    /**
     * Get the delete settings
     *
     * @return SE name - value - vo mapping
     */
    boost::optional< std::tuple<std::string, int, std::string> > getDelete();

    /**
     * Get the bandwidth limitation
     *
     * @return SE name - value mapping
     */
<<<<<<< HEAD
    optional<std::tuple<std::string, std::string, int> > getBandwidthLimitation();
=======
    boost::optional<std::tuple<std::string, std::string, int> > getBandwidthLimitation();
>>>>>>> 1ab86b0d

    /**
     * Get the fixed number of actives for a pair
     */
<<<<<<< HEAD
    optional<std::tuple<std::string, std::string, int> > getActiveFixed();
=======
    boost::optional<std::tuple<std::string, std::string, int> > getActiveFixed();
>>>>>>> 1ab86b0d

    /**
     * Get the udt protocol settings
     *
     * @return udl protocol setting for given SE
     */
<<<<<<< HEAD
    optional< std::tuple<std::string, std::string, std::string> > getProtocol();
=======
    boost::optional< std::tuple<std::string, std::string, std::string> > getProtocol();
>>>>>>> 1ab86b0d

    /**
     * Gets the max number of active for given source SE
     *
     * @return SE name - max active pair if set by user, or not initialised optional otherwise
     */
<<<<<<< HEAD
    optional< std::pair<std::string, int> > getMaxSrcSeActive();
=======
    boost::optional< std::pair<std::string, int> > getMaxSrcSeActive();
>>>>>>> 1ab86b0d

    /**
     * Gets the max number of active for given destination SE
     *
     * @return SE name - max active pair if set by user, or not initialised optional otherwise
     */
<<<<<<< HEAD
    optional< std::pair<std::string, int> > getMaxDstSeActive();
=======
    boost::optional< std::pair<std::string, int> > getMaxDstSeActive();
>>>>>>> 1ab86b0d

    /**
     * Gets the global timeout settings
     *
     * @return global timeout, or an uninitialised optional
     */
    boost::optional<int> getGlobalTimeout();

    /**
     * Gets seconds per MB
     *
     * @return seconds per MB, or an uninitialised optional
     */
    boost::optional<int> getSecPerMb();

    /**
     * @return : tuple with S3 access key, secret key, and VO name if specified by the user
     */
    optional< std::tuple<std::string, std::string, std::string, std::string> > s3();

    /**
     * @return : tuple with dropbox app key, app secret, and service API URL if specified by the user
     */
    boost::optional< std::tuple<std::string, std::string, std::string> > dropbox();

private:
    /// helper function for handling max source and destination active
<<<<<<< HEAD
    optional< std::pair<std::string, int> > getMaxSeActive(std::string option);
=======
    boost::optional< std::pair<std::string, int> > getMaxSeActive(std::string option);
>>>>>>> 1ab86b0d

    /// parses the --bring-online / --delete parameters
    void parseMaxOpt(std::string const & operation);

    // parses parameters for max bandwidth
    void parseMaxBandwidth();

    // parses active fixed parameters
    void parseActiveFixed();

    /// JSON configurations specified by user
    std::vector<std::string> cfgs;

    /// maximum number of concurrent operations per SE and VO
    std::unordered_map< std::string, std::tuple<std::string, int, std::string> > max_opt;

    // Source, dest, limit
<<<<<<< HEAD
    optional<std::tuple<std::string, std::string, int> > bandwidth_limitation;

    // source, dest, active
    optional<std::tuple<std::string, std::string, int> > active_fixed;
=======
    boost::optional<std::tuple<std::string, std::string, int> > bandwidth_limitation;

    // source, dest, active
    boost::optional<std::tuple<std::string, std::string, int> > active_fixed;
>>>>>>> 1ab86b0d

    CfgParser::CfgType type;
};

}
}

#endif /* NAMEVALUECLI_H_ */<|MERGE_RESOLUTION|>--- conflicted
+++ resolved
@@ -130,11 +130,7 @@
      *
      * @return the number of retries if it has been set, otherwise the optional is not initialised
      */
-<<<<<<< HEAD
-    optional< std::pair<std::string, int> > retry();
-=======
     boost::optional< std::pair<std::string, int> > retry();
->>>>>>> 1ab86b0d
 
     /**
      * Check the optimizer-mode option
@@ -169,53 +165,33 @@
      *
      * @return SE name - value mapping
      */
-<<<<<<< HEAD
-    optional<std::tuple<std::string, std::string, int> > getBandwidthLimitation();
-=======
     boost::optional<std::tuple<std::string, std::string, int> > getBandwidthLimitation();
->>>>>>> 1ab86b0d
 
     /**
      * Get the fixed number of actives for a pair
      */
-<<<<<<< HEAD
-    optional<std::tuple<std::string, std::string, int> > getActiveFixed();
-=======
     boost::optional<std::tuple<std::string, std::string, int> > getActiveFixed();
->>>>>>> 1ab86b0d
 
     /**
      * Get the udt protocol settings
      *
      * @return udl protocol setting for given SE
      */
-<<<<<<< HEAD
-    optional< std::tuple<std::string, std::string, std::string> > getProtocol();
-=======
     boost::optional< std::tuple<std::string, std::string, std::string> > getProtocol();
->>>>>>> 1ab86b0d
 
     /**
      * Gets the max number of active for given source SE
      *
      * @return SE name - max active pair if set by user, or not initialised optional otherwise
      */
-<<<<<<< HEAD
-    optional< std::pair<std::string, int> > getMaxSrcSeActive();
-=======
     boost::optional< std::pair<std::string, int> > getMaxSrcSeActive();
->>>>>>> 1ab86b0d
 
     /**
      * Gets the max number of active for given destination SE
      *
      * @return SE name - max active pair if set by user, or not initialised optional otherwise
      */
-<<<<<<< HEAD
-    optional< std::pair<std::string, int> > getMaxDstSeActive();
-=======
     boost::optional< std::pair<std::string, int> > getMaxDstSeActive();
->>>>>>> 1ab86b0d
 
     /**
      * Gets the global timeout settings
@@ -243,11 +219,7 @@
 
 private:
     /// helper function for handling max source and destination active
-<<<<<<< HEAD
-    optional< std::pair<std::string, int> > getMaxSeActive(std::string option);
-=======
     boost::optional< std::pair<std::string, int> > getMaxSeActive(std::string option);
->>>>>>> 1ab86b0d
 
     /// parses the --bring-online / --delete parameters
     void parseMaxOpt(std::string const & operation);
@@ -265,17 +237,10 @@
     std::unordered_map< std::string, std::tuple<std::string, int, std::string> > max_opt;
 
     // Source, dest, limit
-<<<<<<< HEAD
-    optional<std::tuple<std::string, std::string, int> > bandwidth_limitation;
-
-    // source, dest, active
-    optional<std::tuple<std::string, std::string, int> > active_fixed;
-=======
     boost::optional<std::tuple<std::string, std::string, int> > bandwidth_limitation;
 
     // source, dest, active
     boost::optional<std::tuple<std::string, std::string, int> > active_fixed;
->>>>>>> 1ab86b0d
 
     CfgParser::CfgType type;
 };
