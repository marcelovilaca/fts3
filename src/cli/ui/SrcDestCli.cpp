/*
 *	Copyright notice:
 *	Copyright © Members of the EMI Collaboration, 2010.
 *
 *	See www.eu-emi.eu for details on the copyright holders
 *
 *	Licensed under the Apache License, Version 2.0 (the "License");
 *	you may not use this file except in compliance with the License.
 *	You may obtain a copy of the License at
 *
 *		http://www.apache.org/licenses/LICENSE-2.0
 *
 *	Unless required by applicable law or agreed to in writing, software
 *	distributed under the License is distributed on an "AS IS" BASIS,
 *	WITHOUT WARRANTIES OR CONDITIONS OF ANY KIND, either express or implied.
 *	See the License for the specific language governing permissions and
 *	limitations under the License.
 *
 * SrcDestCli.cpp
 *
 *  Created on: Aug 2, 2012
 *      Author: Michał Simon
 */


#include "SrcDestCli.h"

using namespace fts3::cli;

SrcDestCli::SrcDestCli(bool hide)
{

    if (hide)
        {
            // add commandline hidden options for fts3-transfer-submit
            hidden.add_options()
<<<<<<< HEAD
            ("source", value<std::string>(), "Specify source site name.")
            ("destination", value<std::string>(), "Specify destination site name.")
=======
            ("source", po::value<std::string>(), "Specify source site name.")
            ("destination", po::value<std::string>(), "Specify destination site name.")
>>>>>>> 1ab86b0d
            ;
        }
    else
        {
            // add commandline options specific for fts3-transfer-submit
            specific.add_options()
<<<<<<< HEAD
            ("source", value<std::string>(), "Specify source site name.")
            ("destination", value<std::string>(), "Specify destination site name.")
=======
            ("source", po::value<std::string>(), "Specify source site name.")
            ("destination", po::value<std::string>(), "Specify destination site name.")
>>>>>>> 1ab86b0d
            ;
        }

    // add positional (those used without an option switch) command line options
    p.add("source", 1);
    p.add("destination", 1);
}

SrcDestCli::~SrcDestCli()
{

}

std::string SrcDestCli::getSource()
{

    // check if source was passed via command line options
    if (vm.count("source"))
        {
            return vm["source"].as<std::string>();
        }
    return "";
}

std::string SrcDestCli::getDestination()
{

    // check if destination was passed via command line options
    if (vm.count("destination"))
        {
            return vm["destination"].as<std::string>();
        }
    return "";
}<|MERGE_RESOLUTION|>--- conflicted
+++ resolved
@@ -34,26 +34,16 @@
         {
             // add commandline hidden options for fts3-transfer-submit
             hidden.add_options()
-<<<<<<< HEAD
-            ("source", value<std::string>(), "Specify source site name.")
-            ("destination", value<std::string>(), "Specify destination site name.")
-=======
             ("source", po::value<std::string>(), "Specify source site name.")
             ("destination", po::value<std::string>(), "Specify destination site name.")
->>>>>>> 1ab86b0d
             ;
         }
     else
         {
             // add commandline options specific for fts3-transfer-submit
             specific.add_options()
-<<<<<<< HEAD
-            ("source", value<std::string>(), "Specify source site name.")
-            ("destination", value<std::string>(), "Specify destination site name.")
-=======
             ("source", po::value<std::string>(), "Specify source site name.")
             ("destination", po::value<std::string>(), "Specify destination site name.")
->>>>>>> 1ab86b0d
             ;
         }
 
