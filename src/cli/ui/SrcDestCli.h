--- conflicted
+++ resolved
@@ -32,15 +32,9 @@
 /**
  * SrcDestCli provides the CLI for specifying source and destination SE
  *
-<<<<<<< HEAD
- * In addition to the functionalities inherited from CliBase, the class provides:
- *      - source (positional)
- *      - destination (positional)
-=======
  * In addition to the functionalities inherited from RestCli, the class provides:
  *  	- source (positional)
  *  	- destination (positional)
->>>>>>> a75ff716
  */
 class SrcDestCli : virtual public RestCli
 {
