--- conflicted
+++ resolved
@@ -75,11 +75,7 @@
     // first check if the -f option was used, try to open the file with bulk-job description
     if (vm.count("file"))
         {
-<<<<<<< HEAD
-            ifstream ifs(bulk_file.c_str());
-=======
         std::ifstream ifs(bulk_file.c_str());
->>>>>>> 1ab86b0d
             if(ifs)// -f option is used
                 {
                     // Parse the file...
