--- conflicted
+++ resolved
@@ -45,38 +45,22 @@
             // add commandline options specific for fts3-config-set
             specific.add_options()
             (
-<<<<<<< HEAD
-                "bring-online", value< std::vector<std::string> >()->multitoken(),
-=======
                 "bring-online", po::value< std::vector<std::string> >()->multitoken(),
->>>>>>> 1ab86b0d
                 "If this switch is used the user should provide SE_NAME VALUE and optionally VO_NAME in order to set the maximum number of files that are staged concurrently for a given SE."
                 "\n(Example: --bring-online $SE_NAME $VALUE [$VO_NAME])"
             )
             (
-<<<<<<< HEAD
-                "delete", value< std::vector<std::string> >()->multitoken(),
-=======
                 "delete", po::value< std::vector<std::string> >()->multitoken(),
->>>>>>> 1ab86b0d
                 "If this switch is used the user should provide SE_NAME VALUE and optionally VO_NAME in order to set the maximum number of files that are deleted concurrently for a given SE."
                 "\n(Example: --delete $SE_NAME $VALUE [$VO_NAME])"
             )
             (
-<<<<<<< HEAD
-                "drain", value<std::string>(),
-=======
                 "drain", po::value<std::string>(),
->>>>>>> 1ab86b0d
                 "If set to 'on' drains the given endpoint."
                 "\n(Example: --drain on|off)"
             )
             (
-<<<<<<< HEAD
-                "retry", value< std::vector<std::string> >()->multitoken(),
-=======
                 "retry", po::value< std::vector<std::string> >()->multitoken(),
->>>>>>> 1ab86b0d
                 "Sets the number of retries of each individual file transfer for the given VO (the value should be greater or equal to -1)."
                 "\n(Example: --retry $VO $NB_RETRY)"
             )
@@ -93,20 +77,12 @@
                 "Sets the maximum time (in hours) transfer job is allowed to be in the queue (the value should be greater or equal to 0)."
                 "\n(Example: --queue-timeout $TIMEOUT)"
             )
-<<<<<<< HEAD
-            (	"source", value<std::string>(),
-=======
             (	"source", po::value<std::string>(),
->>>>>>> 1ab86b0d
                 "The source SE"
                 "\n(Example: --source $SE_NAME)"
             )
             (
-<<<<<<< HEAD
-                "destination", value<std::string>(),
-=======
                 "destination", po::value<std::string>(),
->>>>>>> 1ab86b0d
                 "The destination SE"
                 "\n(Example: --destination $SE_NAME)"
             )
@@ -115,30 +91,18 @@
                 "The maximum bandwidth that can be used (in MB/s) for the given source or destination (see --source & --destination)"
                 "\n(Example: --max-bandwidth $LIMIT)"
             )
-<<<<<<< HEAD
-            (	"protocol", value< std::vector<std::string> >()->multitoken(),
-=======
             (	"protocol", po::value< std::vector<std::string> >()->multitoken(),
->>>>>>> 1ab86b0d
                 "Set protocol (UDT | IPv6) for given SE"
                 "\n(Example: --protocol udt $SE_NAME on|off)"
                 "\n(Example: --protocol ipv6 $SE_NAME on|off)"
             )
             (
-<<<<<<< HEAD
-                "max-se-source-active", value< std::vector<std::string> >()->multitoken(),
-=======
                 "max-se-source-active", po::value< std::vector<std::string> >()->multitoken(),
->>>>>>> 1ab86b0d
                 "Maximum number of active transfers for given source SE (-1 means no limit)"
                 "\n(Example: --max-se-source-active $NB_ACT $SE_NAME)"
             )
             (
-<<<<<<< HEAD
-                "max-se-dest-active", value< std::vector<std::string> >()->multitoken(),
-=======
                 "max-se-dest-active", po::value< std::vector<std::string> >()->multitoken(),
->>>>>>> 1ab86b0d
                 "Maximum number of active transfers for given destination SE (-1 means no limit)"
                 "\n(Example: --max-se-dest-active $NB_ACT $SE_NAME)"
             )
@@ -163,20 +127,12 @@
                 "\n(Example: --show-user-dn on|off)"
             )
             (
-<<<<<<< HEAD
-                "s3", value< std::vector<std::string> >()->multitoken(),
-=======
                 "s3", po::value< std::vector<std::string> >()->multitoken(),
->>>>>>> 1ab86b0d
                 "Set the S3 credentials, requires: access-key, secret-key, VO name and storage name"
                 "\n(Example: --s3 $ACCESS_KEY $SECRET_KEY $VO_NAME $STORAGE_NAME)"
             )
             (
-<<<<<<< HEAD
-                "dropbox", value< std::vector<std::string> >()->multitoken(),
-=======
                 "dropbox", po::value< std::vector<std::string> >()->multitoken(),
->>>>>>> 1ab86b0d
                 "Set the dropbox credentials, requires: app-key, app-secret and service API URL"
                 "\n(Example: --s3 $APP_KEY $APP_SECRET $API_URL)"
             )
@@ -185,11 +141,7 @@
 
     // add hidden options (not printed in help)
     hidden.add_options()
-<<<<<<< HEAD
-    ("cfg", value< std::vector<std::string> >(), "Specify SE configuration.")
-=======
     ("cfg", po::value< std::vector<std::string> >(), "Specify SE configuration.")
->>>>>>> 1ab86b0d
     ;
 
     // all positional parameters go to jobid
