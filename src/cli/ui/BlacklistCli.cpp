/*
 *	Copyright notice:
 *	Copyright © Members of the EMI Collaboration, 2010.
 *
 *	See www.eu-emi.eu for details on the copyright holders
 *
 *	Licensed under the Apache License, Version 2.0 (the "License");
 *	you may not use this file except in compliance with the License.
 *	You may obtain a copy of the License at
 *
 *		http://www.apache.org/licenses/LICENSE-2.0
 *
 *	Unless required by applicable law or agreed to in writing, software
 *	distributed under the License is distributed on an "AS IS" BASIS,
 *	WITHOUT WARRANTIES OR CONDITIONS OF ANY KIND, either express or implied.
 *	See the License for the specific language governing permissions and
 *	limitations under the License.
 *
 * BlacklistCli.cpp
 *
 *  Created on: Nov 7, 2012
 *      Author: simonm
 */

#include "BlacklistCli.h"

#include "exception/bad_option.h"

#include <boost/algorithm/string.hpp>

namespace fts3
{
namespace cli
{

const std::string BlacklistCli::ON = "on";
const std::string BlacklistCli::OFF = "off";

const std::string BlacklistCli::SE = "se";
const std::string BlacklistCli::DN = "dn";

BlacklistCli::BlacklistCli()
{

    // add commandline options specific for fts3-set-blk
    hidden.add_options()
    ("type", po::value<std::string>(&type), "Specify subject type (se/dn)")
    ("subject", po::value<std::string>(&subject), "Subject name.")
    ("mode", po::value<std::string>(&mode), "Mode, either: on or off")
    ;

    specific.add_options()
    ("status", po::value<std::string>(&status)->default_value("WAIT"), "Status of the jobs that are already in the queue (CANCEL or WAIT)")
    ("timeout", po::value<int>(&timeout)->default_value(0), "The timeout for the jobs that are already in the queue in case if 'WAIT' status (0 means the job wont timeout)")
    ;

    command_specific.add_options()
    ("vo", po::value<std::string>(&vo), "The VO that is banned for the given SE")
    ("allow-submit", "FTS will accept transfer jobs for the blacklisted SE (they wont be executed until the SE is blacklisted)")
    ;

    // add positional (those used without an option switch) command line options
    p.add("type", 1);
    p.add("subject", 1);
    p.add("mode", 1);
}

BlacklistCli::~BlacklistCli()
{

}

void BlacklistCli::validate()
{
<<<<<<< HEAD
    to_lower(mode);
=======
    boost::algorithm::to_lower(mode);
>>>>>>> 1ab86b0d

    if (mode != ON && mode != OFF)
        {
            throw bad_option("mode", "has to be either 'on' or 'off'");
        }

    if (type != SE && type != DN)
        {
            throw bad_option("type", "has to be either 'se' or 'dn'");
        }


    if ( (!vm.count("status") || status != "WAIT") && timeout != 0)
        {
            throw bad_option("timeout", "may be only specified if status = 'WAIT'");
        }

    if (vm.count("allow-submit") && status == "CANCEL")
        {
            throw bad_option("allow-submit", "may not be used if status = 'CANCEL'");
        }
}

std::string BlacklistCli::getUsageString(std::string tool)
{
    return "Usage: " + tool + " [options] COMMAND NAME ON|OFF";
}

bool BlacklistCli::printHelp()
{

    // check whether the -h option was used
    if (vm.count("help"))
        {

            // remove the path to the executive
            size_t pos = toolname.find_last_of('/');
<<<<<<< HEAD
            if( pos != string::npos)
=======
            if( pos != std::string::npos)
>>>>>>> 1ab86b0d
                {
                    toolname = toolname.substr(pos + 1);
                }
            // print the usage guigelines
<<<<<<< HEAD
            cout << endl << getUsageString(toolname) << endl << endl;
=======
            std::cout << std::endl << getUsageString(toolname) << std::endl << std::endl;
>>>>>>> 1ab86b0d

            std::cout << "List of Commands:" << std::endl << std::endl;
            std::cout << "dn		Blacklist DN (user)" << std::endl;
            std::cout << "se [options]	Blacklist SE (to get further information use '-h')" << std::endl;
            std::cout << std::endl << std::endl;

            // print the available options
            std::cout << visible << std::endl << std::endl;

            // print SE command options
            if (vm.count("type") && type == "se")
                {
                    std::cout << "SE options:" << std::endl << std::endl;
                    std::cout << command_specific << std::endl;
                }

            std::cout << "Examples: " << std::endl;
            std::cout << "\t- To blacklist a SE:" << std::endl;
            std::cout << "\t  fts-set-blacklist -s $FTSENDPOINT se $SE on" << std::endl;
            std::cout << "\t- To blacklist a SE for given VO:" << std::endl;
            std::cout << "\t  fts-set-blacklist -s $FTSENDPOINT se $SE on --vo $VO" << std::endl;
            std::cout << "\t- To blacklist a SE but still accept transfer-jobs:" << std::endl;
            std::cout << "\t  fts-set-blacklist -s $FTSENDPOINT se $SE on --allow-submit" << std::endl;
            std::cout << "\t- To remove a SE from blacklist:" << std::endl;
            std::cout << "\t  fts-set-blacklist -s $FTSENDPOINT se $SE off" << std::endl;
            std::cout << "\t- To blacklist a DN:" << std::endl;
            std::cout << "\t  fts-set-blacklist -s $FTSENDPOINT dn $DN on" << std::endl;
            std::cout << "\t- To remove a DN from blacklist:" << std::endl;
            std::cout << "\t  fts-set-blacklist -s $FTSENDPOINT dn $DN off" << std::endl;

            return true;
        }

    return false;
}

} /* namespace cli */
} /* namespace fts3 */<|MERGE_RESOLUTION|>--- conflicted
+++ resolved
@@ -72,11 +72,7 @@
 
 void BlacklistCli::validate()
 {
-<<<<<<< HEAD
-    to_lower(mode);
-=======
     boost::algorithm::to_lower(mode);
->>>>>>> 1ab86b0d
 
     if (mode != ON && mode != OFF)
         {
@@ -114,20 +110,12 @@
 
             // remove the path to the executive
             size_t pos = toolname.find_last_of('/');
-<<<<<<< HEAD
-            if( pos != string::npos)
-=======
             if( pos != std::string::npos)
->>>>>>> 1ab86b0d
                 {
                     toolname = toolname.substr(pos + 1);
                 }
             // print the usage guigelines
-<<<<<<< HEAD
-            cout << endl << getUsageString(toolname) << endl << endl;
-=======
             std::cout << std::endl << getUsageString(toolname) << std::endl << std::endl;
->>>>>>> 1ab86b0d
 
             std::cout << "List of Commands:" << std::endl << std::endl;
             std::cout << "dn		Blacklist DN (user)" << std::endl;
