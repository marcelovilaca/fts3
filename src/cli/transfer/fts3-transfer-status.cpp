/*
 *	Copyright notice:
 *	Copyright © Members of the EMI Collaboration, 2010.
 *
 *	See www.eu-emi.eu for details on the copyright holders
 *
 *	Licensed under the Apache License, Version 2.0 (the "License");
 *	you may not use this file except in compliance with the License.
 *	You may obtain a copy of the License at
 *
 *		http://www.apache.org/licenses/LICENSE-2.0
 *
 *	Unless required by applicable law or agreed to in writing, software
 *	distributed under the License is distributed on an "AS IS" BASIS,
 *	WITHOUT WARRANTIES OR CONDITIONS OF ANY KIND, either express or implied.
 *	See the License for the specific language governing permissions and
 *	limitations under the License.
 */

#include "GSoapContextAdapter.h"
#include "JobStatus.h"
#include "ui/TransferStatusCli.h"

#include "rest/ResponseParser.h"
#include "rest/HttpRequest.h"
#include "exception/bad_option.h"

#include "exception/cli_exception.h"
#include "JsonOutput.h"

#include <algorithm>
#include <vector>
#include <string>
#include <iterator>

#include <boost/assign.hpp>
#include <boost/lambda/lambda.hpp>
#include <boost/lambda/bind.hpp>

using namespace fts3::cli;

static bool isTransferFailed(const std::string& state)
{
    return state == "CANCELED" || state == "FAILED";
}

/**
 * This is the entry point for the fts3-transfer-status command line tool.
 */
int main(int ac, char* av[])
{
    static const int DEFAULT_LIMIT = 100;

    try
        {
<<<<<<< HEAD
            // create and initialize the command line utility
            cli->parse(ac, av);
            if (!cli->validate()) return 0;
=======
            TransferStatusCli cli;
            // create and initialise the command line utility
            cli.parse(ac, av);
            if (!cli.validate()) return 1;
>>>>>>> a41901e6

            if (cli.rest())
                {
                    std::vector<std::string> const jobIds = cli.getJobIds();
                    std::vector<std::string>::const_iterator itr;

                    for (itr = jobIds.begin(); itr != jobIds.end(); ++itr)
                        {
                            std::string url = cli.getService() + "/jobs/" + *itr;

                            std::stringstream ss;
                            HttpRequest http (url, cli.capath(), cli.proxy(), ss);
                            http.get();
                            ResponseParser respons(ss);

                            std::cout << respons.get("job_state") << std::endl;
                        }
                    return 0;
                }

            // validate command line options, and return respective gsoap context
            GSoapContextAdapter ctx (cli.getService());
            cli.printApiDetails(ctx);

            if (cli.p())
                {
                    std::vector<std::string> ids = cli.getJobIds();
                    std::vector<std::string>::const_iterator it;

                    for (it = ids.begin(); it != ids.end(); ++it)
                        {
                            tns3__DetailedJobStatus* ptr = ctx.getDetailedJobStatus(*it);
                            MsgPrinter::instance().print(*it, ptr->transferStatus);
                        }

                    return 0;
                }

            // archived content?
            bool archive = cli.queryArchived();
            // get job IDs that have to be check
            std::vector<std::string> jobIds = cli.getJobIds();

            // iterate over job IDs
            std::vector<std::string>::iterator it;
            for (it = jobIds.begin(); it < jobIds.end(); it++)
                {

                    std::string jobId = *it;

                    std::ofstream failedFiles;
                    if (cli.dumpFailed())
                        {
                            failedFiles.open(jobId.c_str(), ios_base::out);
                            if (failedFiles.fail())
                                throw bad_option("dump-failed", strerror(errno));
                        }

                    JobStatus status = cli.isVerbose() ?
                            ctx.getTransferJobSummary(jobId, archive)
                            :
                            ctx.getTransferJobStatus(jobId, archive)
                            ;

                    // If a list is requested, or dumping the failed transfers,
                    // get the transfers
                    if (cli.list() || cli.dumpFailed())
                        {
                            int offset = 0;
                            int cnt = 0;

                            do
                                {
                                    // do the request
                                    impltns__getFileStatusResponse resp;
                                    cnt = ctx.getFileStatus(jobId, archive, offset, DEFAULT_LIMIT, cli.detailed(), resp);

                                    if (cnt > 0 && resp._getFileStatusReturn)
                                        {

                                            std::vector<tns3__FileTransferStatus * > const & vect = resp._getFileStatusReturn->item;
                                            std::vector<tns3__FileTransferStatus * >::const_iterator it;
                                            // print the response
                                            for (it = vect.begin(); it < vect.end(); it++)
                                                {
                                                    tns3__FileTransferStatus* stat = *it;

                                                    if (cli.list())
                                                        {

                                                            status.addFile(*stat);
                                                        }
                                                    else if (cli.dumpFailed() && isTransferFailed(*stat->transferFileState))
                                                        {
                                                            failedFiles << *stat->sourceSURL << " "
                                                                        << *stat->destSURL
                                                                        << std::endl;
                                                        }
                                                }
                                        }

                                    offset += cnt;
                                }
                            while(cnt == DEFAULT_LIMIT);
                        }

                    MsgPrinter::instance().print(status);
                }

        }
    catch(cli_exception const & ex)
        {
            MsgPrinter::instance().print(ex);
            return 1;
        }
    catch(std::exception& ex)
        {
            MsgPrinter::instance().print(ex);
            return 1;
        }
    catch(...)
        {
            MsgPrinter::instance().print("error", "exception of unknown type!");
            return 1;
        }

    return 0;
}<|MERGE_RESOLUTION|>--- conflicted
+++ resolved
@@ -53,16 +53,10 @@
 
     try
         {
-<<<<<<< HEAD
-            // create and initialize the command line utility
-            cli->parse(ac, av);
-            if (!cli->validate()) return 0;
-=======
             TransferStatusCli cli;
             // create and initialise the command line utility
             cli.parse(ac, av);
             if (!cli.validate()) return 1;
->>>>>>> a41901e6
 
             if (cli.rest())
                 {
