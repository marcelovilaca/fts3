/*
 *	Copyright notice:
 *	Copyright © Members of the EMI Collaboration, 2010.
 *
 *	See www.eu-emi.eu for details on the copyright holders
 *
 *	Licensed under the Apache License, Version 2.0 (the "License");
 *	you may not use this file except in compliance with the License.
 *	You may obtain a copy of the License at
 *
 *		http://www.apache.org/licenses/LICENSE-2.0
 *
 *	Unless required by applicable law or agreed to in writing, software
 *	distributed under the License is distributed on an "AS IS" BASIS,
 *	WITHOUT WARRANTIES OR CONDITIONS OF ANY KIND, either express or implied.
 *	See the License for the specific language governing permissions and
 *	limitations under the License.
 */

#include "GSoapContextAdapter.h"
#include "TransferTypes.h"
#include "ui/TransferStatusCli.h"

#include "rest/ResponseParser.h"
#include "rest/HttpRequest.h"
#include "exception/bad_option.h"

#include "common/JobStatusHandler.h"

#include "exception/cli_exception.h"
#include "JsonOutput.h"

#include <algorithm>
#include <vector>
#include <string>
#include <iterator>

#include <boost/scoped_ptr.hpp>
#include <boost/assign.hpp>
#include <boost/lambda/lambda.hpp>
#include <boost/lambda/bind.hpp>

using namespace std;
using namespace boost;
using namespace boost::assign;
using namespace fts3::cli;
using namespace fts3::common;

static bool isTransferFailed(const std::string& state)
{
    return state == "CANCELED" || state == "FAILED";
}

/**
 * This is the entry point for the fts3-transfer-status command line tool.
 */
int main(int ac, char* av[])
{
    static const int DEFAULT_LIMIT = 100;

    JsonOutput::create();
<<<<<<< HEAD
    scoped_ptr<TransferStatusCli> cli;
=======
    scoped_ptr<TransferStatusCli> cli (new TransferStatusCli);
>>>>>>> 453e3576

    try
        {
            // create and initialize the command line utility
    		cli->parse(ac, av);
            if (!cli->validate()) return 0;

            if (cli->rest())
                {
                    vector<string> jobIds = cli->getJobIds();
                    vector<string>::iterator itr;

                    for (itr = jobIds.begin(); itr != jobIds.end(); ++itr)
                        {
                            string url = cli->getService() + "/jobs/" + *itr;

                            stringstream ss;
                            HttpRequest http (url, cli->capath(), cli->proxy(), ss);
                            http.get();
                            ResponseParser respons(ss);

                            cout << respons.get("job_state") << endl;

                        }
                    return 0;
                }

            // validate command line options, and return respective gsoap context
            GSoapContextAdapter& ctx = cli->getGSoapContext();

            if (cli->p())
                {
                    vector<string> ids = cli->getJobIds();
                    vector<string>::const_iterator it;

                    for (it = ids.begin(); it != ids.end(); ++it)
                        {
                            tns3__DetailedJobStatus* ptr = ctx.getDetailedJobStatus(*it);
                            cli->printer().print(*it, ptr->transferStatus);
                        }

                    return 0;
                }

            // archived content?
            bool archive = cli->queryArchived();
            // get job IDs that have to be check
            vector<string> jobIds = cli->getJobIds();

            // iterate over job IDs
            vector<string>::iterator it;
            for (it = jobIds.begin(); it < jobIds.end(); it++)
                {

                    string jobId = *it;

                    std::ofstream failedFiles;
                    if (cli->dumpFailed())
                        {
                            failedFiles.open(jobId.c_str(), ios_base::out);
                            if (failedFiles.fail())
                                throw bad_option("dump-failed", strerror(errno));
                        }

                    if (cli->isVerbose())
                        {
                            // do the request
                            JobSummary summary = ctx.getTransferJobSummary(jobId, archive);
                            // print the response
                            cli->printer().job_summary(summary);
                        }
                    else
                        {
                            // do the request
                            fts3::cli::JobStatus status = ctx.getTransferJobStatus(jobId, archive);
                            // print the response
                            if (!status.jobStatus.empty())
                                {
                                    cli->printer().status(status);
                                }
                        }

                    // TODO test!
                    // If a list is requested, or dumping the failed transfers,
                    // get the transfers
                    if (cli->list() || cli->dumpFailed())
                        {
                            int offset = 0;
                            int cnt = 0;

                            do
                                {
                                    // do the request
                                    impltns__getFileStatusResponse resp;
                                    cnt = ctx.getFileStatus(jobId, archive, offset, DEFAULT_LIMIT, cli->detailed(), resp);

                                    if (cnt > 0 && resp._getFileStatusReturn)
                                        {

                                            std::vector<tns3__FileTransferStatus * >& vect = resp._getFileStatusReturn->item;
                                            std::vector<tns3__FileTransferStatus * >::iterator it;
                                            std::vector<tns3__FileTransferRetry*>::const_iterator ri;

                                            // print the response
                                            for (it = vect.begin(); it < vect.end(); it++)
                                                {
                                                    tns3__FileTransferStatus* stat = *it;

                                                    if (cli->list())
                                                        {
                                                            vector<string> values =
                                                                list_of
                                                                (*stat->sourceSURL)
                                                                (*stat->destSURL)
                                                                (*stat->transferFileState)
                                                                (lexical_cast<string>(stat->numFailures))
                                                                (*stat->reason)
                                                                (lexical_cast<string>(stat->duration))
                                                                ;

                                                            vector<string> retries;
                                                            transform(
                                                                stat->retries.begin(),
                                                                stat->retries.end(),
                                                                inserter(retries, retries.begin()),
                                                                lambda::bind(&tns3__FileTransferRetry::reason, lambda::_1)
                                                            );

                                                            cli->printer().file_list(values, retries);
                                                        }

                                                    if (cli->dumpFailed() && isTransferFailed(*stat->transferFileState))
                                                        {
                                                            failedFiles << *stat->sourceSURL << " "
                                                                        << *stat->destSURL
                                                                        << std::endl;
                                                        }
                                                }
                                        }

                                    offset += cnt;
                                }
                            while(cnt == DEFAULT_LIMIT);
                        }
                }

        }
    catch(cli_exception const & ex)
        {
            if (cli->isJson()) JsonOutput::print(ex);
            else std::cout << ex.what() << std::endl;
            return 1;
        }
    catch(std::exception& ex)
        {
            if (cli.get())
                cli->printer().error_msg(ex.what());
            else
                std::cerr << ex.what() << std::endl;
            return 1;
        }
    catch(...)
        {
            if (cli.get())
                cli->printer().error_msg("Exception of unknown type!");
            else
                std::cerr << "Exception of unknown type!" << std::endl;
            return 1;
        }

    return 0;
}<|MERGE_RESOLUTION|>--- conflicted
+++ resolved
@@ -59,11 +59,7 @@
     static const int DEFAULT_LIMIT = 100;
 
     JsonOutput::create();
-<<<<<<< HEAD
-    scoped_ptr<TransferStatusCli> cli;
-=======
     scoped_ptr<TransferStatusCli> cli (new TransferStatusCli);
->>>>>>> 453e3576
 
     try
         {
