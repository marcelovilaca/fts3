/*
 * Copyright (c) CERN 2013-2015
 *
 * Copyright (c) Members of the EMI Collaboration. 2010-2013
 *  See  http://www.eu-emi.eu/partners for details on the copyright
 *  holders.
 *
 * Licensed under the Apache License, Version 2.0 (the "License");
 * you may not use this file except in compliance with the License.
 * You may obtain a copy of the License at
 *
 *    http://www.apache.org/licenses/LICENSE-2.0
 *
 * Unless required by applicable law or agreed to in writing, software
 * distributed under the License is distributed on an "AS IS" BASIS,
 * WITHOUT WARRANTIES OR CONDITIONS OF ANY KIND, either express or implied.
 * See the License for the specific language governing permissions and
 * limitations under the License.
 */

#include "ResponseParser.h"

#include "exception/rest_invalid.h"

#include <boost/lexical_cast.hpp>
#include <boost/property_tree/json_parser.hpp>


using namespace fts3::cli;

ResponseParser::ResponseParser(std::istream& stream)
{
    parse(stream);
}

ResponseParser::ResponseParser(std::string const & json)
{
    parse(json);
}

ResponseParser::~ResponseParser()
{

}

void ResponseParser::parse(std::istream& stream)
{
    try
        {
            // parse
            pt::read_json(stream, response);
        }
    catch(pt::json_parser_error& ex)
        {
            throw rest_invalid(ex.message());
        }
}

void ResponseParser::parse(std::string const &json)
{
    std::stringstream stream(json);
    parse(stream);
}

// Times returned by the rest interface are in UTC. By convention
// these are displayed to the user in local time. This method
// converts from the format returned by the rest interface to a
// slightly different format, in local time.
//
// e.g. 2015-11-12T04:45:28 -> 2015-11-12 05:45:28
//
// static member function
//
std::string ResponseParser::restGmtToLocal(std::string gmt)
{
    tm tmtime;
    memset(&tmtime, 0, sizeof(tmtime));
    strptime(gmt.c_str(), "%Y-%m-%dT%H:%M:%S", &tmtime);
    time_t t = timegm(&tmtime);
    char time_buff[20];
    strftime(time_buff, sizeof(time_buff), "%Y-%m-%d %H:%M:%S", localtime_r(&t,&tmtime));
    return std::string(time_buff);
}

std::string ResponseParser::get(std::string const & path) const
{
    if (path == "submit_time") {
        return ResponseParser::restGmtToLocal(response.get<std::string>(path));
    }
    return response.get<std::string>(path);
}

std::vector<JobStatus> ResponseParser::getJobs(std::string const & path) const
{
    pt::ptree const & jobs = response.get_child(path);

    std::vector<JobStatus> ret;
    pt::ptree::const_iterator it;

    for (it = jobs.begin(); it != jobs.end(); ++it)
        {
            JobStatus j(
                it->second.get<std::string>("job_id"),
                it->second.get<std::string>("job_state"),
                it->second.get<std::string>("user_dn"),
                it->second.get<std::string>("reason"),
                it->second.get<std::string>("vo_name"),
                ResponseParser::restGmtToLocal(it->second.get<std::string>("submit_time")),
                -1,
                it->second.get<int>("priority")
            );

            ret.push_back(j);
        }

    return ret;
}

std::vector<FileInfo> ResponseParser::getFiles(std::string const & path) const
{
    pt::ptree const & files = response.get_child(path);

    std::vector<FileInfo> ret;
    pt::ptree::const_iterator it;

    for (it = files.begin(); it != files.end(); ++it)
        {
            ret.push_back(FileInfo(it->second));
        }

    return ret;
}

std::vector<DetailedFileStatus> ResponseParser::getDetailedFiles(std::string const & path) const
{
    pt::ptree const & files = response.get_child(path);

    std::vector<DetailedFileStatus> ret;
    pt::ptree::const_iterator it;

    for (it = files.begin(); it != files.end(); ++it)
        {
            ret.push_back(DetailedFileStatus(it->second));
        }

    return ret;
}

int ResponseParser::getNb(std::string const & path, std::string const & state) const
{
    pt::ptree const & files = response.get_child(path);

    int ret = 0;
    pt::ptree::const_iterator it;

    for (it = files.begin(); it != files.end(); ++it)
        {
            if (it->second.get<std::string>("file_state") == state) ++ret;
        }

    return ret;
}

std::vector<Snapshot> ResponseParser::getSnapshot(bool rest) const
{

    if (rest) return get_snapshot_for_rest();
    return get_snapshot_for_soap();
}

std::vector<Snapshot> ResponseParser::get_snapshot_for_rest() const
{
    std::vector<Snapshot> ret;

    pt::ptree const & snapshots = response.get_child("snapshot");
    pt::ptree::const_iterator it;

    for (it = snapshots.begin(); it != snapshots.end(); ++it)
        {
            Snapshot snapshot;

            static std::string const null = "null";

            std::string value = it->second.get<std::string>("active");
            snapshot.active = value == null ? 0 : boost::lexical_cast<int>(value);

            value = it->second.get<std::string>("avg_queued");
            snapshot.avg_queued = value == null ? 0 : boost::lexical_cast<int>(value);

            value = it->second.get<std::string>("failed");
            snapshot.failed = value == null ? 0 : boost::lexical_cast<int>(value);

            value = it->second.get<std::string>("finished");
            snapshot.finished = value == null ? 0 : boost::lexical_cast<int>(value);

            value = it->second.get<std::string>("max_active");
            snapshot.max_active = value == null ? 0 : boost::lexical_cast<int>(value);

            value = it->second.get<std::string>("submitted");
            snapshot.submitted = value == null ? 0 : boost::lexical_cast<int>(value);

            value = it->second.get<std::string>("success_ratio");
            snapshot.success_ratio = value == null ? 0.0 : boost::lexical_cast<double>(value);

            value = it->second.get<std::string>("avg_throughput.15");
            snapshot._15 = value == null ? 0.0 : boost::lexical_cast<double>(value);

            value = it->second.get<std::string>("avg_throughput.30");
            snapshot._30 = value == null ? 0.0 : boost::lexical_cast<double>(value);

            value = it->second.get<std::string>("avg_throughput.5");
            snapshot._5 = value == null ? 0.0 : boost::lexical_cast<double>(value);

            value = it->second.get<std::string>("avg_throughput.60");
            snapshot._60 = value == null ? 0.0 : boost::lexical_cast<double>(value);


            value = it->second.get<std::string>("frequent_error.count");
            snapshot.frequent_error.first = value == null ? 0 : boost::lexical_cast<int>(value);
            snapshot.frequent_error.second = it->second.get<std::string>("frequent_error.reason");

            snapshot.dst_se = it->second.get<std::string>("dest_se");
            snapshot.src_se = it->second.get<std::string>("source_se");
            snapshot.vo = it->second.get<std::string>("vo_name");

            ret.push_back(snapshot);
        }

    return ret;
}

std::vector<Snapshot> ResponseParser::get_snapshot_for_soap() const
{
    std::vector<Snapshot> ret;

    pt::ptree const & snapshots = response.get_child("snapshot");
    pt::ptree::const_iterator it;
    for (it = snapshots.begin(); it != snapshots.end(); ++it)
        {
            Snapshot snapshot;

            snapshot.vo = it->second.get<std::string>("VO");
            snapshot.src_se = it->second.get<std::string>("Source endpoint");
            snapshot.dst_se = it->second.get<std::string>("Destination endpoint");
            snapshot.active = it->second.get<int>("Current active transfers");
            snapshot.max_active = it->second.get<int>("Max active transfers");
            snapshot.finished = it->second.get<int>("Number of finished (last hour)");
            snapshot.failed = it->second.get<int>("Number of failed (last hour)");
            snapshot.submitted = it->second.get<int>("Number of queued");

            std::string value = it->second.get<std::string>("Avg throughput (last 60min)");
            std::stringstream ss (value);
            ss >> snapshot._60;

            value = it->second.get<std::string>("Avg throughput (last 30min)");
            ss.str(value);
            ss >> snapshot._30;

            value = it->second.get<std::string>("Avg throughput (last 15min)");
            ss.str(value);
            ss >> snapshot._15;

            value = it->second.get<std::string>("Avg throughput (last 5min)");
            ss.str(value);
            ss >> snapshot._5;

            value = it->second.get<std::string>("Link efficiency (last hour)");
            ss.str(value);
            ss >> snapshot.success_ratio;

            value = it->second.get<std::string>("Most frequent error (last hour)");
            ss.str(value);
            ss >> snapshot.frequent_error.first;

            const std::string delimiter("times: ");
            snapshot.frequent_error.second = value.substr(value.find(delimiter) + delimiter.size());

            ret.push_back(snapshot);
        }

    return ret;
<<<<<<< HEAD
}
=======
}

void ResponseParser::setRetries(std::string const &path, FileInfo &fi)
{
    pt::ptree const &r = response.get_child(path);
    fi.setRetries(r);
}

#ifdef FTS3_COMPILE_WITH_UNITTEST_NEW
BOOST_AUTO_TEST_SUITE( cli )
BOOST_AUTO_TEST_SUITE(ResponseParserTest)

BOOST_AUTO_TEST_CASE (ResponseParser_get)
{
    std::stringstream resp;

    resp << "{\"job_state\": \"FAILED\"}";

    ResponseParser parser (resp);
    BOOST_CHECK_EQUAL(parser.get("job_state"), "FAILED");
    BOOST_CHECK_THROW(parser.get("job_stateeee"), std::runtime_error);
}

BOOST_AUTO_TEST_CASE (ResponseParser_get_snapshot)
{
    // TODO
}

BOOST_AUTO_TEST_SUITE_END()
BOOST_AUTO_TEST_SUITE_END()
#endif // FTS3_COMPILE_WITH_UNITTESTS
>>>>>>> a75ff716
<|MERGE_RESOLUTION|>--- conflicted
+++ resolved
@@ -90,6 +90,12 @@
     return response.get<std::string>(path);
 }
 
+void ResponseParser::setRetries(std::string const &path, FileInfo &fi)
+{
+    pt::ptree const &r = response.get_child(path);
+    fi.setRetries(r);
+}
+
 std::vector<JobStatus> ResponseParser::getJobs(std::string const & path) const
 {
     pt::ptree const & jobs = response.get_child(path);
@@ -279,38 +285,4 @@
         }
 
     return ret;
-<<<<<<< HEAD
-}
-=======
-}
-
-void ResponseParser::setRetries(std::string const &path, FileInfo &fi)
-{
-    pt::ptree const &r = response.get_child(path);
-    fi.setRetries(r);
-}
-
-#ifdef FTS3_COMPILE_WITH_UNITTEST_NEW
-BOOST_AUTO_TEST_SUITE( cli )
-BOOST_AUTO_TEST_SUITE(ResponseParserTest)
-
-BOOST_AUTO_TEST_CASE (ResponseParser_get)
-{
-    std::stringstream resp;
-
-    resp << "{\"job_state\": \"FAILED\"}";
-
-    ResponseParser parser (resp);
-    BOOST_CHECK_EQUAL(parser.get("job_state"), "FAILED");
-    BOOST_CHECK_THROW(parser.get("job_stateeee"), std::runtime_error);
-}
-
-BOOST_AUTO_TEST_CASE (ResponseParser_get_snapshot)
-{
-    // TODO
-}
-
-BOOST_AUTO_TEST_SUITE_END()
-BOOST_AUTO_TEST_SUITE_END()
-#endif // FTS3_COMPILE_WITH_UNITTESTS
->>>>>>> a75ff716
+}
