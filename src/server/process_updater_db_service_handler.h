--- conflicted
+++ resolved
@@ -40,10 +40,7 @@
 #include <boost/algorithm/string.hpp>
 #include "ws/SingleTrStateInstance.h"
 #include <boost/filesystem.hpp>
-<<<<<<< HEAD
-=======
 #include "DrainMode.h"
->>>>>>> b45b83f2
 
 extern bool stopThreads;
 extern time_t stallRecords;
@@ -134,8 +131,6 @@
                 stallRecords = time(0);
                 try
                     {
-                        stallRecords = time(0);
-
                         if(stopThreads && messages.empty() && requestIDs.empty())
                             {
                                 break;
@@ -200,10 +195,7 @@
                                 counterCanceled = 0;
                             }
 
-<<<<<<< HEAD
-=======
-
->>>>>>> b45b83f2
+
                         if (stopThreads)
                             return;
 
@@ -218,11 +210,7 @@
                         if (stopThreads)
                             return;
 
-<<<<<<< HEAD
-                        /*this routine is called periodically every 300 ms so 10,000 corresponds to 5 min*/
-=======
                         /*this routine is called periodically every 300 seconds*/
->>>>>>> b45b83f2
                         counterTimeoutWaiting++;
                         if (counterTimeoutWaiting == 300)
                             {
@@ -304,10 +292,6 @@
                                                        << e.what()
                                                        << commit;
                         sleep(1);
-<<<<<<< HEAD
-                        //reset
-=======
->>>>>>> b45b83f2
                         counter1 = 0;
                         counterFailAll = 0;
                         countReverted = 0;
@@ -319,10 +303,6 @@
                     {
                         FTS3_COMMON_LOGGER_NEWLOG(ERR) << "Message updater thrown unhandled exception" << commit;
                         sleep(1);
-<<<<<<< HEAD
-                        //reset
-=======
->>>>>>> b45b83f2
                         counter1 = 0;
                         counterFailAll = 0;
                         countReverted = 0;
