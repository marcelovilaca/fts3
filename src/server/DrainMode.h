--- conflicted
+++ resolved
@@ -21,15 +21,10 @@
 #ifndef FTSDRAIN_H_
 #define FTSDRAIN_H_
 
-<<<<<<< HEAD
 #include "common/Logger.h"
 #include "common/Singleton.h"
+#include "config/ServerConfig.h"
 #include "db/generic/SingleDbInstance.h"
-=======
-#include "common/ThreadSafeInstanceHolder.h"
-#include "config/serverconfig.h"
-#include "SingleDbInstance.h"
->>>>>>> 68398e60
 
 #include <sys/sysinfo.h>
 
@@ -94,20 +89,15 @@
             return true;
         }
 
-        size_t requiredRam = config::theServerConfig().get<size_t>("MinRequiredFreeRAM");
+        size_t requiredRam = config::ServerConfig::instance().get<size_t>("MinRequiredFreeRAM");
         size_t availableRam = getFreeRamInMb();
         bool drain = DBSingleton::instance().getDBObjectInstance()->getDrain();
 
         if (availableRam < requiredRam) {
             FTS3_COMMON_LOGGER_NEWLOG(CRIT)
                 << "Auto-drain mode: available RAM is not enough ("
-<<<<<<< HEAD
-                << availableRam << " < " <<  REQUIRED_FREE_RAM
+                << availableRam << " < " <<  requiredRam
                 << ");" << fts3::common::commit;
-=======
-                << availableRam << " < " <<  requiredRam
-                << ");" << commit;
->>>>>>> 68398e60
 
             autoDrainExpires = time(NULL) + AUTO_DRAIN_TIME;
 
