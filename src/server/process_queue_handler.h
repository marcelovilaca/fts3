--- conflicted
+++ resolved
@@ -370,13 +370,8 @@
                             }
                         catch (std::exception& e)
                             {
-<<<<<<< HEAD
-			       FTS3_COMMON_LOGGER_NEWLOG(ERR) << e.what() << commit;
-			       
-=======
                                 FTS3_COMMON_LOGGER_NEWLOG(ERR) << e.what() << commit;
 
->>>>>>> bcc79837
                                 //try again
                                 try
                                     {
@@ -396,11 +391,7 @@
                             }
                         catch (...)
                             {
-<<<<<<< HEAD
-			        FTS3_COMMON_LOGGER_NEWLOG(ERR) << "transferLogFileVector throw exception 2"  << commit;
-=======
                                 FTS3_COMMON_LOGGER_NEWLOG(ERR) << "transferLogFileVector throw exception 2"  << commit;
->>>>>>> bcc79837
                                 //try again
                                 try
                                     {
