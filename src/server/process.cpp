/*
 *	Copyright notice:
 *	Copyright © Members of the EMI Collaboration, 2010.
 *
 *	See www.eu-emi.eu for details on the copyright holders
 *
 *	Licensed under the Apache License, Version 2.0 (the "License");
 *	you may not use this file except in compliance with the License.
 *	You may obtain a copy of the License at
 *
 *		http://www.apache.org/licenses/LICENSE-2.0
 *
 *	Unless required by applicable law or agreed to in writing, software
 *	distributed under the License is distributed on an "AS IS" BASIS,
 *	WITHOUT WARRANTIES OR CONDITIONS OF ANY KIND, either express or implied.
 *	See the License for the specific language governing permissions and
 *	limitations under the License.
 *
 */

#include <list>
#include <unistd.h>
#include <fcntl.h>
#include <sys/types.h>
#include <sys/wait.h>
#include <sys/stat.h>
#include <cassert>
#include <cstddef>
#include <cstdlib>
#include <cstdio>
#include <vector>
#include <string>
#include <fstream>
#include <sstream>
#include <iomanip>
#include "common/logger.h"
#include "common/error.h"
#include <stdio.h>
#include <signal.h>
#include <paths.h>
#include <fcntl.h>
#include <sys/types.h>
#include <sys/stat.h>
#include <sys/wait.h>
#include <errno.h>
#include "process.h"
#include "stringhelper.h"
#include "common/logger.h"
#include "common/error.h"
#include <iostream>
#include <fstream>
#include "SingleDbInstance.h"
#include <dirent.h>
#include <sys/socket.h>

using namespace FTS3_COMMON_NAMESPACE;
using namespace std;
using namespace StringHelper;
using namespace db;


ExecuteProcess::ExecuteProcess(const string& app, const string& arguments)
    : pid(0), m_app(app), m_arguments(arguments)
{
}

int ExecuteProcess::executeProcessShell()
{
    return execProcessShell();
}

// argsHolder is used to keep the argument pointers alive
// for as long as needed
void ExecuteProcess::getArgv(list<string>& argsHolder, size_t* argc, char*** argv)
{
    split(m_arguments, ' ', argsHolder, 0, false);

    *argc = argsHolder.size() + 2; // Need place for the binary and the NULL
    *argv = new char*[*argc];

    list<string>::iterator it;
    int i = 0;
    (*argv)[i] = const_cast<char*> (m_app.c_str());
    for (it = argsHolder.begin(); it != argsHolder.end(); ++it)
        {
            ++i;
            (*argv)[i] = const_cast<char*> (it->c_str());
        }

    ++i;
    assert(i + 1 == argc);
    (*argv)[i] = NULL;
}

static void closeAllFilesExcept(int exception)
{
    long maxfd = sysconf(_SC_OPEN_MAX);

    register int fdAll;
    for(fdAll = 3; fdAll < maxfd; fdAll++)
        {
            if(fdAll != exception)
                close(fdAll);
        }
}

int ExecuteProcess::execProcessShell()
{
    // Open pipe
    int pipefds[2] = {0, 0};
    if (pipe(pipefds))
        {
            FTS3_COMMON_LOGGER_NEWLOG(ERR) << "Failed to create pipe between parent/child processes"  << commit;
            return -1;
        }
    if (fcntl(pipefds[1], F_SETFD, fcntl(pipefds[1], F_GETFD) | FD_CLOEXEC))
        {
            close(pipefds[0]);
            close(pipefds[1]);

            FTS3_COMMON_LOGGER_NEWLOG(ERR) << "Failed to set fd FD_CLOEXEC"  << commit;
            return -1;
        }

    // Ignore SIGCLD: Don't wait for the child to complete
    signal(SIGCLD, SIG_IGN);
    signal(SIGPIPE, SIG_IGN);

    pid_t child = fork();
    // Error
    if (child == -1 )
        {
            close(pipefds[0]);
            close(pipefds[1]);

            FTS3_COMMON_LOGGER_NEWLOG(ERR) << "Failed to fork " << strerror(errno)  << commit;
            return -1;
        }
    // Child
    else if (child == 0)
        {
            // Detach from parent
            setsid();

            // Set working directory
            if(chdir(_PATH_TMP) != 0)
                FTS3_COMMON_LOGGER_NEWLOG(ERR) << "Failed to chdir"  << commit;

            // Close all open file descriptors _except_ the write-end of the pipe
            // (and stdin, stdout and stderr)
            closeAllFilesExcept(pipefds[1]);

            // Get parameter array
            list<string> argsHolder;
            size_t       argc;
            char       **argv;
            getArgv(argsHolder, &argc, &argv);

            // Execute the new binary
            execvp(m_app.c_str(), argv);

            // If we are here, execvp failed, so write the errno to the pipe
            ssize_t checkWriteSize;
            checkWriteSize = write(pipefds[1], &errno, sizeof(int));
            _exit(EXIT_FAILURE);
        }

    // Parent process
    // Close writting end of the pipe, and wait and see if we got an error from
    // the child
    pid = child;
    close(pipefds[1]);

    ssize_t count = 0;
    int     err = 0;
    while ((count = read(pipefds[0], &err, sizeof(errno))) == -1)
        {
            if (errno != EAGAIN && errno != EINTR) break;
        }
    if (count)
        {
            FTS3_COMMON_LOGGER_NEWLOG(ERR) << "Child's execvp error: " << strerror(err)  << commit;
            return -1;
        }

    // Close reading end
    close(pipefds[0]);

<<<<<<< HEAD
    // Sleep for awhile but do not block waiting for child
=======
    // Sleep for awhile but do not block waiting for child - 100ms
>>>>>>> b45b83f2
    usleep(50000);
    if(waitpid(pid, NULL, WNOHANG) != 0)
        {
            FTS3_COMMON_LOGGER_NEWLOG(ERR) << "waitpid error: " << strerror(errno)  << commit;
            return -1;
        }

    return 0;
}<|MERGE_RESOLUTION|>--- conflicted
+++ resolved
@@ -186,11 +186,7 @@
     // Close reading end
     close(pipefds[0]);
 
-<<<<<<< HEAD
-    // Sleep for awhile but do not block waiting for child
-=======
     // Sleep for awhile but do not block waiting for child - 100ms
->>>>>>> b45b83f2
     usleep(50000);
     if(waitpid(pid, NULL, WNOHANG) != 0)
         {
