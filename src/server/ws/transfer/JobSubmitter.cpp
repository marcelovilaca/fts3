/*
 *	Copyright notice:
 *	Copyright © Members of the EMI Collaboration, 2010.
 *
 *	See www.eu-emi.eu for details on the copyright holders
 *
 *	Licensed under the Apache License, Version 2.0 (the "License");
 *	you may not use this file except in compliance with the License.
 *	You may obtain a copy of the License at
 *
 *		http://www.apache.org/licenses/LICENSE-2.0
 *
 *	Unless required by applicable law or agreed to in writing, software
 *	distributed under the License is distributed on an "AS IS" BASIS,
 *	WITHOUT WARRANTIES OR CONDITIONS OF ANY KIND, either express or impltnsied.
 *	See the License for the specific language governing permissions and
 *	limitations under the License.
 *
 * JobSubmitter.cpp
 *
 *  Created on: Mar 7, 2012
 *      Author: Michal Simon
 */

#include "JobSubmitter.h"
#include "ws/config/Configuration.h"

#include "common/uuid_generator.h"
#include "db/generic/SingleDbInstance.h"

#include "common/logger.h"
#include "common/error.h"

#include "config/serverconfig.h"

#include "ws/CGsiAdapter.h"
#include "ws/delegation/GSoapDelegationHandler.h"

#include "profiler/Macros.h"

#include <boost/lexical_cast.hpp>

#include <algorithm>
#include <numeric>

#include <boost/lambda/lambda.hpp>
#include <boost/optional.hpp>
#include <boost/scoped_ptr.hpp>
#include <boost/assign.hpp>
#include <boost/algorithm/string.hpp>

#include "parse_url.h"

#include "ws/SingleTrStateInstance.h"

using namespace db;
using namespace config;
using namespace fts3::ws;
using namespace boost;
using namespace boost::assign;


const regex JobSubmitter::fileUrlRegex("([a-zA-Z][a-zA-Z0-9+\.-]*://[a-zA-Z0-9\\.-]+)(:\\d+)?/.+");

const string JobSubmitter::false_str = "false";

const string JobSubmitter::srm_protocol = "srm";

static void checkValidUrl(const std::string &uri)
{
    Uri u0 = Uri::Parse(uri);
    bool ok = u0.Host.length() != 0 && u0.Protocol.length() != 0 && u0.Path.length() != 0;
    if (!ok)
        {
            std::string errMsg = "Not valid uri format, check submitted uri's";
            throw Err_Custom(errMsg);
        }
}

JobSubmitter::JobSubmitter(soap* soap, tns3__TransferJob *job, bool delegation) :
    db (DBSingleton::instance().getDBObjectInstance()),
    copyPinLifeTime(-1)
{
    PROFILE_SCOPE("JobSubmitter::JobSubmitter(soap*, tns3__TransferJob*, bool)");

    GSoapDelegationHandler handler(soap);
    delegationId = handler.makeDelegationId();

    CGsiAdapter cgsi(soap);
    vo = cgsi.getClientVo();
    dn = cgsi.getClientDn();

    FTS3_COMMON_LOGGER_NEWLOG (INFO) << "DN: " << dn << " is submitting a transfer job" << commit;

    if (db->isDnBlacklisted(dn))
        {
            throw Err_Custom("The DN: " + dn + " is blacklisted!");
        }

    // check weather the job is well specified
    if (job == 0 || job->transferJobElements.empty())
        {
            throw Err_Custom("The job was not defined");
        }

    // do the common initialization
    init(job->jobParams);

    // check the delegation and MyProxy password settings
    if (delegation)
        {
            if (job->credential)
                {
                    throw Err_Custom("The MyProxy password should not be provided if delegation is used");
                }
        }
    else
        {
            if (params.isParamSet(JobParameterHandler::DELEGATIONID))
                {
                    throw Err_Custom("The delegation ID should not be provided if MyProxy password mode is used");
                }

            if (!job->credential || job->credential->empty())
                {
                    throw Err_Custom("The MyProxy password is empty while submitting in MyProxy mode");
                }

            cred = *job->credential;
        }

    // if at least one source uses different protocol than SRM it will be 'false'
    srm_source = true;

    // index of the file
    int fileIndex = 0;

    // extract the job elements from tns3__TransferJob object and put them into a vector
    vector<tns3__TransferJobElement * >::iterator it;
    for (it = job->transferJobElements.begin(); it < job->transferJobElements.end(); ++it, ++fileIndex)
        {
            string src = *(*it)->source, dest = *(*it)->dest;

            string sourceSe = fileUrlToSeName(src, true);
            string destinationSe = fileUrlToSeName(dest);

            addSe(sourceSe);
            addSe(destinationSe);

            // set the source SE for the transfer job,
            // in case of this submission type multiple
            // source/destination submission is not possible
            // so we can just pick the first one
            if (this->sourceSe.empty())
                {
                    this->sourceSe = sourceSe;
                }
            // check if all the sources use SRM protocol
            srm_source &= sourceSe.find(srm_protocol) == 0;


            // set the destination SE for the transfer job,
            // in case of this submission type multiple
            // source/destination submission is not possible
            // so we can just pick the first one
            if (this->destinationSe.empty())
                {
                    this->destinationSe = destinationSe;
                }

            job_element_tupple tupple;
            tupple.source = src;
            tupple.destination = dest;
            tupple.source_se = sourceSe;
            tupple.dest_se = destinationSe;
            tupple.checksum = string();
            tupple.filesize = 0;
            tupple.metadata = string();
            tupple.fileIndex = fileIndex;

            jobs.push_back(tupple);
        }
    //FTS3_COMMON_LOGGER_NEWLOG (DEBUG) << "Job's vector has been created" << commit;

    string seStr = getSesStr();
    checkSe(seStr, vo);

    map<string, int> waitTimeout;
    db->getTimeoutForSe(seStr, waitTimeout);

    TimeoutHandler th(waitTimeout);
    for_each(jobs.begin(), jobs.end(), th);
}

JobSubmitter::JobSubmitter(soap* soap, tns3__TransferJob2 *job) :
    db (DBSingleton::instance().getDBObjectInstance()),
    copyPinLifeTime(-1)
{
    PROFILE_SCOPE("JobSubmitter::JobSubmitter(soap*, tns3__TransferJob2*)");

    GSoapDelegationHandler handler (soap);
    delegationId = handler.makeDelegationId();

    CGsiAdapter cgsi (soap);
    vo = cgsi.getClientVo();
    dn = cgsi.getClientDn();

    FTS3_COMMON_LOGGER_NEWLOG (INFO) << "DN: " << dn << " is submitting a transfer job" << commit;

    if (db->isDnBlacklisted(dn))
        {
            throw Err_Custom("The DN: " + dn + " is blacklisted!");
        }

    // check weather the job is well specified
    if (job == 0 || job->transferJobElements.empty())
        {
            throw Err_Custom("The job was not defined");
        }

    // checksum uses always delegation?
    if (job->credential)
        {
            throw Err_Custom("The MyProxy password should not be provided if delegation is used");
        }

    // do the common initialization
    init(job->jobParams);

    // if at least one source uses different protocol than SRM it will be 'false'
    srm_source = true;

    // index of the file
    int fileIndex = 0;

    // extract the job elements from tns3__TransferJob2 object and put them into a vector
    vector<tns3__TransferJobElement2 * >::iterator it;
    for (it = job->transferJobElements.begin(); it < job->transferJobElements.end(); ++it, ++fileIndex)
        {

            string src = *(*it)->source, dest = *(*it)->dest;

            string sourceSe = fileUrlToSeName(src, true);
            string destinationSe = fileUrlToSeName(dest);

            addSe(sourceSe);
            addSe(destinationSe);

            // set the source SE for the transfer job,
            // in case of this submission type multiple
            // source/destination submission is not possible
            // so we can just pick the first one
            if (this->sourceSe.empty())
                {
                    this->sourceSe = sourceSe;
                }

            // check if all the sources use SRM protocol
            srm_source &= sourceSe.find(srm_protocol) == 0;

            // set the destination SE for the transfer job,
            // in case of this submission type multiple
            // source/destination submission is not possible
            // so we can just pick the first one
            if (this->destinationSe.empty())
                {
                    this->destinationSe = destinationSe;
                }

            job_element_tupple tupple;
            tupple.source = src;
            tupple.destination = dest;
            tupple.source_se = sourceSe;
            tupple.dest_se = destinationSe;
            if((*it)->checksum)
                {
                    tupple.checksum = *(*it)->checksum;
                    if (!params.isParamSet(JobParameterHandler::CHECKSUM_METHOD))
                        params.set(JobParameterHandler::CHECKSUM_METHOD, "relaxed");
                }
            tupple.filesize = 0;
            tupple.metadata = string();
            tupple.fileIndex = fileIndex;

            jobs.push_back(tupple);
        }
    //FTS3_COMMON_LOGGER_NEWLOG (DEBUG) << "Job's vector has been created" << commit;

    string seStr = getSesStr();
    checkSe(seStr, vo);

    map<string, int> waitTimeout;
    db->getTimeoutForSe(seStr, waitTimeout);

    TimeoutHandler th(waitTimeout);
    for_each(jobs.begin(), jobs.end(), th);
}

JobSubmitter::JobSubmitter(soap* ctx, tns3__TransferJob3 *job) :
    db (DBSingleton::instance().getDBObjectInstance()),
    copyPinLifeTime(-1)
{
    PROFILE_SCOPE("JobSubmitter::JobSubmitter(soap*, tns3__TransferJob3*)");

    GSoapDelegationHandler handler (ctx);
    delegationId = handler.makeDelegationId();

    CGsiAdapter cgsi (ctx);
    vo = cgsi.getClientVo();
    dn = cgsi.getClientDn();

    FTS3_COMMON_LOGGER_NEWLOG (INFO) << "DN: " << dn << " is submitting a transfer job" << commit;

    if (db->isDnBlacklisted(dn))
        {
            throw Err_Custom("The DN: " + dn + " is blacklisted!");
        }

    // check weather the job is well specified
    if (job == 0 || job->transferJobElements.empty())
        {
            throw Err_Custom("The job was not defined");
        }

    // do the common initialization
    init(job->jobParams);

    // index of the file
    int fileIndex = 0;

    // if at least one source uses different protocol than SRM it will be 'false'
    srm_source = true;

    // extract the job elements from tns3__TransferJob2 object and put them into a vector
    vector<tns3__TransferJobElement3 * >::iterator it;
    for (it = job->transferJobElements.begin(); it < job->transferJobElements.end(); it++, fileIndex++)
        {
            tns3__TransferJobElement3* elem = (*it);

            // prepare the job element and add it to the job
            job_element_tupple tupple;

            // common properties
            tupple.filesize = elem->filesize ? *elem->filesize : 0;
            tupple.metadata = elem->metadata ? *elem->metadata : string();
            tupple.selectionStrategy = elem->selectionStrategy ? *elem->selectionStrategy : string();
            tupple.fileIndex = fileIndex;

            // TODO for now we just use the first one!
            // in the future the checksum should be assigned to pairs!
            if (!elem->checksum.empty())
                {
                    tupple.checksum = (*it)->checksum.front();
                    if (!params.isParamSet(JobParameterHandler::CHECKSUM_METHOD))
                        params.set(JobParameterHandler::CHECKSUM_METHOD, "relaxed");
                }

            // pair sources with destinations
            list< pair<string, string> > pairs;

            pairSourceAndDestination(
                elem->source,
                elem->dest,
                tupple.selectionStrategy,
                pairs
            );

            // if it is not multiple source/destination submission ..
            if (pairs.size() == 1)
                {
                    // add the source and destination SE for the transfer job
                    sourceSe = fileUrlToSeName(pairs.front().first, true);
                    destinationSe = fileUrlToSeName(pairs.front().second);
                }

            if (pairs.empty())
                {
                    throw Err_Custom("It has not been possible to pair the sources with destinations (protocols don't match)!");
                }

            // multiple pairs and reuse are not compatible!
            if (pairs.size() > 1 && params.get(JobParameterHandler::REUSE) == "Y")
                {
                    throw Err_Custom("Reuse and multiple replica selection are incompatible!");
                }

            // add each pair
            list< pair<string, string> >::iterator it_p;
            for (it_p = pairs.begin(); it_p != pairs.end(); it_p++)
                {
                    // set the values for source and destination
                    tupple.source = it_p->first;
                    tupple.destination = it_p->second;

                    string sourceSe = fileUrlToSeName(it_p->first, true), destinationSe = fileUrlToSeName(it_p->second);
                    addSe(sourceSe);
                    addSe(destinationSe);

                    // check if all the sources use SRM protocol
                    srm_source &= sourceSe.find(srm_protocol) == 0;

                    tupple.source_se = sourceSe;
                    tupple.dest_se = destinationSe;

                    jobs.push_back(tupple);
                }
        }

    string seStr = getSesStr();
    checkSe(seStr, vo);

    map<string, int> waitTimeout;
    db->getTimeoutForSe(seStr, waitTimeout);

    TimeoutHandler th(waitTimeout);
    for_each(jobs.begin(), jobs.end(), th);
}

void JobSubmitter::init(tns3__TransferParams *jobParams)
{

    id = UuidGenerator::generateUUID();
    FTS3_COMMON_LOGGER_NEWLOG (DEBUG) << "Generated uuid " << id << commit;

    if (jobParams)
        {
            params(jobParams->keys, jobParams->values);
            //FTS3_COMMON_LOGGER_NEWLOG (DEBUG) << "Parameter map has been created" << commit;
        }
}

void JobSubmitter::addSe(string& se)
{
    if (!uniqueSes.count(se))
        {

            uniqueSes.insert(se);
            uniqueSesStr += "'" + se + "',";
        }
}

string JobSubmitter::getSesStr()
{
    uniqueSesStr.resize(uniqueSesStr.size() - 1);
    uniqueSesStr = "(" + uniqueSesStr + ")";
    return uniqueSesStr;
}

<<<<<<< HEAD
=======
string JobSubmitter::getActivity(string metadata)
{
    // default value returned if the metadata are empty or an activity was not specified
    static const string defstr = "default";
    // if metadata are empty return default
    if (metadata.empty()) return defstr;
    // regular expression for finding the activity value
    static const regex re("^.*\"activity\"\\s*:\\s*\"(.+)\".*$");
    // look for the activity in the string and if it's there return the value
    smatch what;
    if (regex_match(metadata, what, re, match_extra)) return what[1];
    // if the activity was not found return default
    return defstr;
}

>>>>>>> b45b83f2
JobSubmitter::~JobSubmitter()
{

}

string JobSubmitter::submit()
{
    try
        {
            // for backwards compatibility check if copy-pin-lifetime and bring-online were set properly
            if (!params.isParamSet(JobParameterHandler::COPY_PIN_LIFETIME))
                {
                    params.set(JobParameterHandler::COPY_PIN_LIFETIME, "-1");
                }

            if (!params.isParamSet(JobParameterHandler::BRING_ONLINE))
                {
                    params.set(JobParameterHandler::BRING_ONLINE, "-1");
                }
            else
                {
                    // make sure that bring online has been used for SRM source
                    // (bring online is not supported for multiple source/destination submission)
                    if (params.get(JobParameterHandler::BRING_ONLINE) != "-1" && !srm_source)
                        throw Err_Custom("The 'bring-online' operation can be used only with source SEs that are using SRM protocol!");
                }

            if (!params.isParamSet(JobParameterHandler::RETRY))
                {
                    params.set(JobParameterHandler::RETRY, "0");
                }

            if (!params.isParamSet(JobParameterHandler::RETRY_DELAY))
                {
                    params.set(JobParameterHandler::RETRY_DELAY, "0");
                }

            string sourceSpaceTokenDescription;

            // submit the transfer job (add it to the DB)
            db->submitPhysical (
                id,
                jobs,
                params.get(JobParameterHandler::GRIDFTP),
                dn,
                cred,
                vo,
                string(),
                delegationId,
                params.get(JobParameterHandler::SPACETOKEN),
                params.get(JobParameterHandler::OVERWRITEFLAG),
                params.get(JobParameterHandler::SPACETOKEN_SOURCE),
                sourceSpaceTokenDescription,
                params.get<int>(JobParameterHandler::COPY_PIN_LIFETIME),
                params.get(JobParameterHandler::FAIL_NEARLINE),
                params.get(JobParameterHandler::CHECKSUM_METHOD),
                params.get(JobParameterHandler::REUSE),
                params.get<int>(JobParameterHandler::BRING_ONLINE),
                params.get<string>(JobParameterHandler::JOB_METADATA),
                params.get<int>(JobParameterHandler::RETRY),
                params.get<int>(JobParameterHandler::RETRY_DELAY),
                sourceSe,
                destinationSe
            );

            //send state message - disabled for now but pls do not remove it
            //SingleTrStateInstance::instance().sendStateMessage(id, -1);

            FTS3_COMMON_LOGGER_NEWLOG (INFO) << "The jobid " << id << " has been submitted successfully" << commit;
        }
    catch (std::exception& e)
        {
            throw Err_Custom(std::string(__func__) + ": Caught exception " + e.what());
        }
    catch (...)
        {
            throw Err_Custom(std::string(__func__) + ": Caught exception " );
        }
<<<<<<< HEAD
=======

    bool protocol =
        params.isParamSet(JobParameterHandler::TIMEOUT) ||
        params.isParamSet(JobParameterHandler::NOSTREAMS) ||
        params.isParamSet(JobParameterHandler::BUFFER_SIZE)
        ;

    // if at least one protocol parameter was set make sure they are all set
    // use the defaults to fill the gaps
    if (protocol)
        {
            if (!params.isParamSet(JobParameterHandler::TIMEOUT))
                {
                    params.set(JobParameterHandler::TIMEOUT, "3600");
                }

            if (!params.isParamSet(JobParameterHandler::NOSTREAMS))
                {
                    params.set(JobParameterHandler::NOSTREAMS, "4");
                }

            if (!params.isParamSet(JobParameterHandler::BUFFER_SIZE))
                {
                    params.set(JobParameterHandler::BUFFER_SIZE, "0");
                }
        }


    // submit the transfer job (add it to the DB)
    db->submitPhysical (
        id,
        jobs,
        dn,
        cred,
        vo,
        string(),
        delegationId,
        sourceSe,
        destinationSe,
        params
    );

    //send state message - disabled for now but pls do not remove it
    //SingleTrStateInstance::instance().sendStateMessage(id, -1);

    FTS3_COMMON_LOGGER_NEWLOG (INFO) << "The jobid " << id << " has been submitted successfully" << commit;
>>>>>>> b45b83f2
    return id;
}

void JobSubmitter::checkProtocol(string file, bool source)
{
    string tmp (file);
    transform(tmp.begin(), tmp.end(), tmp.begin(), ::tolower);
    trim(tmp);

    bool not_ok =
        // check protocol
        !(tmp.find("mock://") == 0 || tmp.find("root://") == 0 ||tmp.find("srm://") == 0 || tmp.find("gsiftp://") == 0 || tmp.find("https://") == 0 || tmp.find("lfc://") == 0)
        &&
        // check if lfn if it is the source
        (!source || !(file.find("/") == 0 && file.find(";") == string::npos && file.find(":") == string::npos))
        ;

    if(not_ok)
        {
            string msg = (source ? "Source" : "Destination");
            msg += " protocol is not supported for file: "  + file;
            throw Err_Custom(msg);
        }
}

string JobSubmitter::fileUrlToSeName(string url, bool source)
{
    checkValidUrl(url);
    checkProtocol(url, source);

    smatch what;
    if (regex_match(url, what, fileUrlRegex, match_extra))
        {
            // indexes are shifted by 1 because at index 0 is the whole string
            return string(what[1]);

        }
    else
        {
            string errMsg = "Can't extract hostname from url: " + url;
            throw Err_Custom(errMsg);
        }
}

void JobSubmitter::checkSe(string ses, string vo)
{
    list<string> notAllowed;
    db->allowSubmit(ses, vo, notAllowed);

    if (notAllowed.empty()) return;

    string notAllowedStr = accumulate(notAllowed.begin(), notAllowed.end(), string(), lambda::_1 + lambda::_2 + ",");
    notAllowedStr.resize(notAllowedStr.size() - 1);

    throw Err_Custom("Following SEs: " + notAllowedStr + " are blacklisted!");

    // check if the SE is blacklisted
//    if (db->isSeBlacklisted(se, vo))
//        {
//            if (!db->allowSubmitForBlacklistedSe(se)) throw Err_Custom("The SE: " + se + " is blacklisted!");
//        }
    // if we don't care about MyOSQ return
//    if (!theServerConfig().get<bool>("MyOSG")) return;

    // checking of a state (active, disabled) in MyOSG  is commented out for now

//	// load from local file which is update by a cron job
//	OsgParser& osg = OsgParser::getInstance();
//	// check in the OSG if the SE is 'active'
//	optional<bool> state = osg.isActive(se);
//	if (state.is_initialized() && !(*state)) throw Err_Custom("The SE: " + se + " is not active in the OSG!");
//	// check in the OSG if the SE is 'disabled'
//	state = osg.isDisabled(se);
//	if (state.is_initialized() && *state) throw Err_Custom("The SE: " + se + " is disabled in the OSG!");

}

void JobSubmitter::pairSourceAndDestination(
    vector<string>& sources,
    vector<string>& destinations,
    string& selectionStrategy,
    list< pair<string, string> >& ret
)
{

    if (!selectionStrategy.empty() && selectionStrategy != "orderly" && selectionStrategy != "auto")
        throw Err_Custom("'" + selectionStrategy + "'");

    // if it is single source - single destination submission just return the pair
    if (sources.size() == 1 && destinations.size() == 1)
        {
            ret.push_front(
                make_pair(sources.front(), destinations.front())
            );

            return;
        }

    vector<string>::iterator it_s, it_d;

    for (it_s = sources.begin(); it_s != sources.end(); it_s++)
        {
            // retrieve the protocol
            string::size_type pos = it_s->find("://");
            string protocol = it_s->substr(0, pos);
            // look for the corresponding destination
            for (it_d = destinations.begin(); it_d != destinations.end(); it_d++)
                {
                    // if the destination uses the same protocol ...
                    if (it_d->find(protocol) == 0 || it_d->find(srm_protocol) == 0 || protocol == srm_protocol)   // TODO verify!!!
                        {
                            ret.push_back(
                                make_pair(*it_s, *it_d)
                            );
                        }
                }
        }

    return;
}
<|MERGE_RESOLUTION|>--- conflicted
+++ resolved
@@ -446,8 +446,6 @@
     return uniqueSesStr;
 }
 
-<<<<<<< HEAD
-=======
 string JobSubmitter::getActivity(string metadata)
 {
     // default value returned if the metadata are empty or an activity was not specified
@@ -463,7 +461,6 @@
     return defstr;
 }
 
->>>>>>> b45b83f2
 JobSubmitter::~JobSubmitter()
 {
 
@@ -471,79 +468,34 @@
 
 string JobSubmitter::submit()
 {
-    try
-        {
-            // for backwards compatibility check if copy-pin-lifetime and bring-online were set properly
-            if (!params.isParamSet(JobParameterHandler::COPY_PIN_LIFETIME))
-                {
-                    params.set(JobParameterHandler::COPY_PIN_LIFETIME, "-1");
-                }
-
-            if (!params.isParamSet(JobParameterHandler::BRING_ONLINE))
-                {
-                    params.set(JobParameterHandler::BRING_ONLINE, "-1");
-                }
-            else
-                {
-                    // make sure that bring online has been used for SRM source
-                    // (bring online is not supported for multiple source/destination submission)
-                    if (params.get(JobParameterHandler::BRING_ONLINE) != "-1" && !srm_source)
-                        throw Err_Custom("The 'bring-online' operation can be used only with source SEs that are using SRM protocol!");
-                }
-
-            if (!params.isParamSet(JobParameterHandler::RETRY))
-                {
-                    params.set(JobParameterHandler::RETRY, "0");
-                }
-
-            if (!params.isParamSet(JobParameterHandler::RETRY_DELAY))
-                {
-                    params.set(JobParameterHandler::RETRY_DELAY, "0");
-                }
-
-            string sourceSpaceTokenDescription;
-
-            // submit the transfer job (add it to the DB)
-            db->submitPhysical (
-                id,
-                jobs,
-                params.get(JobParameterHandler::GRIDFTP),
-                dn,
-                cred,
-                vo,
-                string(),
-                delegationId,
-                params.get(JobParameterHandler::SPACETOKEN),
-                params.get(JobParameterHandler::OVERWRITEFLAG),
-                params.get(JobParameterHandler::SPACETOKEN_SOURCE),
-                sourceSpaceTokenDescription,
-                params.get<int>(JobParameterHandler::COPY_PIN_LIFETIME),
-                params.get(JobParameterHandler::FAIL_NEARLINE),
-                params.get(JobParameterHandler::CHECKSUM_METHOD),
-                params.get(JobParameterHandler::REUSE),
-                params.get<int>(JobParameterHandler::BRING_ONLINE),
-                params.get<string>(JobParameterHandler::JOB_METADATA),
-                params.get<int>(JobParameterHandler::RETRY),
-                params.get<int>(JobParameterHandler::RETRY_DELAY),
-                sourceSe,
-                destinationSe
-            );
-
-            //send state message - disabled for now but pls do not remove it
-            //SingleTrStateInstance::instance().sendStateMessage(id, -1);
-
-            FTS3_COMMON_LOGGER_NEWLOG (INFO) << "The jobid " << id << " has been submitted successfully" << commit;
-        }
-    catch (std::exception& e)
-        {
-            throw Err_Custom(std::string(__func__) + ": Caught exception " + e.what());
-        }
-    catch (...)
-        {
-            throw Err_Custom(std::string(__func__) + ": Caught exception " );
-        }
-<<<<<<< HEAD
-=======
+
+    // for backwards compatibility check if copy-pin-lifetime and bring-online were set properly
+    if (!params.isParamSet(JobParameterHandler::COPY_PIN_LIFETIME))
+        {
+            params.set(JobParameterHandler::COPY_PIN_LIFETIME, "-1");
+        }
+
+    if (!params.isParamSet(JobParameterHandler::BRING_ONLINE))
+        {
+            params.set(JobParameterHandler::BRING_ONLINE, "-1");
+        }
+    else
+        {
+            // make sure that bring online has been used for SRM source
+            // (bring online is not supported for multiple source/destination submission)
+            if (params.get(JobParameterHandler::BRING_ONLINE) != "-1" && !srm_source)
+                throw Err_Custom("The 'bring-online' operation can be used only with source SEs that are using SRM protocol!");
+        }
+
+    if (!params.isParamSet(JobParameterHandler::RETRY))
+        {
+            params.set(JobParameterHandler::RETRY, "0");
+        }
+
+    if (!params.isParamSet(JobParameterHandler::RETRY_DELAY))
+        {
+            params.set(JobParameterHandler::RETRY_DELAY, "0");
+        }
 
     bool protocol =
         params.isParamSet(JobParameterHandler::TIMEOUT) ||
@@ -590,7 +542,6 @@
     //SingleTrStateInstance::instance().sendStateMessage(id, -1);
 
     FTS3_COMMON_LOGGER_NEWLOG (INFO) << "The jobid " << id << " has been submitted successfully" << commit;
->>>>>>> b45b83f2
     return id;
 }
 
