--- conflicted
+++ resolved
@@ -651,98 +651,11 @@
 {
     try
         {
-<<<<<<< HEAD
-            CGsiAdapter cgsi (soap);
-            string dn = cgsi.getClientDn();
-
-            if (_requestIDs)
-                {
-
-                    vector<string> &jobs = _requestIDs->item;
-                    std::vector<std::string>::iterator it;
-                    if (!jobs.empty())
-                        {
-                            /*that's how we need to check the operation (TRANSFER / DELETE / STAGING) per infividual job
-                            std::vector< boost::tuple<std::string, std::string> > ops;
-                            DBSingleton::instance().getDBObjectInstance()->checkJobOperation(jobs, ops);
-
-                            std::vector< boost::tuple<std::string, std::string> >::iterator it22;
-                            for (it22 = ops.begin(); it22 != ops.end(); ++it22)
-                            {
-                            	std::cout << boost::get<0>(*it22) << std::endl;
-                            	std::cout << boost::get<1>(*it22) << std::endl;
-                            }
-                            */
-
-                            std::string jobId;
-                            for (it = jobs.begin(); it != jobs.end();)
-                                {
-                                    // authorize the operation for each job ID
-                                    scoped_ptr<TransferJobs> job (
-                                        DBSingleton::instance()
-                                        .getDBObjectInstance()
-                                        ->getTransferJob(*it, false)
-                                    );
-
-
-                                    AuthorizationManager::getInstance().authorize(soap, AuthorizationManager::TRANSFER, job.get());
-
-
-                                    // if not throw an exception
-                                    if (!job.get()) throw Err_Custom("Transfer job: " + *it + " does not exist!");
-
-                                    vector<JobStatus*> status;
-                                    DBSingleton::instance().getDBObjectInstance()->getTransferJobStatus(*it, false, status);
-
-                                    if (!status.empty())
-                                        {
-                                            // get transfer-job status
-                                            string stat = (*status.begin())->jobStatus;
-                                            // release the memory
-                                            vector<JobStatus*>::iterator it_s;
-                                            for (it_s = status.begin(); it_s != status.end(); it_s++)
-                                                {
-                                                    delete *it_s;
-                                                }
-                                            // check if transfer-job is finished
-                                            if (JobStatusHandler::getInstance().isTransferFinished(stat))
-                                                throw Err_Custom("Transfer job: " + *it + " cannot be canceled (it is in " + stat + " state)");
-                                        }
-
-                                    jobId += *it;
-                                    ++it;
-                                    if (it != jobs.end()) jobId += ", ";
-                                }
-
-                            FTS3_COMMON_LOGGER_NEWLOG (INFO) << "DN: " << dn << "is canceling a transfer jobs: " << jobId << commit;
-
-                            DBSingleton::instance().getDBObjectInstance()->cancelJob(jobs);
-
-                            //send state message for cancellation
-                            std::vector<int> files;
-                            std::vector<std::string>::iterator it2;
-                            std::vector<int>::iterator it3;
-                            for (it2 = jobs.begin(); it2 != jobs.end(); ++it2)
-                                {
-                                    DBSingleton::instance().getDBObjectInstance()->getFilesForJobInCancelState((*it2), files);
-                                    if(!files.empty())
-                                        {
-                                            for (it3 = files.begin(); it3 != files.end(); ++it3)
-                                                {
-                                                    SingleTrStateInstance::instance().sendStateMessage((*it2), (*it3));
-                                                }
-                                            files.clear();
-                                        }
-                                }
-                        }
-                }
-=======
         if (request)
             {
                 JobCancelHandler handler (ctx, request->item);
                 handler.cancel();
             }
->>>>>>> a41901e6
         }
     catch(Err& ex)
         {
@@ -782,110 +695,11 @@
 {
     try
         {
-<<<<<<< HEAD
-            CGsiAdapter cgsi (ctx);
-            string dn = cgsi.getClientDn();
-
-            // check if the request exists
-            if (!request) return SOAP_OK;
-
-            // check if there are jobs to cancel in the request
-            vector<string> &jobs = request->item;
-            if (jobs.empty()) return SOAP_OK;
-
-            // create the response
-            resp._jobIDs = soap_new_impltns__ArrayOf_USCOREsoapenc_USCOREstring(ctx, -1);
-            resp._status = soap_new_impltns__ArrayOf_USCOREsoapenc_USCOREstring(ctx, -1);
-
-            // helper vectors
-            vector<string> &resp_job_ids = resp._jobIDs->item;
-            vector<string> &resp_job_status = resp._status->item;
-            vector<string> cancel;
-
-            std::vector<std::string>::iterator it;
-
-            std::string jobId;
-            for (it = jobs.begin(); it != jobs.end(); ++it)
-                {
-                    // authorize the operation for each job ID
-                    scoped_ptr<TransferJobs> job (
-                        DBSingleton::instance().getDBObjectInstance()->getTransferJob(*it, false)
-                    );
-
-                    AuthorizationManager::getInstance().authorize(ctx, AuthorizationManager::TRANSFER, job.get());
-
-                    // if not add appropriate response
-                    if (!job.get())
-                        {
-                            resp_job_ids.push_back(*it);
-                            resp_job_status.push_back("DOES_NOT_EXIST");
-                            continue;
-                        }
-
-                    vector<JobStatus*> status;
-                    DBSingleton::instance().getDBObjectInstance()->getTransferJobStatus(*it, false, status);
-
-                    if (!status.empty())
-                        {
-                            // get transfer-job status
-                            string stat = (*status.begin())->jobStatus;
-                            // release the memory
-                            vector<JobStatus*>::iterator it_s;
-                            for (it_s = status.begin(); it_s != status.end(); it_s++)
-                                {
-                                    delete *it_s;
-                                }
-                            // check if transfer-job is finished
-                            if (JobStatusHandler::getInstance().isTransferFinished(stat))
-                                {
-                                    resp_job_ids.push_back(*it);
-                                    resp_job_status.push_back(stat);
-                                    continue;
-                                }
-                        }
-
-                    cancel.push_back(*it);
-
-                    jobId += *it ;
-                    jobId += ", ";
-                }
-
-            if (cancel.empty()) return SOAP_OK;
-
-            FTS3_COMMON_LOGGER_NEWLOG (INFO) << "DN: " << dn << "is canceling a transfer jobs: " << jobId << commit;
-
-            DBSingleton::instance().getDBObjectInstance()->cancelJob(cancel);
-
-            //send state message for cancellation
-            std::vector<int> files;
-            std::vector<std::string>::iterator it2;
-            std::vector<int>::iterator it3;
-            for (it2 = jobs.begin(); it2 != jobs.end(); ++it2)
-                {
-                    DBSingleton::instance().getDBObjectInstance()->getFilesForJobInCancelState((*it2), files);
-                    if(!files.empty())
-                        {
-                            for (it3 = files.begin(); it3 != files.end(); ++it3)
-                                {
-                                    SingleTrStateInstance::instance().sendStateMessage((*it2), (*it3));
-                                }
-                            files.clear();
-                        }
-                }
-
-            for (it = cancel.begin(); it != cancel.end(); ++it)
-                {
-                    resp_job_ids.push_back(*it);
-                    resp_job_status.push_back("CANCELED");
-                }
-
-=======
             if (request)
             {
                 JobCancelHandler handler (ctx, request->item);
                 handler.cancel(resp);
             }
->>>>>>> a41901e6
         }
     catch(Err& ex)
         {
