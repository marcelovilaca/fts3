--- conflicted
+++ resolved
@@ -36,37 +36,27 @@
     ${Boost_LIBRARIES}
 )
 if(FTS3_COMPILE_WITH_UNITTEST_NEW)
-	target_link_libraries(fts_info_publisher -lboost_unit_test_framework)
+    target_link_libraries(fts_info_publisher -lboost_unit_test_framework)
 endif()
 
 # Artifacts
-install(TARGETS fts_info_publisher 
-	RUNTIME DESTINATION ${SBIN_INSTALL_DIR}
+install(TARGETS fts_info_publisher
+    RUNTIME DESTINATION ${SBIN_INSTALL_DIR}
 )
 
-<<<<<<< HEAD
 install(FILES fts-info-publisher
     DESTINATION ${SYSCONF_INSTALL_DIR}/cron.hourly
-	PERMISSIONS OWNER_EXECUTE OWNER_READ GROUP_READ WORLD_READ
-)			
-	
-install(FILES fts-info-publisher.initd
-    DESTINATION ${SYSCONF_INSTALL_DIR}/rc.d/init.d 
-	PERMISSIONS OWNER_EXECUTE OWNER_READ GROUP_READ WORLD_READ
-	RENAME fts-info-publisher
+    PERMISSIONS OWNER_EXECUTE OWNER_READ GROUP_READ WORLD_READ
 )
-=======
-install(FILES         fts-info-publisher
-        DESTINATION ${SYSCONF_INSTALL_DIR}/cron.hourly
-	PERMISSIONS OWNER_EXECUTE OWNER_READ GROUP_READ WORLD_READ)			
 
 if (SYSTEMD_INSTALL_DIR)
-    install(FILES         fts-info-publisher.service
-            DESTINATION ${SYSTEMD_INSTALL_DIR})
-else ()	
-    install(FILES         fts-info-publisher.initd
-            DESTINATION ${SYSCONF_INSTALL_DIR}/rc.d/init.d 
-	        PERMISSIONS OWNER_EXECUTE OWNER_READ GROUP_READ WORLD_READ
-            RENAME fts-info-publisher )
+    install(FILES fts-info-publisher.service
+        DESTINATION ${SYSTEMD_INSTALL_DIR}
+    )
+else ()
+    install(FILES fts-info-publisher.initd
+        DESTINATION ${SYSCONF_INSTALL_DIR}/rc.d/init.d
+        PERMISSIONS OWNER_EXECUTE OWNER_READ GROUP_READ WORLD_READ
+        RENAME fts-info-publisher
+    )
 endif ()
->>>>>>> 3d3c847d
