/*
 * Copyright (c) CERN 2013-2015
 *
 * Copyright (c) Members of the EMI Collaboration. 2010-2013
 *  See  http://www.eu-emi.eu/partners for details on the copyright
 *  holders.
 *
 * Licensed under the Apache License, Version 2.0 (the "License");
 * you may not use this file except in compliance with the License.
 * You may obtain a copy of the License at
 *
 *    http://www.apache.org/licenses/LICENSE-2.0
 *
 * Unless required by applicable law or agreed to in writing, software
 * distributed under the License is distributed on an "AS IS" BASIS,
 * WITHOUT WARRANTIES OR CONDITIONS OF ANY KIND, either express or implied.
 * See the License for the specific language governing permissions and
 * limitations under the License.
 */

/** \file serverconfigreader.h Implementation of FTS3 server config reader. */

#include "ServerConfigReader.h"
#include <iostream>
#include <fstream>
#include "common/Exceptions.h"


using namespace fts3::common;
using namespace fts3::config;


// Default config values
#define FTS3_CONFIG_SERVERCONFIG_PORT_DEFAULT 8443
#define FTS3_CONFIG_SERVERCONFIG_IP_DEFAULT "localhost"
#define FTS3_CONFIG_SERVERCONFIG_THREADNUM_DEFAULT 10
#define FTS3_CONFIG_SERVERCONFIG_SERVERLOGDIRECTOTY_DEFAULT ""
#define FTS3_CONFIG_SERVERCONFIG_TRANSFERLOGDIRECTORY_DEFAULT "/var/log/fts3"
#define FTS3_CONFIG_SERVERCONFIG_MESSAGINGDIRECTORY_DEFAULT "/var/lib/fts3"
#define FTS3_CONFIG_SERVERCONFIG_CONFIGFILE_DEFAULT "/etc/fts3/fts3config"
#define FTS3_CONFIG_SERVERCONFIG_MONFILE_DEFAULT "/etc/fts3/fts-msg-monitoring.conf"
#define FTS3_CONFIG_SERVERCONFIG_DBTYPE_DEFAULT "mysql"
#define FTS3_CONFIG_SERVERCONFIG_DBTHREADS_DEFAULT "4"
#define FTS3_CONFIG_SERVERCONFIG_MAXPROCESSES_DEFAULT "12500"
#define FTS3_CONFIG_SERVERCONFIG_MAX_SUCCESS_RATE_DEFAULT 100
#define FTS3_CONFIG_SERVERCONFIG_MED_SUCCESS_RATE_DEFAULT 98
#define FTS3_CONFIG_SERVERCONFIG_LOW_SUCCESS_RATE_DEFAULT 97
#define FTS3_CONFIG_SERVERCONFIG_BASE_SUCCESS_RATE_DEFAULT 96
/* ---------------------------------------------------------------------- */

po::options_description ServerConfigReader::_defineGenericOptions()
{
    po::options_description generic("Generic options");
    generic.add_options()
    ("help,h", "Display this help page")
    ("version,v", "Display server version")
    ("no-daemon,n", "Do not daemonize")
    ("rush,r", "Start and stop faster. Not for use in production!")

    (
        "configfile,f",
        po::value<std::string>( &(_vars["configfile"]) )->default_value(FTS3_CONFIG_SERVERCONFIG_CONFIGFILE_DEFAULT),
        "FTS3 server config file"
    );

    return generic;
}

/* ---------------------------------------------------------------------- */

po::options_description ServerConfigReader::_defineConfigOptions()
{
    po::options_description config("Configuration");

    config.add_options()
    (
        "Port,p",
        po::value<int>()->default_value(FTS3_CONFIG_SERVERCONFIG_PORT_DEFAULT),
        "File transfer listening port"
    )
    (
        "PidDirectory",
        po::value<std::string>( &(_vars["PidDirectory"]) )->default_value("/var/lib/fts3"),
        "Where to put the PID files"
    )
    (
        "DbThreadsNum,D",
        po::value<std::string>( &(_vars["DbThreadsNum"]) )->default_value(FTS3_CONFIG_SERVERCONFIG_DBTHREADS_DEFAULT),
        "Number of db connections in the db threads pool"
    )
    (
        "MaxNumberOfProcesses,M",
        po::value<std::string>( &(_vars["MaxNumberOfProcesses"]) )->default_value(FTS3_CONFIG_SERVERCONFIG_MAXPROCESSES_DEFAULT),
        "Maximum processes resource limit"
    )
    (
        "IP,i",
        po::value<std::string>( &(_vars["IP"]) )->default_value(FTS3_CONFIG_SERVERCONFIG_IP_DEFAULT),
        "IP address that the server is bound to"
    )

    (
        "DbConnectString,s",
        po::value<std::string>( &(_vars["DbConnectString"]) )->default_value(""),
        "Connect string for the used database account"
    )

    (
        "DbType,d",
        po::value<std::string>( &(_vars["DbType"]) )->default_value(FTS3_CONFIG_SERVERCONFIG_DBTYPE_DEFAULT),
        "Database backend type. Allowed values: mysql"
    )

    (
        "DbUserName,u",
        po::value<std::string>( &(_vars["DbUserName"]) )->default_value(""),
        "Database account user name"
    )

    (
        "DbPassword,w",
        po::value<std::string>( &(_vars["DbPassword"]) )->default_value(""),
        "Database account password"
    )
    (
        "Infosys",
        po::value<std::string>( &(_vars["Infosys"]) )->default_value("lcg-bdii.cern.ch:2170"),
        "Set infosys"
    )
    (
        "BDIIKeepAlive",
        po::value<std::string>( &(_vars["BDIIKeepAlive"]) )->default_value("true"),
        "Sets the keep alive property of the BDII"
    )
    (
        "MyOSG,m",
        po::value<std::string>( &(_vars["MyOSG"]) )->default_value("false"),
        "Set the MyOSG URL (or flase meaning MyOSG wont be used)"
    )
    (
        "InfoProviders",
        po::value<std::string>( &(_vars["InfoProviders"]) )->default_value("glue1"),
        "The list of info providers ( e.g.: glue1:glue2)"
    )
    (
        "InfoPublisher,P",
        po::value<std::string>( &(_vars["InfoPublisher"]) )->default_value("false"),
        "Set this VM to be the info provider for Glue2"
    )
    (
        "Alias,a",
        po::value<std::string>( &(_vars["Alias"]) )->default_value(""),
        "Set the alias for FTS 3 endpoint"
    )
    (
        "Optimizer,o",
        po::value<std::string>( &(_vars["Optimizer"]) )->default_value("true"),
        "Control auto-tunning activation"
    )
    (
        "CleanRecordsHost,C",
        po::value<std::string>( &(_vars["CleanRecordsHost"]) )->default_value("true"),
        "Set to true when this host will be cleaning old records from the database"
    )
    (
        "HttpKeepAlive,k",
        po::value<std::string>( &(_vars["HttpKeepAlive"]) )->default_value("true"),
        "Control HTTP Keep alive in gsoap"
    )
    (
        "ServerLogDirectory",
        po::value<std::string>( &(_vars["ServerLogDirectory"]) )->default_value(FTS3_CONFIG_SERVERCONFIG_SERVERLOGDIRECTOTY_DEFAULT),
        "Directory where the service logs are written"
    )
    (
        "TransferLogDirectory,l",
        po::value<std::string>( &(_vars["TransferLogDirectory"]) )->default_value(
            FTS3_CONFIG_SERVERCONFIG_TRANSFERLOGDIRECTORY_DEFAULT),
        "Directory where the transfer logs are written"
    )
    (
        "MessagingDirectory",
        po::value<std::string>( &(_vars["MessagingDirectory"]) )->default_value(FTS3_CONFIG_SERVERCONFIG_MESSAGINGDIRECTORY_DEFAULT),
        "Directory where the internal FTS3 messages are written"
    )
    (
        "AuthorizedVO,v",
        po::value<std::string>( &(_vars["AuthorizedVO"]) )->default_value(std::string()),
        "List of authorized VOs"
    )
    (
        "roles.*",
        po::value<std::string>(),
        "Authorization rights definition."
    )
    (
        "SiteName",
        po::value<std::string>( &(_vars["SiteName"]) ),
        "Site name running the FTS3 service"
    )
    (
        "MonitoringMessaging",
        po::value<std::string>( &(_vars["MonitoringMessaging"]) )->default_value("true"),
        "Enable or disable monitoring using messaging for monitoring"
    )
    (
        "Profiling",
        po::value<std::string>( &(_vars["Profiling"]) )->default_value("0"),
        "Enable or disable internal profiling"
    )
    (
        "InternalThreadPool",
        po::value<std::string>( &(_vars["InternalThreadPool"]) )->default_value("5"),
        "Set the number of threads in the internal threadpool"
    )
    (
        "CleanBulkSize",
        po::value<std::string>( &(_vars["CleanBulkSize"]) )->default_value("5000"),
        "Set the bulk size, in number of jobs, used for cleaning the old records"
    )
    (
        "CleanInterval",
        po::value<std::string>( &(_vars["CleanInterval"]) )->default_value("7"),
        "In days. Entries older than this will be purged"
    )
    (
        "BackupTables",
        po::value<std::string>( &(_vars["BackupTables"]) )->default_value("true"),
        "Enable or disable the t_file and t_job backup"
    )
    (
        "CheckStalledTransfers",
        po::value<std::string>( &(_vars["CheckStalledTransfers"]) )->default_value("true"),
        "Check for stalled transfers"
    )
    (
        "CheckStalledTimeout",
        po::value<std::string>( &(_vars["CheckStalledTimeout"]) )->default_value("900"),
        "Timeout for stalled transfers, in seconds"
    )
    (
        "MinRequiredFreeRAM",
        po::value<std::string>( &(_vars["MinRequiredFreeRAM"]) )->default_value("50"),
        "Minimum amount of free RAM in MB required for FTS3 to not go into auto-drain mode"
    )
    (
        "User",
        po::value<std::string>( &(_vars["User"]) )->default_value("fts3"),
        "Use this user to run the service"
    )
    (
        "Group",
        po::value<std::string>( &(_vars["Group"]) )->default_value("fts3"),
        "Use this group to run the service"
    )
    (
        "LogLevel",
        po::value<std::string>( &(_vars["LogLevel"]) )->default_value("INFO"),
        "Logging level"
    )
    (
        "WithoutSoap",
        po::value<std::string>( &(_vars["WithoutSoap"]) )->default_value("false"),
        "Disable SOAP interface"
    )
    (
        "MonitoringConfigFile",
        po::value<std::string>( &(_vars["MonitoringConfigFile"]) )->default_value(FTS3_CONFIG_SERVERCONFIG_MONFILE_DEFAULT),
        "Monitoring configuration file"
    )
    (
        "StagingBulkSize",
        po::value<std::string>( &(_vars["StagingBulkSize"]) )->default_value("200"),
        "Staging bulk size"
    )
    (
        "StagingConcurrentRequests",
        po::value<std::string>( &(_vars["StagingConcurrentRequests"]) )->default_value("1000"),
        "Maximum number of staging concurrent requests"
    )
    (
        "StagingWaitingFactor",
        po::value<std::string>( &(_vars["StagingWaitingFactor"]) )->default_value("300"),
        "Seconds to wait before submitting a bulk request, so FTS can accumulate more files per bulk"
    )
    (
        "StagingPollRetries",
        po::value<std::string>( &(_vars["StagingPollRetries"]) )->default_value("3"),
        "Retry this number of times if a staging poll fails with ECOMM"
    )
    (
        "HeartBeatInterval",
        po::value<std::string>( &(_vars["HeartBeatInterval"]) )->default_value("60"),
        "Interval in seconds between beats"
    )
    (
        "HeartBeatGraceInterval",
        po::value<std::string>( &(_vars["HeartBeatGraceInterval"]) )->default_value("120"),
        "After this many seconds, a host is considered to be down"
    )
    (
        "OptimizerSteadyInterval",
        po::value<std::string>( &(_vars["OptimizerSteadyInterval"]) )->default_value("300"),
        "After this time without optimizer updates, force a run"
    )
    (
        "OptimizerInterval",
        po::value<std::string>( &(_vars["OptimizerInterval"]) )->default_value("60"),
        "Seconds between optimizer runs"
    )
    (
        "OptimizerMaxStreams",
        po::value<std::string>( &(_vars["OptimizerMaxStreams"]) )->default_value("16"),
        "Maximum number of streams per file"
    )
    (
        "MaxUrlCopyProcesses",
        po::value<std::string>( &(_vars["MaxUrlCopyProcesses"]) )->default_value("400"),
        "Maximum number of url copy processes to run"
    )
    (
        "PurgeMessagingDirectoryInterval",
        po::value<std::string>( &(_vars["PurgeMessagingDirectoryInterval"]) )->default_value("600"),
        "In seconds, how often to purge the messaging directory"
    )
    (
        "CheckSanityStateInterval",
        po::value<std::string>( &(_vars["CheckSanityStateInterval"]) )->default_value("3600"),
        "In seconds, how often to run sanity checks"
    )
    (
        "CancelCheckInterval",
        po::value<std::string>( &(_vars["CancelCheckInterval"]) )->default_value("10"),
        "In seconds, how often to check for canceled transfers"
    )
    (
        "QueueTimeoutCheckInterval",
        po::value<std::string>( &(_vars["QueueTimeoutCheckInterval"]) )->default_value("300"),
        "In seconds, how often to check for expired queued transfers"
    )
    (
        "ActiveTimeoutCheckInterval",
        po::value<std::string>( &(_vars["ActiveTimeoutCheckInterval"]) )->default_value("300"),
        "In seconds, how often to check for stalled transfers"
    )
    (
        "SchedulingInterval",
        po::value<std::string>( &(_vars["SchedulingInterval"]) )->default_value("2"),
        "In seconds, how often to schedule new transfers"
    )
    (
        "MessagingConsumeInterval",
        po::value<std::string>( &(_vars["MessagingConsumeInterval"]) )->default_value("1"),
        "In seconds, how often to check for messages"
    )
	(
	    "OptimizerMaxSuccessRate",
	     po::value<int>()->default_value(FTS3_CONFIG_SERVERCONFIG_MAX_SUCCESS_RATE_DEFAULT),
	     "Percentage of the max success rate considered by the optimizer"
	)
	(
	  "OptimizerMedSuccessRate",
	   po::value<int>()->default_value(FTS3_CONFIG_SERVERCONFIG_MED_SUCCESS_RATE_DEFAULT),
	   "Percentage of the med success rate considered by the optimizer"
	)
	(
	   "OptimizerLowSuccessRate",
	    po::value<int>()->default_value(FTS3_CONFIG_SERVERCONFIG_LOW_SUCCESS_RATE_DEFAULT),
	   "Percentage of the low success rate considered by the optimizer"
	)
	(
	   "OptimizerBaseSuccessRate",
	    po::value<int>()->default_value(FTS3_CONFIG_SERVERCONFIG_BASE_SUCCESS_RATE_DEFAULT),
	    "Percentage of the base success rate considered by the optimizer"
	)
    (
        "OptimizerEMAAlpha",
        po::value<double>()->default_value(0.1),
        "Optimizer: EMA Alpha factor to reduce the influence of fluctuations"
    )
    (
        "OptimizerIncreaseStep",
        po::value<int>()->default_value(1),
        "Increase step size when the optimizer considers the performance is good"
    )
    (
        "OptimizerAggressiveIncreaseStep",
        po::value<int>()->default_value(2),
        "Increase step size when the optimizer considers the performance is good, and set to aggressive or normal"
    )
    (
        "OptimizerDecreaseStep",
        po::value<int>()->default_value(1),
        "Decrease step size when the optimizer considers the performance is bad"
    )
    (
        "SigKillDelay",
        po::value<std::string>( &(_vars["SigKillDelay"]) )->default_value("500"),
        "In milliseconds, delay between graceful SIGTERM and SIGKILL"
    )
<<<<<<< HEAD
=======
    (   "AutoSessionReuse",
    	po::value<std::string>( &(_vars["AutoSessionReuse"]) )->default_value("false"),
	"Enable or disable auto session reuse"
    )

    (   "AutoSessionReuseMaxSmallFileSize",
    	po::value<int>()->default_value(104857600),
	"Max small file size for session reuse in bytes"
    )
    (   "AutoSessionReuseMaxBigFileSize",
	 po::value<int>()->default_value(1073741824),
	 "Max big file size for session reuse in bytes"
    )
    (   "AutoSessionReuseMaxFiles",
         po::value<int>()->default_value(1000),
         "Max number of files per session reuse"
    )
    (   "AutoSessionReuseMaxBigFiles",
	 po::value<int>()->default_value(2),
	 "Max number of big files  per session reuse"
    )
>>>>>>> ed19a358
    (
        "UseFixedJobPriority",
        po::value<std::string>( &(_vars["UseFixedJobPriority"]) )->default_value("0"),
        "Configure the system to use a fixed Job Priority, by default it queries the system to honour the priorities specified by the users"
    )
    ;

    return config;
}

/* ---------------------------------------------------------------------- */

po::options_description ServerConfigReader::_defineHiddenOptions()
{
    po::options_description hidden("Hidden options");

    hidden.add_options()
    (
        "ThreadNum,t",
        po::value<int>()->default_value(FTS3_CONFIG_SERVERCONFIG_THREADNUM_DEFAULT),
        "Number of worker threads."
    );

    return hidden;
}

/* ========================================================================== */

/** Read command line option - the real thing. */
struct ReadCommandLineOptions_SystemTraits
{
    /*static void exit(const int aVal)
    {
        ::exit(aVal);
    }*/

    /* ---------------------------------------------------------------------- */

    static std::ostream& stream()
    {
        return std::cout;
    }

    /* ---------------------------------------------------------------------- */

    static void processVariables
    (
        ServerConfigReader& aReader
    )
    {
        aReader.storeValuesAsStrings ();
        aReader.storeRoles ();
    }
};

/* ========================================================================== */

/** Read config file - the real thing. */
struct ReadConfigFile_SystemTraits
{
    static std::shared_ptr<std::istream> getStream (const std::string& aName)
    {
        std::shared_ptr<std::istream> in(dynamic_cast<std::istream*> (new std::ifstream(aName.c_str())));

        if (!(*in))
            {
                std::stringstream msg;
                msg << "Error opening file " << aName;
                throw SystemError(msg.str());
            }

        return in;
    }

    /* ---------------------------------------------------------------------- */

    static void processVariables(ServerConfigReader& reader)
    {
        reader.storeValuesAsStrings();
        reader.storeRoles ();
        reader.validateRequired ("SiteName");
    }
};

/* ========================================================================== */

ServerConfigReader::type_return ServerConfigReader::operator() (int argc, char** argv)
{

    po::options_description generic = _defineGenericOptions();
    po::options_description config = _defineConfigOptions();
    po::options_description hidden = _defineHiddenOptions();

    // Option group in the command line
    po::options_description cmdline_options;
    cmdline_options.add(generic).add(config).add(hidden);
    _readCommandLineOptions<ReadCommandLineOptions_SystemTraits> (argc, argv, cmdline_options);

    // Option group in config file
    po::options_description config_file_options;
    config_file_options.add(config).add(hidden);
    _readConfigFile<ReadConfigFile_SystemTraits> (config_file_options);

    // For legacy configurations, point ServerLogDirectory to TransferLogDirectory if not configured
    if (_vars["ServerLogDirectory"].empty()) {
        _vars["ServerLogDirectory"] = _vars["TransferLogDirectory"];
    }

    return _vars;
}

/* ========================================================================== */

template <typename T>
void ServerConfigReader::storeAsString(const std::string& aName)
{
    bool isFound = _vm.count(aName);
    assert(isFound);

    if (isFound) {
        _vars[aName] = boost::lexical_cast<std::string>(_vm[aName].as<T>());
    }
}

/* ---------------------------------------------------------------------- */

void ServerConfigReader::storeValuesAsStrings ()
{
    storeAsString("Port");
    storeAsString("ThreadNum");
    storeAsString("OptimizerMaxSuccessRate");
    storeAsString("OptimizerMedSuccessRate");
    storeAsString("OptimizerLowSuccessRate");
    storeAsString("OptimizerBaseSuccessRate");
    storeAsString<double>("OptimizerEMAAlpha");
    storeAsString("OptimizerIncreaseStep");
    storeAsString("OptimizerAggressiveIncreaseStep");
    storeAsString("OptimizerDecreaseStep");
}

void ServerConfigReader::storeRoles ()
{
    po::variables_map::iterator it;
    for (it = _vm.begin(); it != _vm.end(); it++)
        {
            if (it->first.find("roles.") == 0)
                {
                    _vars[it->first] = it->second.as<std::string>();
                }
        }
}

void ServerConfigReader::validateRequired (std::string key)
{

    if (!_vm.count("SiteName"))
        throw UserError("The required configuration option: '" + key + "' has not been found!");
}<|MERGE_RESOLUTION|>--- conflicted
+++ resolved
@@ -398,8 +398,6 @@
         po::value<std::string>( &(_vars["SigKillDelay"]) )->default_value("500"),
         "In milliseconds, delay between graceful SIGTERM and SIGKILL"
     )
-<<<<<<< HEAD
-=======
     (   "AutoSessionReuse",
     	po::value<std::string>( &(_vars["AutoSessionReuse"]) )->default_value("false"),
 	"Enable or disable auto session reuse"
@@ -421,7 +419,6 @@
 	 po::value<int>()->default_value(2),
 	 "Max number of big files  per session reuse"
     )
->>>>>>> ed19a358
     (
         "UseFixedJobPriority",
         po::value<std::string>( &(_vars["UseFixedJobPriority"]) )->default_value("0"),
