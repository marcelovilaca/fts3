import settings
from datetime import datetime
from django.http import HttpResponse
from xml.etree.ElementTree import Element, SubElement, tostring


def _color_mapper(service_status):
    if service_status['drain'] != 0:
        return 'orange'
    elif service_status['status'] != 'running':
        return 'red'
    else:
        return 'green'


def _add_numeric(e_data, name, value):
    e_numeric = SubElement(e_data, 'numericvalue', {'name': name})
    e_numeric.text = str(value)


def _is_running(service, info):
    if service in info and info[service].get('status', '') == 'running':
        return 1
    else:
        return 0
<<<<<<< HEAD


def _calculate_availability(e_sls, servers):
    """
    Calculate the availability and its description based on the server status
    """
    e_availability_info = SubElement(e_sls, 'availabilityinfo')
    draining_count = 0
    down_count = 0
    total_count = 0
    for server, info in servers.iteritems():
        for service, service_status in info.get('services', dict()).iteritems():
            if service == 'fts_backup':
                continue
            e_subavailability = SubElement(
                e_availability_info, 'font', {
                    'style': "color:%s" % _color_mapper(service_status)
                }
            )
            e_subavailability.text = "%s %s" % (server, service)
            SubElement(e_availability_info, 'br')

            if service_status['drain'] != 0:
                draining_count += 1
                e_subavailability.tail = "Status: draining"
            elif service_status['status'] != 'running':
                down_count += 1
                e_subavailability.tail = "Status: offline"
            else:
                e_subavailability.tail = "Status: running"
            total_count += 1


=======


def _calculate_availability(e_sls, servers):
    """
    Calculate the availability and its description based on the server status
    """
    e_availability_info = SubElement(e_sls, 'availabilityinfo')
    draining_count = 0
    down_count = 0
    total_count = 0
    for server, info in servers.iteritems():
        for service, service_status in info.get('services', dict()).iteritems():
            if service == 'fts_backup':
                continue
            e_subavailability = SubElement(
                e_availability_info, 'font', {
                    'style': "color:%s" % _color_mapper(service_status)
                }
            )
            e_subavailability.text = "%s %s" % (server, service)
            SubElement(e_availability_info, 'br')

            if service_status['drain'] != 0:
                draining_count += 1
                e_subavailability.tail = "Status: draining"
            elif service_status['status'] != 'running':
                down_count += 1
                e_subavailability.tail = "Status: offline"
            else:
                e_subavailability.tail = "Status: running"
            total_count += 1


>>>>>>> 4d316b53
    e_availability = SubElement(e_sls, 'availability')
    if total_count:
        e_availability.text = "%.2f"% float((total_count - down_count) / total_count * 100)
    else:
        e_availability.text = "0"
    if down_count > 0 or draining_count > 0:
        e_availability_desc = SubElement(e_sls, 'availabilitydesc')
        e_availability_desc.text = '%d services are down, %d draining' % (down_count, draining_count)

<<<<<<< HEAD
    e_data = SubElement(e_sls, 'data')
    _add_numeric(e_data, 'host_count', len(servers.keys()))
    _add_numeric(e_data, 'fts_server_running',
        sum(
            map(
                lambda (server, info): _is_running('fts_server', info.get('services', dict())),
                servers.iteritems()
            )
        )
    )
    _add_numeric(e_data, 'fts_bringonline_running',
        sum(
            map(
                lambda (server, info): _is_running('fts_bringonline', info.get('services', dict())),
                servers.iteritems()
            )
        )
    )

=======
>>>>>>> 4d316b53

def slsfy(servers, id_tail, color_mapper=_color_mapper):
    """
    Present the data with the given filters as a suitable XML
    to be processed by SLS
    """
    e_sls = Element('serviceupdate')
    e_id = SubElement(e_sls, 'id')
    e_id.text = ("%s %s" % (getattr(settings, 'SITE_NAME', 'FTS3'), id_tail)).replace(' ', '_')

    _calculate_availability(e_sls, servers)
<<<<<<< HEAD
=======

    # Add host count
    e_data = SubElement(e_sls, 'data')
    _add_numeric(e_data, 'host_count', len(servers.keys()))
    _add_numeric(e_data, 'fts_server_running',
        sum(
            map(
                lambda (server, info): _is_running('fts_server', info.get('services', dict())),
                servers.iteritems()
            )
        )
    )
    _add_numeric(e_data, 'fts_bringonline_running',
        sum(
            map(
                lambda (server, info): _is_running('fts_bringonline', info.get('services', dict())),
                servers.iteritems()
            )
        )
    )

    # Add active and queued transfers
    _add_numeric(e_data, 'queued',
        sum(
            map(
                lambda (server, info): info.get('queued', 0),
                servers.iteritems()
            )
        )
    )
    _add_numeric(e_data, 'active',
        sum(
            map(
                lambda (server, info): info.get('active', 0),
                servers.iteritems()
            )
        )
    )
    _add_numeric(e_data, 'staging',
        sum(
            map(
                lambda (server, info): info.get('started', 0),
                servers.iteritems()
            )
        )
    )
    _add_numeric(e_data, 'staging_queued',
        sum(
            map(
                lambda (server, info): info.get('staging', 0),
                servers.iteritems()
            )
        )
    )
>>>>>>> 4d316b53

    # Timestamp
    e_timestamp = SubElement(e_sls, 'timestamp')
    e_timestamp.text = datetime.now().strftime('%Y-%m-%dT%H:%M:%S')

    return HttpResponse(tostring(e_sls), mimetype='application/xml')


def slsfy_error(message, id_tail):
    """
    Return an error message
    """
    e_sls = Element('serviceupdate')
    e_id = SubElement(e_sls, 'id')
    e_id.text = ("%s %s" % (getattr(settings, 'SITE_NAME', 'FTS3'), id_tail)).replace(' ', '_')

    e_availability_info = SubElement(e_sls, 'availabilityinfo')
    e_subavailability = SubElement(e_availability_info, 'font', {'style': "color:red"})
    e_subavailability.text = str(message)

    SubElement(e_sls, 'availability').text = '0'

    return HttpResponse(tostring(e_sls), mimetype='application/xml')<|MERGE_RESOLUTION|>--- conflicted
+++ resolved
@@ -23,7 +23,6 @@
         return 1
     else:
         return 0
-<<<<<<< HEAD
 
 
 def _calculate_availability(e_sls, servers):
@@ -57,41 +56,6 @@
             total_count += 1
 
 
-=======
-
-
-def _calculate_availability(e_sls, servers):
-    """
-    Calculate the availability and its description based on the server status
-    """
-    e_availability_info = SubElement(e_sls, 'availabilityinfo')
-    draining_count = 0
-    down_count = 0
-    total_count = 0
-    for server, info in servers.iteritems():
-        for service, service_status in info.get('services', dict()).iteritems():
-            if service == 'fts_backup':
-                continue
-            e_subavailability = SubElement(
-                e_availability_info, 'font', {
-                    'style': "color:%s" % _color_mapper(service_status)
-                }
-            )
-            e_subavailability.text = "%s %s" % (server, service)
-            SubElement(e_availability_info, 'br')
-
-            if service_status['drain'] != 0:
-                draining_count += 1
-                e_subavailability.tail = "Status: draining"
-            elif service_status['status'] != 'running':
-                down_count += 1
-                e_subavailability.tail = "Status: offline"
-            else:
-                e_subavailability.tail = "Status: running"
-            total_count += 1
-
-
->>>>>>> 4d316b53
     e_availability = SubElement(e_sls, 'availability')
     if total_count:
         e_availability.text = "%.2f"% float((total_count - down_count) / total_count * 100)
@@ -101,28 +65,6 @@
         e_availability_desc = SubElement(e_sls, 'availabilitydesc')
         e_availability_desc.text = '%d services are down, %d draining' % (down_count, draining_count)
 
-<<<<<<< HEAD
-    e_data = SubElement(e_sls, 'data')
-    _add_numeric(e_data, 'host_count', len(servers.keys()))
-    _add_numeric(e_data, 'fts_server_running',
-        sum(
-            map(
-                lambda (server, info): _is_running('fts_server', info.get('services', dict())),
-                servers.iteritems()
-            )
-        )
-    )
-    _add_numeric(e_data, 'fts_bringonline_running',
-        sum(
-            map(
-                lambda (server, info): _is_running('fts_bringonline', info.get('services', dict())),
-                servers.iteritems()
-            )
-        )
-    )
-
-=======
->>>>>>> 4d316b53
 
 def slsfy(servers, id_tail, color_mapper=_color_mapper):
     """
@@ -134,8 +76,6 @@
     e_id.text = ("%s %s" % (getattr(settings, 'SITE_NAME', 'FTS3'), id_tail)).replace(' ', '_')
 
     _calculate_availability(e_sls, servers)
-<<<<<<< HEAD
-=======
 
     # Add host count
     e_data = SubElement(e_sls, 'data')
@@ -190,7 +130,6 @@
             )
         )
     )
->>>>>>> 4d316b53
 
     # Timestamp
     e_timestamp = SubElement(e_sls, 'timestamp')
