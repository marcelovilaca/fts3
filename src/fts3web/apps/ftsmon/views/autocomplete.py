# Copyright notice:
# Copyright (C) Members of the EMI Collaboration, 2010.
#
# See www.eu-emi.eu for details on the copyright holders
#
# Licensed under the Apache License, Version 2.0 (the "License");
# you may not use this file except in compliance with the License.
# You may obtain a copy of the License at
#
#     http://www.apache.org/licenses/LICENSE-2.0
#
# Unless required by applicable law or agreed to in writing, software
# distributed under the License is distributed on an "AS IS" BASIS,
# WITHOUT WARRANTIES OR CONDITIONS OF ANY KIND, either express or implied.
# See the License for the specific language governing permissions and
# limitations under the License.

import simplejson
from datetime import datetime, timedelta
from django.db.models import Q
from django.http import HttpResponse
from ftsweb.models import Job, File, Host
from jsonify import jsonify

@jsonify
<<<<<<< HEAD
=======
def activities(httpRequest):
    activities = File.objects.values('activity').distinct()
    return [row['activity'] for row in activities]

@jsonify
>>>>>>> b45b83f2
def sources(httpRequest):
    notBefore = datetime.utcnow() - timedelta(hours = 12)
    sources = Job.objects.filter(Q(job_finished__isnull = True) | Q(job_finished__gte = notBefore))\
                 .values('source_se').distinct()
    return [row['source_se'] for row in sources]

@jsonify
def destinations(httpRequest):
    notBefore = datetime.utcnow() - timedelta(hours = 12)
    sources = Job.objects.filter(Q(job_finished__isnull = True) | Q(job_finished__gte = notBefore))\
                 .values('dest_se').distinct()
    return [row['dest_se'] for row in sources]

@jsonify
def vos(httpRequest):
    vos = Job.objects.values('vo_name').distinct()
    return [row['vo_name'] for row in vos]


@jsonify
def hostnames(httpRequest):
    notBefore = datetime.utcnow() - timedelta(hours = 12)
    hosts = Host.objects.values('hostname').filter(beat__gte = notBefore)
    return [h['hostname'] for h in hosts]<|MERGE_RESOLUTION|>--- conflicted
+++ resolved
@@ -23,14 +23,11 @@
 from jsonify import jsonify
 
 @jsonify
-<<<<<<< HEAD
-=======
 def activities(httpRequest):
     activities = File.objects.values('activity').distinct()
     return [row['activity'] for row in activities]
 
 @jsonify
->>>>>>> b45b83f2
 def sources(httpRequest):
     notBefore = datetime.utcnow() - timedelta(hours = 12)
     sources = Job.objects.filter(Q(job_finished__isnull = True) | Q(job_finished__gte = notBefore))\
