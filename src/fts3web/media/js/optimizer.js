--- conflicted
+++ resolved
@@ -16,14 +16,9 @@
 	}
 
 	$scope.filter = {
-<<<<<<< HEAD
-		source_se: validString($location.search().source_se),
-		dest_se:   validString($location.search().dest_se),
-=======
 		source_se:   validString($location.search().source_se),
 		dest_se:     validString($location.search().dest_se),
 		time_window: parseInt($location.search().time_window)
->>>>>>> b45b83f2
 	}
 
 	// On page change, reload
