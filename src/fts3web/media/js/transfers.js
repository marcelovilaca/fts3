
function TransfersCtrl($location, $scope, transfers, Transfers, Unique)
{
	// Queue entries
	$scope.transfers = transfers;
	
	// Unique values
	$scope.unique = {
		sources: Unique('sources'),
		destinations: Unique('destinations'),
		vos: Unique('vos'),
<<<<<<< HEAD
=======
		activities: Unique('activities'),
>>>>>>> b45b83f2
		hostnames: Unique('hostnames')
	}

	// On page change, reload
	$scope.pageChanged = function(newPage) {
		$location.search('page', newPage);
	};

	// Set timer to trigger autorefresh
	$scope.autoRefresh = setInterval(function() {
		var filter = $location.search();
		filter.page = $scope.transfers.page;
    	$scope.transfers = Transfers.query(filter);
	}, REFRESH_INTERVAL);
	$scope.$on('$destroy', function() {
		clearInterval($scope.autoRefresh);
	});
	
	// Set up filters
	$scope.filter = {
		vo:          validString($location.search().vo),
		source_se:   validString($location.search().source_se),
		dest_se:     validString($location.search().dest_se),
		source_surl: validString($location.search().source_surl),
		dest_surl:   validString($location.search().dest_surl),
<<<<<<< HEAD
		time_window: validString($location.search().time_window),
		state:       statesFromString($location.search().state),
=======
		time_window: parseInt(validString($location.search().time_window)),
		state:       statesFromString($location.search().state),
		activity:    validString($location.search().activity),
>>>>>>> b45b83f2
		hostname:    validString($location.search().hostname),
	}
	
	$scope.applyFilters = function() {
		$location.search({
			page:         1,
			vo:           validString($scope.filter.vo),
			source_se:    $scope.filter.source_se,
			dest_se:      $scope.filter.dest_se,
			source_surl:  $scope.filter.source_surl,
			dest_surl:    $scope.filter.dest_surl,
			time_window:  $scope.filter.time_window,
			state:        joinStates($scope.filter.state),
<<<<<<< HEAD
=======
			activity:     validString($scope.filter.activity),
>>>>>>> b45b83f2
			hostname:     validString($scope.filter.hostname),
		});
		$scope.filtersModal = false;
	}	
}


TransfersCtrl.resolve = {
	transfers: function($rootScope, $location, $q, Transfers) {
		loading($rootScope);
		
		var deferred = $q.defer();
	
		var page = $location.search().page;
		if (!page || page < 1)
			page = 1;
		
		Transfers.query($location.search(),
  			            genericSuccessMethod(deferred, $rootScope),
			            genericFailureMethod(deferred, $rootScope, $location));
		
		return deferred.promise;
	}
}<|MERGE_RESOLUTION|>--- conflicted
+++ resolved
@@ -9,10 +9,7 @@
 		sources: Unique('sources'),
 		destinations: Unique('destinations'),
 		vos: Unique('vos'),
-<<<<<<< HEAD
-=======
 		activities: Unique('activities'),
->>>>>>> b45b83f2
 		hostnames: Unique('hostnames')
 	}
 
@@ -38,14 +35,9 @@
 		dest_se:     validString($location.search().dest_se),
 		source_surl: validString($location.search().source_surl),
 		dest_surl:   validString($location.search().dest_surl),
-<<<<<<< HEAD
-		time_window: validString($location.search().time_window),
-		state:       statesFromString($location.search().state),
-=======
 		time_window: parseInt(validString($location.search().time_window)),
 		state:       statesFromString($location.search().state),
 		activity:    validString($location.search().activity),
->>>>>>> b45b83f2
 		hostname:    validString($location.search().hostname),
 	}
 	
@@ -59,10 +51,7 @@
 			dest_surl:    $scope.filter.dest_surl,
 			time_window:  $scope.filter.time_window,
 			state:        joinStates($scope.filter.state),
-<<<<<<< HEAD
-=======
 			activity:     validString($scope.filter.activity),
->>>>>>> b45b83f2
 			hostname:     validString($scope.filter.hostname),
 		});
 		$scope.filtersModal = false;
