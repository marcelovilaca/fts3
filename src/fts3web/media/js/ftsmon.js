--- conflicted
+++ resolved
@@ -62,15 +62,12 @@
 })
 .filter('escape', function() {
     return window.escape;
-<<<<<<< HEAD
-=======
 })
 .filter('hex', function() {
 	return function(value) {
 		hex = value.toString(16);
 		return ("0000".substr(0, 4 - hex.length) + hex).toUpperCase();
 	};
->>>>>>> b45b83f2
 })
 .directive('log', function() {
     return {
