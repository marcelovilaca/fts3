/*
 *  Copyright notice:
 *  Copyright © Members of the EMI Collaboration, 2010.
 *
 *  See www.eu-emi.eu for details on the copyright holders
 *
 *  Licensed under the Apache License, Version 2.0 (the "License");
 *  you may not use this file except in compliance with the License.
 *  You may obtain a copy of the License at
 *
 *      http://www.apache.org/licenses/LICENSE-2.0
 *
 *  Unless required by applicable law or agreed to in writing, software
 *  distributed under the License is distributed on an "AS IS" BASIS,
 *  WITHOUT WARRANTIES OR CONDITIONS OF ANY KIND, either express or implied.
 *  See the License for the specific language governing permissions and
 *  limitations under the License.
 *
 */

#include <boost/lexical_cast.hpp>
#include <boost/tokenizer.hpp>
#include <boost/regex.hpp>

#include <error.h>
#include <logger.h>
#include <oracle/soci-oracle.h>
#include <signal.h>
#include <sys/param.h>
#include <unistd.h>
#include "OracleAPI.h"
#include "OracleMonitoring.h"
#include "sociConversions.h"
#include "queue_updater.h"
#include "DbUtils.h"

#include <netdb.h>
#include <sys/types.h>
#include <sys/socket.h>

using namespace FTS3_COMMON_NAMESPACE;
using namespace db;

/**
 * Return the full qualified hostname
 */
std::string getFullHostname()
{
    char hostname[MAXHOSTNAMELEN] = {0};
    gethostname(hostname, sizeof(hostname));

    struct addrinfo hints, *info;
    memset(&hints, 0, sizeof(hints));

    hints.ai_family = AF_UNSPEC;
    hints.ai_socktype = SOCK_STREAM;
    hints.ai_flags = AI_CANONNAME;

    // First is OK
    if (getaddrinfo(hostname, NULL, &hints, &info) == 0)
        {
            strncpy(hostname, info->ai_canonname, sizeof(hostname));
            freeaddrinfo(info);
        }
    return hostname;
}




bool OracleAPI::getChangedFile (std::string source, std::string dest, double rate, double& rateStored, double thr, double& thrStored, double retry, double& retryStored, int active, int& activeStored, int throughputSamples, int& throughputSamplesStored)
{
    bool returnValue = false;

    if(thr == 0 || rate == 0 || active == 0)
        return returnValue;

    if(filesMemStore.empty())
        {
            boost::tuple<std::string, std::string, double, double, double, int, int> record(source, dest, rate, thr, retry, active, throughputSamples);
            filesMemStore.push_back(record);
        }
    else
        {
            bool found = false;
            std::vector< boost::tuple<std::string, std::string, double, double, double, int, int> >::iterator itFind;
            for (itFind = filesMemStore.begin(); itFind < filesMemStore.end(); ++itFind)
                {
                    boost::tuple<std::string, std::string, double, double, double, int, int>& tupleRecord = *itFind;
                    std::string sourceLocal = boost::get<0>(tupleRecord);
                    std::string destLocal = boost::get<1>(tupleRecord);
                    if(sourceLocal == source && destLocal == dest)
                        {
                            found = true;
                            break;
                        }
                }
            if (!found)
                {
                    boost::tuple<std::string, std::string, double, double, double, int, int> record(source, dest, rate, thr, retry, active, throughputSamples);
                    filesMemStore.push_back(record);
                }

            std::vector< boost::tuple<std::string, std::string, double, double, double, int, int> >::iterator it =  filesMemStore.begin();
            while (it != filesMemStore.end())
                {
                    boost::tuple<std::string, std::string, double, double, double, int, int>& tupleRecord = *it;
                    std::string sourceLocal = boost::get<0>(tupleRecord);
                    std::string destLocal = boost::get<1>(tupleRecord);
                    double rateLocal = boost::get<2>(tupleRecord);
                    double thrLocal = boost::get<3>(tupleRecord);
                    double retryThr = boost::get<4>(tupleRecord);
                    int activeLocal = boost::get<5>(tupleRecord);
                    int throughputSamplesLocal = boost::get<6>(tupleRecord);

                    if(sourceLocal == source && destLocal == dest)
                        {
                            retryStored = retryThr;
                            thrStored = thrLocal;
                            rateStored = rateLocal;
                            activeStored = activeLocal;

                            if(thr < thrLocal)
                                {
                                    throughputSamplesLocal += 1;
                                }
                            else if(thr > thrLocal && throughputSamplesLocal > 0)
                                {
                                    throughputSamplesLocal -= 1;
                                }
                            else
                                {
                                    throughputSamplesLocal = 0;
                                }

                            if(throughputSamplesLocal == 3)
                                {
                                    throughputSamplesStored = throughputSamplesLocal;
                                    throughputSamplesLocal = 0;
                                }


                            if(rateLocal != rate || thrLocal != thr || retry != retryThr)
                                {
                                    it = filesMemStore.erase(it);
                                    boost::tuple<std::string, std::string, double, double, double, int, int> record(source, dest, rate, thr, retry, active, throughputSamplesLocal);
                                    filesMemStore.push_back(record);
                                    returnValue = true;
                                    break;
                                }
                            break;
                        }
                    else
                        {
                            ++it;
                        }
                }
        }

    return returnValue;
}


OracleAPI::OracleAPI(): poolSize(10), connectionPool(NULL), hostname(getFullHostname())
{
    // Pass
}



OracleAPI::~OracleAPI()
{
    if(connectionPool)
        delete connectionPool;
}


<<<<<<< HEAD
    ftsHostName = getFullHostname();
}
=======
>>>>>>> b45b83f2

void OracleAPI::init(std::string username, std::string password, std::string connectString, int pooledConn)
{
    std::ostringstream connParams;
    std::string host, db, port;

    try
        {
            connectionPool = new soci::connection_pool(pooledConn);

            // Build connection string
            connParams << "user=" << username << " "
                       << "password=" << password << " "
                       << "service=\"" << connectString << '"';

            std::string connStr = connParams.str();

            // Connect
            poolSize = (size_t) pooledConn;

            for (size_t i = 0; i < poolSize; ++i)
                {
                    soci::session& sql = (*connectionPool).at(i);
                    sql.open(soci::oracle, connStr);
                }
        }
    catch (std::exception& e)
        {
            if(connectionPool)
                {
                    delete connectionPool;
                    connectionPool = NULL;
                }
            throw Err_Custom(std::string(__func__) + ": Caught exception " + e.what());
        }
    catch (...)
        {
            if(connectionPool)
                {
                    delete connectionPool;
                    connectionPool = NULL;
                }
            throw Err_Custom(std::string(__func__) + ": Caught exception " );
        }
}




TransferJobs* OracleAPI::getTransferJob(std::string jobId, bool archive)
{
    soci::session sql(*connectionPool);

    std::string query;
    if (archive)
        {
            query = "SELECT t_job_backup.vo_name, t_job_backup.user_dn "
                    "FROM t_job_backup WHERE t_job_backup.job_id = :jobId";
        }
    else
        {
            query = "SELECT t_job.vo_name, t_job.user_dn "
                    "FROM t_job WHERE t_job.job_id = :jobId";
        }

    TransferJobs* job = NULL;
    try
        {
            job = new TransferJobs();

            sql << query,
                soci::use(jobId),
                soci::into(job->VO_NAME), soci::into(job->USER_DN);

            if (!sql.got_data())
                {
                    delete job;
                    job = NULL;
                }
        }
    catch (std::exception& e)
        {
            if(job)
                delete job;
            throw Err_Custom(std::string(__func__) + ": Caught exception " + e.what());
        }
    catch (...)
        {
            if(job)
                delete job;
            throw Err_Custom(std::string(__func__) + ": Caught exception " );
        }
    return job;
}


std::map<std::string, double> OracleAPI::getActivityShareConf(soci::session& sql, std::string vo)
{

    std::map<std::string, double> ret;

    soci::indicator isNull = soci::i_ok;
    std::string activity_share_str;
    try
        {

            sql <<
                " SELECT activity_share "
                " FROM t_activity_share_config "
                " WHERE vo = :vo "
                "   AND active = 'on'",
                soci::use(vo),
                soci::into(activity_share_str, isNull)
                ;

            if (isNull == soci::i_null || activity_share_str.empty()) return ret;

            // remove the opening '[' and closing ']'
            activity_share_str = activity_share_str.substr(1, activity_share_str.size() - 2);

            // iterate over activity shares
            boost::char_separator<char> sep(",");
            boost::tokenizer< boost::char_separator<char> > tokens(activity_share_str, sep);
            boost::tokenizer< boost::char_separator<char> >::iterator it;

            static const boost::regex re("^\\s*\\{\\s*\"([a-zA-Z0-9\\.-]+)\"\\s*:\\s*(0\\.\\d+)\\s*\\}\\s*$");
            static const int ACTIVITY_NAME = 1;
            static const int ACTIVITY_SHARE = 2;

            for (it = tokens.begin(); it != tokens.end(); it++)
                {
                    // parse single activity share
                    std::string str = *it;

                    boost::smatch what;
                    boost::regex_match(str, what, re, boost::match_extra);

                    ret[what[ACTIVITY_NAME]] = boost::lexical_cast<double>(what[ACTIVITY_SHARE]);
                }
        }
    catch (std::exception& e)
        {
            throw Err_Custom(std::string(__func__) + ": Caught exception " + e.what());
        }
    catch (...)
        {
            throw Err_Custom(std::string(__func__) + ": Caught exception " );
        }
    return ret;
}

std::vector<std::string> OracleAPI::getAllActivityShareConf()
{
    soci::session sql(*connectionPool);

    std::vector<std::string> ret;

    try
        {
            soci::rowset<soci::row> rs = (
                                             sql.prepare <<
                                             " SELECT vo "
                                             " FROM t_activity_share_config "
                                         );

            soci::rowset<soci::row>::const_iterator it;
            for (it = rs.begin(); it != rs.end(); it++)
                {
                    ret.push_back(it->get<std::string>("VO"));
                }
        }
    catch (std::exception& e)
        {
            throw Err_Custom(std::string(__func__) + ": Caught exception " + e.what());
        }
    catch (...)
        {
            throw Err_Custom(std::string(__func__) + ": Caught exception " );
        }

    return ret;
}

<<<<<<< HEAD
unsigned int OracleAPI::updateFileStatusReuse(TransferFiles* file, const std::string status)
{
    unsigned int updated = 0;
    unsigned int found = 0;
    const std::string tag1 = "updateFileStatus11";
    const std::string tag2 = "updateFileStatus21";
    const std::string tag3 = "updateFileStatus31";

    std::string query1 =
        "UPDATE t_file "
        "SET file_state =:1, start_time=:2, transferHost=:3 "
        "WHERE job_id = :4 AND FILE_STATE='SUBMITTED' ";
    std::string query2 =
        "UPDATE t_job "
        "SET job_state =:1 "
        "WHERE job_id = :2 AND JOB_STATE='SUBMITTED' ";

    std::string query3 = "select count(*) from t_file where file_state in ('READY','ACTIVE') and dest_surl=:1 ";

    SafeStatement s1;
    SafeStatement s2;
    SafeStatement s3;
    SafeResultSet r3;
    SafeConnection pooledConnection;

    try
        {
            pooledConnection = conn->getPooledConnection();
            if (!pooledConnection)
                return updated;

            s3 = conn->createStatement(query3, tag3, pooledConnection);
            s3->setString(1, file->DEST_SURL);
            r3 = conn->createResultset(s3, pooledConnection);
            if (r3->next())
                {
                    found = r3->getInt(1);
                }
            conn->destroyResultset(s3, r3);
            conn->destroyStatement(s3, tag3, pooledConnection);

            if(found != 0)
                return 0;

            time_t timed = time(NULL);
            s1 = conn->createStatement(query1, tag1, pooledConnection);
            s1->setString(1, status);
            s1->setTimestamp(2, conv->toTimestamp(timed, conn->getEnv()));
            s1->setString(3, ftsHostName);
            s1->setString(4, file->JOB_ID);
            updated = s1->executeUpdate();
            conn->commit(pooledConnection);
            conn->destroyStatement(s1, tag1, pooledConnection);

            s2 = conn->createStatement(query2, tag2, pooledConnection);
            s2->setString(1, status);
            s2->setString(2, file->JOB_ID);
            s2->executeUpdate();
            conn->commit(pooledConnection);

            conn->destroyStatement(s2, tag2, pooledConnection);

        }
    catch (oracle::occi::SQLException const &e)
        {
            conn->rollback(pooledConnection);

            if(s1)
                conn->destroyStatement(s1, tag1, pooledConnection);

            if(s2)
                conn->destroyStatement(s2, tag2, pooledConnection);

            if (r3 && s3)
                conn->destroyResultset(s3, r3);
            if (s3)
                conn->destroyStatement(s3, tag3, pooledConnection);

            FTS3_COMMON_EXCEPTION_THROW(Err_Custom(e.what()));
        }
    catch (...)
        {
            conn->rollback(pooledConnection);

            if(s1)
                conn->destroyStatement(s1, tag1, pooledConnection);

            if(s2)
                conn->destroyStatement(s2, tag2, pooledConnection);

            if (r3 && s3)
                conn->destroyResultset(s3, r3);
            if (s3)
                conn->destroyStatement(s3, tag3, pooledConnection);

            FTS3_COMMON_EXCEPTION_THROW(Err_Custom("Oracle plug-in unknown exception"));
        }

    conn->releasePooledConnection(pooledConnection);
    return updated;
}



unsigned int OracleAPI::updateFileStatus(TransferFiles* file, const std::string status)
=======
std::map<std::string, long long> OracleAPI::getActivitiesInQueue(soci::session& sql, std::string src, std::string dst, std::string vo)
>>>>>>> b45b83f2
{
    std::map<std::string, long long> ret;

    time_t now = time(NULL);
    struct tm tTime;
    gmtime_r(&now, &tTime);

    try
        {
            soci::rowset<soci::row> rs = (
                                             sql.prepare <<
                                             " SELECT activity, COUNT(DISTINCT f.job_id, file_index) AS count "
                                             " FROM t_job j, t_file f "
                                             " WHERE j.job_id = f.job_id AND j.vo_name = f.vo_name AND f.file_state = 'SUBMITTED' AND "
                                             "	f.source_se = :source AND f.dest_se = :dest AND "
                                             "	f.vo_name = :vo_name AND "
                                             "	f.wait_timestamp IS NULL AND "
                                             "	(f.retry_timestamp is NULL OR f.retry_timestamp < :tTime) AND "
                                             "	(f.hashed_id >= :hStart AND f.hashed_id <= :hEnd) AND "
                                             "  j.job_state in ('ACTIVE','READY','SUBMITTED') AND "
                                             "  (j.reuse_job = 'N' OR j.reuse_job IS NULL) "
                                             " GROUP BY activity ",
                                             soci::use(src),
                                             soci::use(dst),
                                             soci::use(vo),
                                             soci::use(tTime),
                                             soci::use(hashSegment.start), soci::use(hashSegment.end),
                                             soci::use(vo)
                                         );

            soci::rowset<soci::row>::const_iterator it;
            for (it = rs.begin(); it != rs.end(); it++)
                {
                    if (it->get_indicator("ACTIVITY") == soci::i_null)
                        {
                            ret["default"] = it->get<long long>("COUNT");
                        }
                    else
                        {
                            std::string activityShare = it->get<std::string>("ACTIVITY");
                            long long nFiles = it->get<long long>("COUNT");
                            ret[activityShare.empty() ? "default" : activityShare] = nFiles;
                        }
                }
        }
    catch (std::exception& e)
        {
            throw Err_Custom(std::string(__func__) + ": Caught exception " + e.what());
        }
    catch (...)
        {
            throw Err_Custom(std::string(__func__) + ": Caught exception " );
        }

    return ret;
}

std::map<std::string, int> OracleAPI::getFilesNumPerActivity(soci::session& sql, std::string src, std::string dst, std::string vo, int filesNum)
{
    std::map<std::string, int> activityFilesNum;

    try
        {

            // get activity shares configuration for given VO
            std::map<std::string, double> activityShares = getActivityShareConf(sql, vo);

            // if there is no configuration no assigment can be made
            if (activityShares.empty()) return activityFilesNum;

            // get the activities in the queue
            std::map<std::string, long long> activitiesInQueue = getActivitiesInQueue(sql, src, dst, vo);

            // sum of all activity shares in the queue (needed for normalization)
            double sum = 0;

            std::map<std::string, long long>::iterator it;
            for (it = activitiesInQueue.begin(); it != activitiesInQueue.end(); it++)
                {
                    sum += activityShares[it->first];
                }

            // assign slots to activities
            for (int i = 0; i < filesNum; i++)
                {
                    // if sum <= 0 there is nothing to assign
                    if (sum <= 0) break;
                    // a random number from (0, 1)
                    double r = ((double) rand() / (RAND_MAX));
                    // interval corresponding to given activity
                    double interval = 0;

                    for (it = activitiesInQueue.begin(); it != activitiesInQueue.end(); it++)
                        {
                            // if there are no more files for this activity continue
                            if (it->second <= 0) continue;
                            // calculate the interval
                            interval += activityShares[it->first] / sum;
                            // if the slot has been assigned to the given activity ...
                            if (r < interval)
                                {
                                    ++activityFilesNum[it->first];
                                    --it->second;
                                    // if there are no more files for the given ativity remove it from the sum
                                    if (it->second == 0) sum -= activityShares[it->first];
                                    break;
                                }
                        }
                }
        }
    catch (std::exception& e)
        {
            throw Err_Custom(std::string(__func__) + ": Caught exception " + e.what());
        }
    catch (...)
        {
            throw Err_Custom(std::string(__func__) + ": Caught exception " );
        }

    return activityFilesNum;
}


<<<<<<< HEAD
void OracleAPI::getByJobId(std::map<std::string, std::list<TransferFiles*> >& files)
=======
void OracleAPI::getByJobId(std::map< std::string, std::list<TransferFiles*> >& files)
>>>>>>> b45b83f2
{
    soci::session sql(*connectionPool);

<<<<<<< HEAD
    const std::string pairQuery = "SELECT DISTINCT f.source_se, f.dest_se from t_job j RIGHT JOIN t_file f "
                                  " ON (j.job_id = f.job_id) WHERE j.vo_name = :1 and f.file_state='SUBMITTED' ";
    const std::string pairTag = "getByJobId/pair";

    const std::string transferQuery = "SELECT * FROM ("
                                      "    SELECT "
                                      "       f.file_state, f.source_surl, f.dest_surl, f.job_id, j.vo_name, "
                                      "       f.file_id, j.overwrite_flag, j.user_dn, j.cred_id, "
                                      "       f.checksum, j.checksum_method, j.source_space_token, "
                                      "       j.space_token, j.copy_pin_lifetime, j.bring_online, "
                                      "       f.user_filesize, f.file_metadata, j.job_metadata, f.file_index, f.bringonline_token, "
                                      "       f.source_se, f.dest_se, f.selection_strategy, rownum as rw  "
                                      "    FROM t_job j RIGHT JOIN t_file f ON (j.job_id = f.job_id) "
                                      "    WHERE f.file_state = 'SUBMITTED' AND  f.source_se = :1 AND f.dest_se = :2 AND"
                                      "       j.vo_name = :3 AND "
                                      "       j.job_state IN ('ACTIVE', 'READY','SUBMITTED') AND "
                                      "       f.wait_timestamp IS NULL AND "
                                      "       (j.reuse_job = 'N' OR j.reuse_job IS NULL) AND "
                                      "       (f.retry_timestamp is NULL OR f.retry_timestamp < :4) "
                                      "       ORDER BY j.priority DESC, j.submit_time "
                                      ") WHERE rw <= :5";
    const std::string transferTag = "getByJobId/transfer";
=======
    time_t now = time(NULL);
    struct tm tTime;
    gmtime_r(&now, &tTime);
    std::vector< boost::tuple<std::string, std::string, std::string> > distinct;
    distinct.reserve(1500); //approximation

    try
        {
            int defaultFilesNum = 10;

            soci::rowset<soci::row> rs = (
                                             sql.prepare <<
                                             " SELECT DISTINCT source_se, dest_se, vo_name "
                                             " FROM t_file "
                                             " WHERE "
                                             "      file_state = 'SUBMITTED' AND "
                                             "      (hashed_id >= :hStart AND hashed_id <= :hEnd) ",
                                             soci::use(hashSegment.start), soci::use(hashSegment.end)
                                         );
            for (soci::rowset<soci::row>::const_iterator i = rs.begin(); i != rs.end(); ++i)
                {
                    soci::row const& r = *i;
                    distinct.push_back(
                        boost::tuple< std::string, std::string, std::string>(
                            r.get<std::string>("SOURCE_SE",""),
                            r.get<std::string>("DEST_SE",""),
                            r.get<std::string>("VO_NAME","")
                        )
>>>>>>> b45b83f2

                    );
                }

            if(distinct.empty())
                return;

            long long hostCount = 0;
            sql <<
                " SELECT COUNT(hostname) "
                " FROM t_hosts "
                "  WHERE beat >= (sys_extract_utc(systimestamp) - interval '2' minute)",
                soci::into(hostCount)
                ;

            if(hostCount < 1)
                hostCount = 1;


            // Iterate through pairs, getting jobs IF the VO has not run out of credits
            // AND there are pending file transfers within the job
            std::vector< boost::tuple<std::string, std::string, std::string> >::iterator it;
            for (it = distinct.begin(); it != distinct.end(); ++it)
                {
                    boost::tuple<std::string, std::string, std::string>& triplet = *it;
                    int count = 0;
                    bool manualConfigExists = false;
                    int filesNum = defaultFilesNum;

                    sql << "SELECT COUNT(*) FROM t_link_config WHERE (source = :source OR source = '*') AND (destination = :dest OR destination = '*')",
                        soci::use(boost::get<0>(triplet)),soci::use(boost::get<1>(triplet)),soci::into(count);
                    if(count > 0)
                        manualConfigExists = true;

                    if(!manualConfigExists)
                        {
                            sql << "SELECT COUNT(*) FROM t_group_members WHERE (member=:source OR member=:dest)",
                                soci::use(boost::get<0>(triplet)),soci::use(boost::get<1>(triplet)),soci::into(count);
                            if(count > 0)
                                manualConfigExists = true;
                        }

                    if(!manualConfigExists)
                        {
                            int limit = 0;
                            int maxActive = 0;
                            soci::indicator isNull = soci::i_ok;

                            sql << " select count(*) from t_file where source_se=:source_se and dest_se=:dest_se and file_state in ('READY','ACTIVE') ",
                                soci::use(boost::get<0>(triplet)),
                                soci::use(boost::get<1>(triplet)),
                                soci::into(limit);

                            sql << "select active from t_optimize_active where source_se=:source_se and dest_se=:dest_se",
                                soci::use(boost::get<0>(triplet)),
                                soci::use(boost::get<1>(triplet)),
                                soci::into(maxActive, isNull);

                            /* need to check whether a manual config exists for source_se or dest_se so as not to limit the files */
                            if (isNull != soci::i_null && maxActive > 0)
                                {
                                    filesNum = (maxActive - limit);
                                    if(filesNum <=0 )
                                        continue;
                                }
                        }
                    else
                        {
                            // round it up
                            double temp = (double) filesNum / (double)hostCount;
                            filesNum = static_cast<int>(ceil(temp));
                            // not less than 2
                            if (filesNum < 2) filesNum = 2;
                        }

                    std::map<std::string, int> activityFilesNum =
                        getFilesNumPerActivity(sql, boost::get<0>(triplet), boost::get<1>(triplet), boost::get<2>(triplet), filesNum);

                    if (activityFilesNum.empty())
                        {
                            soci::rowset<TransferFiles> rs = (
                                                                 sql.prepare <<
                                                                 " SELECT * FROM (SELECT "
                                                                 "       rownum as rn, f.file_state, f.source_surl, f.dest_surl, f.job_id, j.vo_name, "
                                                                 "       f.file_id, j.overwrite_flag, j.user_dn, j.cred_id, "
                                                                 "       f.checksum, j.checksum_method, j.source_space_token, "
                                                                 "       j.space_token, j.copy_pin_lifetime, j.bring_online, "
                                                                 "       f.user_filesize, f.file_metadata, j.job_metadata, f.file_index, f.bringonline_token, "
                                                                 "       f.source_se, f.dest_se, f.selection_strategy, j.internal_job_params  "
                                                                 " FROM t_file f INNER JOIN t_job j ON (f.job_id = j.job_id) WHERE  "
                                                                 " j.vo_name = f.vo_name AND f.file_state = 'SUBMITTED' AND  "
                                                                 "    f.source_se = :source AND f.dest_se = :dest AND "
                                                                 "    f.vo_name = :vo_name AND "
                                                                 "    f.wait_timestamp IS NULL AND "
                                                                 "    (f.retry_timestamp is NULL OR f.retry_timestamp < :tTime) AND "
                                                                 "    (f.hashed_id >= :hStart AND f.hashed_id <= :hEnd) AND "
                                                                 "    j.job_state in ('ACTIVE','READY','SUBMITTED') AND "
                                                                 "    (j.reuse_job = 'N' OR j.reuse_job IS NULL) AND j.vo_name=:vo_name "
                                                                 "     ORDER BY j.priority DESC, j.submit_time) "
                                                                 " WHERE rn < :filesNum ",
                                                                 soci::use(boost::get<0>(triplet)),
                                                                 soci::use(boost::get<1>(triplet)),
                                                                 soci::use(boost::get<2>(triplet)),
                                                                 soci::use(tTime),
                                                                 soci::use(hashSegment.start), soci::use(hashSegment.end),
                                                                 soci::use(boost::get<2>(triplet)),
                                                                 soci::use(filesNum)
                                                             );

                            for (soci::rowset<TransferFiles>::const_iterator ti = rs.begin(); ti != rs.end(); ++ti)
                                {
                                    TransferFiles const& tfile = *ti;
                                    files[tfile.VO_NAME].push_back(new TransferFiles(tfile));
                                }
                        }
                    else
                        {
                            std::map<std::string, int>::iterator it_act;

                            for (it_act = activityFilesNum.begin(); it_act != activityFilesNum.end(); ++it_act)
                                {
                                    if (it_act->second == 0) continue;

                                    std::string select =
                                        " SELECT * FROM ("
                                        "       SELECT rownum as rn, f.file_state, f.source_surl, f.dest_surl, f.job_id, j.vo_name, "
                                        "       f.file_id, j.overwrite_flag, j.user_dn, j.cred_id, "
                                        "       f.checksum, j.checksum_method, j.source_space_token, "
                                        "       j.space_token, j.copy_pin_lifetime, j.bring_online, "
                                        "       f.user_filesize, f.file_metadata, j.job_metadata, f.file_index, f.bringonline_token, "
                                        "       f.source_se, f.dest_se, f.selection_strategy, j.internal_job_params  "
                                        " FROM t_file f INNER JOIN t_job j ON (f.job_id = j.job_id) WHERE "
                                        " j.vo_name = f.vo_name AND f.file_state = 'SUBMITTED' AND  "
                                        "    f.source_se = :source AND f.dest_se = :dest AND "
                                        "    f.vo_name = :vo_name AND ";
                                    select +=
                                        it_act->first == "default" ?
                                        "     (f.activity = :activity OR f.activity = '' OR f.activity IS NULL) AND "
                                        :
                                        "     f.activity = :activity AND ";
                                    select +=
                                        "    f.wait_timestamp IS NULL AND "
                                        "    (f.retry_timestamp is NULL OR f.retry_timestamp < :tTime) AND "
                                        "    (f.hashed_id >= :hStart AND f.hashed_id <= :hEnd) AND "
                                        "    j.job_state in ('ACTIVE','READY','SUBMITTED') AND "
                                        "    (j.reuse_job = 'N' OR j.reuse_job IS NULL) AND j.vo_name=:vo_name "
                                        "    ORDER BY j.priority DESC, j.submit_time)"
                                        " WHERE rn <= :filesNum"
                                        ;


                                    soci::rowset<TransferFiles> rs = (
                                                                         sql.prepare <<
                                                                         select,
                                                                         soci::use(boost::get<0>(triplet)),
                                                                         soci::use(boost::get<1>(triplet)),
                                                                         soci::use(boost::get<2>(triplet)),
                                                                         soci::use(it_act->first),
                                                                         soci::use(tTime),
                                                                         soci::use(hashSegment.start), soci::use(hashSegment.end),
                                                                         soci::use(boost::get<2>(triplet)),
                                                                         soci::use(it_act->second)
                                                                     );

                                    for (soci::rowset<TransferFiles>::const_iterator ti = rs.begin(); ti != rs.end(); ++ti)
                                        {
                                            TransferFiles const& tfile = *ti;
                                            files[tfile.VO_NAME].push_back(new TransferFiles(tfile));
                                        }
                                }
                        }
                }
        }
    catch (std::exception& e)
        {
            for (std::map< std::string, std::list<TransferFiles*> >::iterator i = files.begin(); i != files.end(); ++i)
                {
                    std::list<TransferFiles*>& l = i->second;
                    for (std::list<TransferFiles*>::iterator it = l.begin(); it != l.end(); ++it)
                        {
                            delete *it;
                        }
                    l.clear();
                }
            files.clear();
            throw Err_Custom(std::string(__func__) + ": Caught exception " + e.what());
        }
    catch (...)
        {
            for (std::map< std::string, std::list<TransferFiles*> >::iterator i = files.begin(); i != files.end(); ++i)
                {
                    std::list<TransferFiles*>& l = i->second;
                    for (std::list<TransferFiles*>::iterator it = l.begin(); it != l.end(); ++it)
                        {
                            if(*it)
                                delete *it;
                        }
                    l.clear();
                }
            files.clear();
            throw Err_Custom(std::string(__func__) + ": Caught exception ");
        }
}



<<<<<<< HEAD
void OracleAPI::submitPhysical(const std::string & jobId, std::list<job_element_tupple>& job_elements, const std::string & paramFTP,
                               const std::string & DN, const std::string & cred, const std::string & voName, const std::string & myProxyServer,
                               const std::string & delegationID, const std::string & spaceToken, const std::string & overwrite,
                               const std::string & sourceSpaceToken, const std::string &, int copyPinLifeTime,
                               const std::string & failNearLine, const std::string & checksumMethod, const std::string & reuse,
                               int bringonline, std::string metadata,
                               int retry, int retryDelay, std::string sourceSe, std::string destinationSe)
{


    const std::string initial_state = bringonline > 0 || copyPinLifeTime > 0 ? "STAGING" : "SUBMITTED";
    time_t timed = time(NULL);
    const std::string currenthost = ftsHostName; //current hostname
    const std::string tag_job_statement = "tag_job_statement";
    const std::string tag_file_statement = "tag_file_statement";
    const std::string job_statement =
        "INSERT INTO t_job(job_id, job_state, job_params, user_dn, user_cred, priority, "
        " vo_name,submit_time,internal_job_params,submit_host, cred_id, myproxy_server, "
        " SPACE_TOKEN, overwrite_flag,SOURCE_SPACE_TOKEN,copy_pin_lifetime, "
        " fail_nearline, checksum_method, REUSE_JOB, bring_online, job_metadata, retry, retry_delay, "
        " source_se, dest_se) "
        " VALUES (:1,:2,:3,:4,:5,:6,:7, :8, :9, :10, :11, :12, :13, :14, :15, :16, :17, :18, :19, :20, :21, :22, :23, :24, :25)";

    const std::string file_statement =
        " INSERT "
        " INTO t_file ("
        "	job_id, "
        "	file_state, "
        "	source_surl, "
        "	dest_surl, "
        "	checksum, "
        "	user_filesize, "
        "	file_metadata, "
        "	selection_strategy, "
        "	file_index, "
        "	source_se, "
        "	dest_se, "
        "   wait_timestamp, "
        "   wait_timeout "
        " ) "
        " VALUES (:1,:2,:3,:4,:5,:6,:7,:8, :9, :10, :11, :12, :13)";

    SafeStatement s_job_statement;
    SafeStatement s_file_statement;
    SafeConnection pooledConnection;
    try
        {
            pooledConnection = conn->getPooledConnection();
            if (!pooledConnection)
                throw Err_Custom("Can't connect to the database");

            s_job_statement = conn->createStatement(job_statement, tag_job_statement, pooledConnection);
            s_job_statement->setString(1, jobId); //job_id
            s_job_statement->setString(2, initial_state); //job_state
            s_job_statement->setString(3, paramFTP); //job_params
            s_job_statement->setString(4, DN); //user_dn
            s_job_statement->setString(5, cred); //user_cred
            s_job_statement->setInt(6, 3); //priority
            s_job_statement->setString(7, voName); //vo_name
            s_job_statement->setTimestamp(8, conv->toTimestamp(timed, conn->getEnv())); //submit_time
            s_job_statement->setString(9, ""); //internal_job_params
            s_job_statement->setString(10, currenthost); //submit_host
            s_job_statement->setString(11, delegationID); //cred_id
            s_job_statement->setString(12, myProxyServer); //myproxy_server
            s_job_statement->setString(13, spaceToken); //space_token
            s_job_statement->setString(14, overwrite); //overwrite_flag
            s_job_statement->setString(15, sourceSpaceToken); //source_space_token
            s_job_statement->setInt(16, copyPinLifeTime); //copy_pin_lifetime
            s_job_statement->setString(17, failNearLine); //fail_nearline
            if (checksumMethod.length() == 0)
                s_job_statement->setNull(18, oracle::occi::OCCICHAR);
            else
                s_job_statement->setString(18, checksumMethod.substr(0, 1)); //checksum_method
            if (reuse.length() == 0)
                s_job_statement->setNull(19, oracle::occi::OCCISTRING);
            else
                s_job_statement->setString(19, "Y"); //reuse session for this job
=======
>>>>>>> b45b83f2

void OracleAPI::setFilesToNotUsed(std::string jobId, int fileIndex, std::vector<int>& files)
{
    soci::session sql(*connectionPool);

<<<<<<< HEAD
            //now insert each src/dest pair for this job id
            std::list<job_element_tupple>::const_iterator iter;
            s_file_statement = conn->createStatement(file_statement, tag_file_statement, pooledConnection);
=======
    try
        {
>>>>>>> b45b83f2

            // first really check if it is a multi-source/destination submission
            // count the alternative replicas, if there is more than one it makes sense to set the NOT_USED state

            int count = 0;

            sql <<
                "SELECT COUNT(*) "
                "FROM t_file "
                "WHERE job_id = :jobId AND file_index = :fileIndex",
                soci::use(jobId),
                soci::use(fileIndex),
                soci::into(count)
                ;

            if (count < 2) return;

            sql.begin();
            soci::statement stmt(sql);

            stmt.exchange(soci::use(jobId, "jobId"));
            stmt.exchange(soci::use(fileIndex, "fileIndex"));
            stmt.alloc();
            stmt.prepare(
                "UPDATE t_file "
                "SET file_state = 'NOT_USED' "
                "WHERE "
                "   job_id = :jobId AND "
                "   file_index = :fileIndex "
                "   AND file_state = 'SUBMITTED' "
            );
            stmt.define_and_bind();
            stmt.execute(true);
            long long  affected_rows = stmt.get_affected_rows();
            sql.commit();

            if (affected_rows > 0)
                {

                    soci::rowset<soci::row> rs = (
                                                     sql.prepare <<
                                                     " SELECT file_id "
                                                     " FROM t_file "
                                                     " WHERE job_id = :jobId "
                                                     "  AND file_index = :fileIndex "
                                                     "  AND file_state = 'NOT_USED' ",
                                                     soci::use(jobId),
                                                     soci::use(fileIndex)
                                                 );

                    soci::rowset<soci::row>::const_iterator it;
                    for (it = rs.begin(); it != rs.end(); ++it)
                        {
                            files.push_back(
                                static_cast<int>(it->get<long long>("FILE_ID"))
                            );
                        }
                }


        }
    catch (std::exception& e)
        {
            sql.rollback();
            throw Err_Custom(std::string(__func__) + ": Caught exception " + e.what());
        }
    catch (...)
        {
            sql.rollback();
            throw Err_Custom(std::string(__func__) + ": Caught exception " );
        }
}

void OracleAPI::useFileReplica(soci::session& sql, std::string jobId, int fileId)
{
    try
        {
            soci::indicator ind = soci::i_ok;
            int fileIndex=0;

            sql <<
                " SELECT file_index "
                " FROM t_file "
                " WHERE file_id = :fileId AND file_state = 'NOT_USED' ",
                soci::use(fileId),
                soci::into(fileIndex, ind)
                ;

            // make sure it's not NULL
            if (ind == soci::i_ok)
                {
                    sql.begin();
                    sql <<
                        " UPDATE t_file "
                        " SET file_state = 'SUBMITTED' "
                        " WHERE job_id = :jobId "
                        "   AND file_index = :fileIndex "
                        "   AND file_state = 'NOT_USED'",
                        soci::use(jobId),
                        soci::use(fileIndex);
                    sql.commit();
                }
        }
    catch (std::exception& e)
        {
            sql.rollback();
            throw Err_Custom(std::string(__func__) + ": Caught exception " + e.what());
        }
    catch (...)
        {
            sql.rollback();
            throw Err_Custom(std::string(__func__) + ": Caught exception " );
        }
}

unsigned int OracleAPI::updateFileStatusReuse(TransferFiles* file, const std::string status)
{
    soci::session sql(*connectionPool);

    unsigned int updated = 0;


    try
        {
            sql.begin();

            soci::statement stmt(sql);

            stmt.exchange(soci::use(status, "state"));
            stmt.exchange(soci::use(file->JOB_ID, "jobId"));
            stmt.exchange(soci::use(hostname, "hostname"));
            stmt.alloc();
            stmt.prepare("UPDATE t_file SET "
                         "    file_state = :state, start_time = sys_extract_utc(systimestamp), transferHost = :hostname "
                         "WHERE job_id = :jobId AND file_state = 'SUBMITTED'");
            stmt.define_and_bind();
            stmt.execute(true);

            updated = (unsigned int) stmt.get_affected_rows();

            if (updated > 0)
                {
                    soci::statement jobStmt(sql);
                    jobStmt.exchange(soci::use(status, "state"));
                    jobStmt.exchange(soci::use(file->JOB_ID, "jobId"));
                    jobStmt.alloc();
                    jobStmt.prepare("UPDATE t_job SET "
                                    "    job_state = :state "
                                    "WHERE job_id = :jobId AND job_state = 'SUBMITTED'");
                    jobStmt.define_and_bind();
                    jobStmt.execute(true);
                }

            sql.commit();
        }
    catch (std::exception& e)
        {
            sql.rollback();
            throw Err_Custom(std::string(__func__) + ": Caught exception " + e.what());
        }
    catch (...)
        {
            sql.rollback();
            throw Err_Custom(std::string(__func__) + ": Caught exception " );
        }
    return updated;
}



unsigned int OracleAPI::updateFileStatus(TransferFiles* file, const std::string status)
{
    soci::session sql(*connectionPool);

    unsigned int updated = 0;


    try
        {
            sql.begin();

            int countSame = 0;

            sql << "select count(*) from t_file where file_state in ('READY','ACTIVE') and dest_surl=:destUrl and vo_name=:vo_name and dest_se=:dest_se ",
                soci::use(file->DEST_SURL),
                soci::use(file->VO_NAME),
                soci::use(file->DEST_SE),
                soci::into(countSame);

            if(countSame > 0)
                {
                    return 0;
                }

            soci::statement stmt(sql);

            stmt.exchange(soci::use(status, "state"));
            stmt.exchange(soci::use(file->FILE_ID, "fileId"));
            stmt.exchange(soci::use(hostname, "hostname"));
            stmt.alloc();
            stmt.prepare("UPDATE t_file SET "
                         "    file_state = :state, start_time = sys_extract_utc(systimestamp), transferHost = :hostname "
                         "WHERE file_id = :fileId AND file_state = 'SUBMITTED'");
            stmt.define_and_bind();
            stmt.execute(true);

            updated = (unsigned int) stmt.get_affected_rows();
            if (updated > 0)
                {
                    soci::statement jobStmt(sql);
                    jobStmt.exchange(soci::use(status, "state"));
                    jobStmt.exchange(soci::use(file->JOB_ID, "jobId"));
                    jobStmt.alloc();
                    jobStmt.prepare("UPDATE t_job SET "
                                    "    job_state = :state "
                                    "WHERE job_id = :jobId AND job_state = 'SUBMITTED'");
                    jobStmt.define_and_bind();
                    jobStmt.execute(true);
                }

            sql.commit();
        }
    catch (std::exception& e)
        {
            sql.rollback();
            throw Err_Custom(std::string(__func__) + ": Caught exception " + e.what());
        }
    catch (...)
        {
            sql.rollback();
            throw Err_Custom(std::string(__func__) + ": Caught exception " );
        }
    return updated;
}


void OracleAPI::getByJobIdReuse(std::vector<TransferJobs*>& jobs, std::map< std::string, std::list<TransferFiles*> >& files)
{
    soci::session sql(*connectionPool);

    time_t now = time(NULL);
    struct tm tTime;
    gmtime_r(&now, &tTime);

    try
        {
            for (std::vector<TransferJobs*>::const_iterator i = jobs.begin(); i != jobs.end(); ++i)
                {
                    std::string jobId = (*i)->JOB_ID;

                    soci::rowset<TransferFiles> rs = (
                                                         sql.prepare <<
                                                         "SELECT "
                                                         "       f.file_state, f.source_surl, f.dest_surl, f.job_id, j.vo_name, "
                                                         "       f.file_id, j.overwrite_flag, j.user_dn, j.cred_id, "
                                                         "       f.checksum, j.checksum_method, j.source_space_token, "
                                                         "       j.space_token, j.copy_pin_lifetime, j.bring_online, "
                                                         "       f.user_filesize, f.file_metadata, j.job_metadata, f.file_index, f.bringonline_token, "
                                                         "       f.source_se, f.dest_se, f.selection_strategy, j.internal_job_params  "
                                                         "FROM t_file f INNER JOIN t_job j ON (f.job_id = j.job_id) "
                                                         "WHERE f.job_id = :jobId AND"
                                                         "    f.file_state = 'SUBMITTED' AND "
                                                         "    f.job_finished IS NULL AND "
                                                         "    f.wait_timestamp IS NULL AND "
                                                         "    (f.retry_timestamp is NULL OR f.retry_timestamp < :tTime) AND "
                                                         "    (f.hashed_id >= :hStart AND f.hashed_id <= :hEnd) ",
                                                         soci::use(jobId),
                                                         soci::use(tTime),
                                                         soci::use(hashSegment.start), soci::use(hashSegment.end)
                                                     );


                    for (soci::rowset<TransferFiles>::const_iterator ti = rs.begin(); ti != rs.end(); ++ti)
                        {
                            TransferFiles const& tfile = *ti;
                            files[tfile.VO_NAME].push_back(new TransferFiles(tfile));
                        }
                }
        }
    catch (std::exception& e)
        {
            for (std::map< std::string, std::list<TransferFiles*> >::iterator i = files.begin(); i != files.end(); ++i)
                {
                    std::list<TransferFiles*>& l = i->second;
                    for (std::list<TransferFiles*>::iterator it = l.begin(); it != l.end(); ++it)
                        {
                            delete *it;
                        }
                    l.clear();
                }
            files.clear();
            throw Err_Custom(std::string(__func__) + ": Caught exception " + e.what());
        }
    catch (...)
        {
            for (std::map< std::string, std::list<TransferFiles*> >::iterator i = files.begin(); i != files.end(); ++i)
                {
                    std::list<TransferFiles*>& l = i->second;
                    for (std::list<TransferFiles*>::iterator it = l.begin(); it != l.end(); ++it)
                        {
                            delete *it;
                        }
                    l.clear();
                }
            files.clear();
            throw Err_Custom(std::string(__func__) + ": Caught exception " );
        }
}




void OracleAPI::submitPhysical(const std::string & jobId, std::list<job_element_tupple> src_dest_pair,
                               const std::string & DN, const std::string & cred,
                               const std::string & voName, const std::string & myProxyServer, const std::string & delegationID,
                               const std::string & sourceSe, const std::string & destinationSe,
                               const JobParameterHandler & params)
{
    const int         bringOnline      = params.get<int>(JobParameterHandler::BRING_ONLINE);
    const char        checksumMethod   = params.get(JobParameterHandler::CHECKSUM_METHOD)[0];
    const int         copyPinLifeTime  = params.get<int>(JobParameterHandler::COPY_PIN_LIFETIME);
    const std::string failNearLine     = params.get(JobParameterHandler::FAIL_NEARLINE);
    const std::string metadata         = params.get(JobParameterHandler::JOB_METADATA);
    const std::string overwrite        = params.get(JobParameterHandler::OVERWRITEFLAG);
    const std::string paramFTP         = params.get(JobParameterHandler::GRIDFTP);
    const int         retry            = params.get<int>(JobParameterHandler::RETRY);
    const int         retryDelay       = params.get<int>(JobParameterHandler::RETRY_DELAY);
    const std::string reuse            = params.get(JobParameterHandler::REUSE);
    const std::string hop              = params.get(JobParameterHandler::MULTIHOP);
    const std::string sourceSpaceToken = params.get(JobParameterHandler::SPACETOKEN_SOURCE);
    const std::string spaceToken       = params.get(JobParameterHandler::SPACETOKEN);
    const std::string nostreams		   = params.get(JobParameterHandler::NOSTREAMS);
    const std::string buffSize		   = params.get(JobParameterHandler::BUFFER_SIZE);
    const std::string timeout		   = params.get(JobParameterHandler::TIMEOUT);

    std::string reuseFlag = "N";
    if (reuse == "Y")
        reuseFlag = "Y";
    else if (hop == "Y")
        reuseFlag = "H";

    const std::string initialState = bringOnline > 0 || copyPinLifeTime > 0 ? "STAGING" : "SUBMITTED";
    const int priority = 3;
    std::string jobParams;

    // create the internal params string
    // if numbre of streams was specified ...
    if (!nostreams.empty()) jobParams = "nostreams:" + nostreams;
    // if timeout was specified ...
    if (!timeout.empty())
        {
            if (!jobParams.empty()) jobParams += ",";
            jobParams += "timeout:" + timeout;
        }
    // if buffer size was specified ...
    if (!buffSize.empty())
        {
            if (!jobParams.empty()) jobParams += ",";
            jobParams += "buffersize:" + buffSize;
        }


    soci::session sql(*connectionPool);

    try
        {
            sql.begin();
            soci::indicator reuseFlagIndicator = soci::i_ok;
            if (reuseFlag.empty())
                reuseFlagIndicator = soci::i_null;
            // Insert job
            soci::statement insertJob = (
                                            sql.prepare << "INSERT INTO t_job (job_id, job_state, job_params, user_dn, user_cred, priority,       "
                                            "                   vo_name, submit_time, internal_job_params, submit_host, cred_id,   "
                                            "                   myproxy_server, space_token, overwrite_flag, source_space_token,   "
                                            "                   copy_pin_lifetime, fail_nearline, checksum_method, "
                                            "                   reuse_job, bring_online, retry, retry_delay, job_metadata,        "
                                            "                  source_se, dest_se)                                                "
                                            "VALUES (:jobId, :jobState, :jobParams, :userDn, :userCred, :priority,                 "
                                            "        :voName, sys_extract_utc(systimestamp), :internalParams, :submitHost, :credId,              "
                                            "        :myproxyServer, :spaceToken, :overwriteFlag, :sourceSpaceToken,               "
                                            "        :copyPinLifetime, :failNearline, :checksumMethod,             "
                                            "        :reuseJob, :bring_online, :retry, :retryDelay, :job_metadata,                "
                                            "       :sourceSe, :destSe)                                                           ",
                                            soci::use(jobId), soci::use(initialState), soci::use(paramFTP), soci::use(DN), soci::use(cred), soci::use(priority),
                                            soci::use(voName), soci::use(jobParams), soci::use(hostname), soci::use(delegationID),
                                            soci::use(myProxyServer), soci::use(spaceToken), soci::use(overwrite), soci::use(sourceSpaceToken),
                                            soci::use(copyPinLifeTime), soci::use(failNearLine), soci::use(checksumMethod),
                                            soci::use(reuseFlag, reuseFlagIndicator), soci::use(bringOnline),
                                            soci::use(retry), soci::use(retryDelay), soci::use(metadata),
                                            soci::use(sourceSe), soci::use(destinationSe));

            insertJob.execute(true);

            // Insert src/dest pair
            std::string sourceSurl, destSurl, checksum, metadata, selectionStrategy, sourceSe, destSe, activity;
            double filesize = 0.0;
            int fileIndex = 0, timeout = 0;
            int newFileId;
            soci::statement pairStmt = (
                                           sql.prepare <<
                                           "INSERT INTO t_file (vo_name, job_id, file_state, source_surl, dest_surl, checksum, user_filesize, file_metadata, selection_strategy, file_index, source_se, dest_se, activity) "
                                           "VALUES (:voName, :jobId, :fileState, :sourceSurl, :destSurl, :checksum, :filesize, :metadata, :ss, :fileIndex, :source_se, :dest_se, :activity) ",
                                           soci::use(voName),
                                           soci::use(jobId),
                                           soci::use(initialState),
                                           soci::use(sourceSurl),
                                           soci::use(destSurl),
                                           soci::use(checksum),
                                           soci::use(filesize),
                                           soci::use(metadata),
                                           soci::use(selectionStrategy),
                                           soci::use(fileIndex),
                                           soci::use(sourceSe),
                                           soci::use(destSe),
                                           soci::use(activity)
                                       );

            soci::statement pairStmtSeBlaklisted = (
                    sql.prepare <<
                    "INSERT INTO t_file (vo_name, job_id, file_state, source_surl, dest_surl, checksum, user_filesize, file_metadata, selection_strategy, file_index, source_se, dest_se, wait_timestamp, wait_timeout, activity) "
                    "VALUES (:voName, :jobId, :fileState, :sourceSurl, :destSurl, :checksum, :filesize, :metadata, :ss, :fileIndex, :source_se, :dest_se, sys_extract_utc(systimestamp), :timeout, :activity) ",
                    soci::use(voName),
                    soci::use(jobId),
                    soci::use(initialState),
                    soci::use(sourceSurl),
                    soci::use(destSurl),
                    soci::use(checksum),
                    soci::use(filesize),
                    soci::use(metadata),
                    soci::use(selectionStrategy),
                    soci::use(fileIndex),
                    soci::use(sourceSe),
                    soci::use(destSe),
                    soci::use(timeout),
                    soci::use(activity)
                                                   );

            // When reuse is enabled, we hash the job id instead of the file ID
            // This guarantees that the whole set belong to the same machine, but keeping
            // the load balance between hosts
            soci::statement updateHashedId = (sql.prepare <<
                                              "UPDATE t_file SET hashed_id = ora_hash(file_id, 65535) WHERE file_id = :fileId",
                                              soci::use(newFileId)
                                             );

            soci::statement updateHashedIdWithJobId = (sql.prepare <<
                    "UPDATE t_file SET hashed_id = ora_hash(job_id, 35535) WHERE file_id = :fileId",
                    soci::use(newFileId)
                                                      );

            std::list<job_element_tupple>::const_iterator iter;
            for (iter = src_dest_pair.begin(); iter != src_dest_pair.end(); ++iter)
                {
                    sourceSurl = iter->source;
                    destSurl   = iter->destination;
                    checksum   = iter->checksum;
                    filesize   = iter->filesize;
                    metadata   = iter->metadata;
                    selectionStrategy = iter->selectionStrategy;
                    fileIndex = iter->fileIndex;
                    sourceSe = iter->source_se;
                    destSe = iter->dest_se;
                    activity = iter->activity;

                    sql << " MERGE INTO t_optimize_active USING "
                        "    (SELECT :sourceSe as source, :destSe as dest FROM dual) Pair "
                        " ON (t_optimize_active.source_se = Pair.source AND t_optimize_active.dest_se = Pair.dest) "
                        " WHEN NOT MATCHED THEN INSERT (source_se, dest_se) VALUES (Pair.source, Pair.dest)",
                        soci::use(sourceSe), soci::use(destSe);

                    if (iter->wait_timeout.is_initialized())
                        {
                            timeout = *iter->wait_timeout;
                            pairStmtSeBlaklisted.execute(true);
                        }
                    else
                        {
                            pairStmt.execute(true);
                        }

                    // Last id
                    sql << "SELECT file_file_id_seq.currval FROM dual",
                        soci::into(newFileId);

                    // Update hash
                    if (reuseFlag == "N")
                        updateHashedId.execute(true);
                    else
                        updateHashedIdWithJobId.execute(true);
                }

            sql.commit();
        }
    catch (std::exception& e)
        {
            sql.rollback();
            throw Err_Custom(std::string(__func__) + ": Caught exception " +  e.what());
        }
    catch (...)
        {
            sql.rollback();
            throw Err_Custom(std::string(__func__) + ": Caught exception " );
        }
}




void OracleAPI::getTransferJobStatus(std::string requestID, bool archive, std::vector<JobStatus*>& jobs)
{
    soci::session sql(*connectionPool);

    std::string fileCountQuery;
    std::string statusQuery;

    if (archive)
        {
            fileCountQuery = "SELECT COUNT(DISTINCT file_index) FROM t_file_backup WHERE t_file_backup.job_id = :jobId";
            statusQuery = "SELECT t_job_backup.job_id, t_job_backup.job_state, t_file_backup.file_state, "
                          "    t_job_backup.user_dn, t_job_backup.reason, t_job_backup.submit_time, t_job_backup.priority, "
                          "    t_job_backup.vo_name, t_file_backup.file_index "
                          "FROM t_job_backup, t_file_backup "
                          "WHERE t_file_backup.job_id = :jobId and t_file_backup.job_id= t_job_backup.job_id";
        }
    else
        {
            fileCountQuery = "SELECT COUNT(DISTINCT file_index) FROM t_file WHERE t_file.job_id = :jobId";
            statusQuery = "SELECT t_job.job_id, t_job.job_state, t_file.file_state, "
                          "    t_job.user_dn, t_job.reason, t_job.submit_time, t_job.priority, "
                          "    t_job.vo_name, t_file.file_index "
                          "FROM t_job, t_file "
                          "WHERE t_file.job_id = :jobId and t_file.job_id=t_job.job_id";
        }

    try
        {
            long long numFiles = 0;
            sql << fileCountQuery, soci::use(requestID), soci::into(numFiles);

            soci::rowset<JobStatus> rs = (
                                             sql.prepare << statusQuery,
                                             soci::use(requestID, "jobId"));

            for (soci::rowset<JobStatus>::iterator i = rs.begin(); i != rs.end(); ++i)
                {
                    JobStatus& job = *i;
                    job.numFiles = numFiles;
                    jobs.push_back(new JobStatus(job));
                }
        }
    catch (std::exception& e)
        {
            std::vector< JobStatus* >::iterator it;
            for (it = jobs.begin(); it != jobs.end(); ++it)
                {
                    if(*it)
                        delete (*it);
                }
            jobs.clear();
            throw Err_Custom(std::string(__func__) + ": Caught exception " +  e.what());
        }
    catch (...)
        {
            std::vector< JobStatus* >::iterator it;
            for (it = jobs.begin(); it != jobs.end(); ++it)
                {
                    if(*it)
                        delete (*it);
                }
            jobs.clear();
            throw Err_Custom(std::string(__func__) + ": Caught exception " );
        }
}



/*
 * Return a list of jobs based on the status requested
 * std::vector<JobStatus*> jobs: the caller will deallocate memory JobStatus instances and clear the vector
 * std::vector<std::string> inGivenStates: order doesn't really matter, more than one states supported
 */
void OracleAPI::listRequests(std::vector<JobStatus*>& jobs, std::vector<std::string>& inGivenStates, std::string restrictToClientDN, std::string forDN, std::string VOname)
{
    soci::session sql(*connectionPool);

    try
        {
            std::ostringstream query;
            soci::statement stmt(sql);
            bool searchForCanceling = false;

            query << "SELECT DISTINCT job_id, job_state, reason, submit_time, user_dn, "
                  "                 vo_name, priority, cancel_job, "
                  "                 (SELECT COUNT(DISTINCT t_file.file_index) FROM t_file WHERE t_file.job_id = t_job.job_id) as numFiles "
                  "FROM t_job ";

            //joins
            if (!restrictToClientDN.empty())
                {
                    query << "LEFT OUTER JOIN t_vo_acl ON t_vo_acl.vo_name = t_job.vo_name ";
                }

            //gain the benefit from the statement pooling
            std::sort(inGivenStates.begin(), inGivenStates.end());

            if (inGivenStates.size() > 0)
                {
                    std::vector<std::string>::const_iterator i;
                    i = std::find_if(inGivenStates.begin(), inGivenStates.end(),
                                     std::bind2nd(std::equal_to<std::string>(), std::string("Canceling")));
                    searchForCanceling = (i != inGivenStates.end());

                    std::string jobStatusesIn = "'" + inGivenStates[0] + "'";
                    for (unsigned i = 1; i < inGivenStates.size(); ++i)
                        {
                            jobStatusesIn += (",'" + inGivenStates[i] + "'");
                        }
                    query << "WHERE job_state IN (" << jobStatusesIn << ") ";
                }
            else
                {
                    query << "WHERE 1 ";
                }

            if (!restrictToClientDN.empty())
                {
                    query << " AND (t_job.user_dn = :clientDn OR t_vo_acl.principal = :clientDn) ";
                    stmt.exchange(soci::use(restrictToClientDN, "clientDn"));
                }

            if (!VOname.empty())
                {
                    query << " AND vo_name = :vo ";
                    stmt.exchange(soci::use(VOname, "vo"));
                }

            if (!forDN.empty())
                {
                    query << " AND user_dn = :userDn ";
                    stmt.exchange(soci::use(forDN, "userDn"));
                }

            if (searchForCanceling)
                {
                    query << " AND cancel_job = 'Y' ";
                }

            JobStatus job;
            stmt.exchange(soci::into(job));
            stmt.alloc();
            std::string test = query.str();
            stmt.prepare(query.str());
            stmt.define_and_bind();

            if (stmt.execute(true))
                {
                    do
                        {
                            jobs.push_back(new JobStatus(job));
                        }
                    while (stmt.fetch());
                }

        }
    catch (std::exception& e)
        {
            std::vector< JobStatus* >::iterator it;
            for (it = jobs.begin(); it != jobs.end(); ++it)
                {
                    if(*it)
                        delete (*it);
                }
            jobs.clear();
            throw Err_Custom(std::string(__func__) + ": Caught exception " +  e.what());
        }
    catch (...)
        {
            std::vector< JobStatus* >::iterator it;
            for (it = jobs.begin(); it != jobs.end(); ++it)
                {
                    if(*it)
                        delete (*it);
                }
            jobs.clear();
            throw Err_Custom(std::string(__func__) + ": Caught exception " );
        }
}



void OracleAPI::getTransferFileStatus(std::string requestID, bool archive,
                                      unsigned offset, unsigned limit, std::vector<FileTransferStatus*>& files)
{
    soci::session sql(*connectionPool);

    try
        {
            std::string query;

            if (archive)
                {
                    query = "SELECT * FROM (SELECT rownum as rn, t_file_backup.file_id, t_file_backup.source_surl, t_file_backup.dest_surl, t_file_backup.file_state, "
                            "       t_file_backup.reason, t_file_backup.start_time, "
                            "       t_file_backup.finish_time, t_file_backup.retry, t_file_backup.tx_duration "
                            "FROM t_file_backup WHERE t_file_backup.job_id = :jobId ";
                }
            else
                {
                    query = "SELECT * FROM (SELECT rownum as rn, t_file.file_id, t_file.source_surl, t_file.dest_surl, t_file.file_state, "
                            "       t_file.reason, t_file.start_time, t_file.finish_time, t_file.retry, t_file.tx_duration "
                            "FROM t_file WHERE t_file.job_id = :jobId ";
                }

            if (limit)
                query += ") WHERE rn >= :offset AND rn <= :offset + :limit";
            else
                query += ") WHERE rn >= :offset";


            FileTransferStatus transfer;
            soci::statement stmt(sql);
            stmt.exchange(soci::into(transfer));
            stmt.exchange(soci::use(requestID, "jobId"));
            stmt.exchange(soci::use(offset, "offset"));
            if (limit)
                stmt.exchange(soci::use(limit, "limit"));

            stmt.alloc();
            stmt.prepare(query);
            stmt.define_and_bind();

            if (stmt.execute(true))
                {
                    do
                        {
                            files.push_back(new FileTransferStatus(transfer));
                        }
                    while (stmt.fetch());
                }
        }
    catch (std::exception& e)
        {
            std::vector< FileTransferStatus* >::iterator it;
            for (it = files.begin(); it != files.end(); ++it)
                {
                    if(*it)
                        delete (*it);
                }
            files.clear();
            throw Err_Custom(std::string(__func__) + ": Caught exception " +  e.what());
        }
    catch (...)
        {
            std::vector< FileTransferStatus* >::iterator it;
            for (it = files.begin(); it != files.end(); ++it)
                {
                    if(*it)
                        delete (*it);
                }
            files.clear();
            throw Err_Custom(std::string(__func__) + ": Caught exception " );
        }
}



void OracleAPI::getSe(Se* &se, std::string seName)
{
    soci::session sql(*connectionPool);
    se = NULL;

    try
        {
            se = new Se();
            sql << "SELECT * FROM t_se WHERE name = :name",
                soci::use(seName), soci::into(*se);

            if (!sql.got_data())
                {
                    delete se;
                    se = NULL;
                }

        }
    catch (std::exception& e)
        {
            if(se)
                delete se;
            throw Err_Custom(std::string(__func__) + ": Caught exception " +  e.what());
        }
    catch (...)
        {
            if(se)
                delete se;
            throw Err_Custom(std::string(__func__) + ": Caught exception " );
        }
}



void OracleAPI::addSe(std::string ENDPOINT, std::string SE_TYPE, std::string SITE, std::string NAME, std::string STATE, std::string VERSION, std::string HOST,
                      std::string SE_TRANSFER_TYPE, std::string SE_TRANSFER_PROTOCOL, std::string SE_CONTROL_PROTOCOL, std::string GOCDB_ID)
{
    soci::session sql(*connectionPool);

    try
        {
            sql.begin();
            sql << "INSERT INTO t_se (endpoint, se_type, site, name, state, version, host, se_transfer_type, "
                "                  se_transfer_protocol, se_control_protocol, gocdb_id) VALUES "
                "                 (:endpoint, :seType, :site, :name, :state, :version, :host, :seTransferType, "
                "                  :seTransferProtocol, :seControlProtocol, :gocdbId)",
                soci::use(ENDPOINT), soci::use(SE_TYPE), soci::use(SITE), soci::use(NAME), soci::use(STATE), soci::use(VERSION),
                soci::use(HOST), soci::use(SE_TRANSFER_TYPE), soci::use(SE_TRANSFER_PROTOCOL), soci::use(SE_CONTROL_PROTOCOL),
                soci::use(GOCDB_ID);
            sql.commit();
        }
    catch (std::exception& e)
        {
            sql.rollback();
            throw Err_Custom(std::string(__func__) + ": Caught exception " + e.what());
        }
    catch (...)
        {
            sql.rollback();
            throw Err_Custom(std::string(__func__) + ": Caught exception " );
        }
}



void OracleAPI::updateSe(std::string ENDPOINT, std::string SE_TYPE, std::string SITE, std::string NAME, std::string STATE, std::string VERSION, std::string HOST,
                         std::string SE_TRANSFER_TYPE, std::string SE_TRANSFER_PROTOCOL, std::string SE_CONTROL_PROTOCOL, std::string GOCDB_ID)
{
    soci::session sql(*connectionPool);

    try
        {
            sql.begin();

            std::ostringstream query;
            soci::statement stmt(sql);

            query << "UPDATE t_se SET ";

            if (ENDPOINT.length() > 0)
                {
                    query << "ENDPOINT=:endpoint,";
                    stmt.exchange(soci::use(ENDPOINT, "endpoint"));
                }

            if (SE_TYPE.length() > 0)
                {
                    query << " SE_TYPE = :seType,";
                    stmt.exchange(soci::use(SE_TYPE, "seType"));
                }

            if (SITE.length() > 0)
                {
                    query << " SITE = :site,";
                    stmt.exchange(soci::use(SITE, "site"));
                }

            if (STATE.length() > 0)
                {
                    query << " STATE = :state,";
                    stmt.exchange(soci::use(STATE, "state"));
                }

            if (VERSION.length() > 0)
                {
                    query << " VERSION = :version,";
                    stmt.exchange(soci::use(VERSION, "version"));
                }

            if (HOST.length() > 0)
                {
                    query << " HOST = :host,";
                    stmt.exchange(soci::use(HOST, "host"));
                }

            if (SE_TRANSFER_TYPE.length() > 0)
                {
                    query << " SE_TRANSFER_TYPE = :transferType,";
                    stmt.exchange(soci::use(SE_TRANSFER_TYPE, "transferType"));
                }

            if (SE_TRANSFER_PROTOCOL.length() > 0)
                {
                    query << " SE_TRANSFER_PROTOCOL = :transferProtocol,";
                    stmt.exchange(soci::use(SE_TRANSFER_PROTOCOL, "transferProtocol"));
                }

            if (SE_CONTROL_PROTOCOL.length() > 0)
                {
                    query << " SE_CONTROL_PROTOCOL = :controlProtocol,";
                    stmt.exchange(soci::use(SE_CONTROL_PROTOCOL, "controlProtocol"));
                }

            if (GOCDB_ID.length() > 0)
                {
                    query << " GOCDB_ID = :gocdbId,";
                    stmt.exchange(soci::use(GOCDB_ID, "gocdbId"));
                }

            // There is always a comma at the end, so truncate
            std::string queryStr = query.str();
            query.str(std::string());

            query << queryStr.substr(0, queryStr.length() - 1);
            query << " WHERE name = :name";
            stmt.exchange(soci::use(NAME, "name"));

            stmt.alloc();
            stmt.prepare(query.str());
            stmt.define_and_bind();
            stmt.execute(true);

            sql.commit();
        }
    catch (std::exception& e)
        {
            sql.rollback();
            throw Err_Custom(std::string(__func__) + ": Caught exception " + e.what());
        }
    catch (...)
        {
            sql.rollback();
            throw Err_Custom(std::string(__func__) + ": Caught exception " );
        }
}


bool OracleAPI::updateFileTransferStatus(double throughputIn, std::string job_id, int file_id, std::string transfer_status, std::string transfer_message,
        int process_id, double filesize, double duration, bool retry)
{

    soci::session sql(*connectionPool);
    try
        {
            updateFileTransferStatusInternal(sql, throughputIn, job_id, file_id, transfer_status, transfer_message, process_id, filesize, duration, retry);
        }
    catch (std::exception& e)
        {
            throw Err_Custom(std::string(__func__) + ": Caught exception " + e.what());
        }
    catch (...)
        {
            throw Err_Custom(std::string(__func__) + ": Caught exception " );
        }
    return true;
}


bool OracleAPI::updateFileTransferStatusInternal(soci::session& sql, double throughputIn, std::string job_id, int file_id, std::string transfer_status, std::string transfer_message,
        int process_id, double filesize, double duration, bool retry)
{
    bool ok = true;

    try
        {
            double throughput = 0.0;

            bool staging = false;

            int current_failures = retry;

            time_t now = time(NULL);
            struct tm tTime;
            gmtime_r(&now, &tTime);


            sql.begin();

            // query for the file state in DB
            soci::rowset<soci::row> rs = (
                                             sql.prepare << "SELECT file_state FROM t_file WHERE file_id=:fileId and job_id=:jobId",
                                             soci::use(file_id),
                                             soci::use(job_id)
                                         );


            // check if the state is STAGING, there should be just one row
            std::string st;
            soci::rowset<soci::row>::const_iterator it = rs.begin();
            if (it != rs.end())
                {
                    soci::row const& r = *it;
                    std::string st = r.get<std::string>("FILE_STATE");
                    staging = (st == "STAGING");
                }

            if(st == "ACTIVE" && (transfer_status != "FAILED" ||  transfer_status != "FINISHED" ||  transfer_status != "CANCELED"))
                return true;

            soci::statement stmt(sql);
            std::ostringstream query;

            query << "UPDATE t_file SET "
                  "    file_state = :state, reason = :reason";
            stmt.exchange(soci::use(transfer_status, "state"));
            stmt.exchange(soci::use(transfer_message, "reason"));

            if (transfer_status == "FINISHED" || transfer_status == "FAILED" || transfer_status == "CANCELED")
                {
                    query << ", FINISH_TIME = :time1";
                    query << ", JOB_FINISHED = :time1";
                    stmt.exchange(soci::use(tTime, "time1"));
                }
            if (transfer_status == "ACTIVE")
                {
                    query << ", START_TIME = :time1";
                    stmt.exchange(soci::use(tTime, "time1"));
                }

            if (transfer_status == "STAGING")
                {
                    if (staging)
                        {
                            query << ", STAGING_FINISHED = :time1";
                            stmt.exchange(soci::use(tTime, "time1"));
                        }
                    else
                        {
                            query << ", STAGING_START = :time1";
                            stmt.exchange(soci::use(tTime, "time1"));
                        }
                }

            if (filesize > 0 && duration > 0 && transfer_status == "FINISHED")
                {
                    if(throughputIn != 0.0)
                        {
                            throughput = convertKbToMb(throughputIn);
                        }
                    else
                        {
                            throughput = convertBtoM(filesize, duration);
                        }
                }
            else if (filesize > 0 && duration <= 0 && transfer_status == "FINISHED")
                {
                    if(throughputIn != 0.0)
                        {
                            throughput = convertKbToMb(throughputIn);
                        }
                    else
                        {
                            throughput = convertBtoM(filesize, 1);
                        }
                }
            else
                {
                    throughput = 0.0;
                }

<<<<<<< HEAD
            if(s->executeUpdate()!=0)
                conn->commit(pooledConnection);
            conn->destroyStatement(s, tag, pooledConnection);

            if(transfer_status == "FAILED")
                useFileReplica(job_id, file_id);

        }
    catch (oracle::occi::SQLException const &e)
        {
=======
            query << "   , pid = :pid, filesize = :filesize, tx_duration = :duration, throughput = :throughput, current_failures = :current_failures "
                  "WHERE file_id = :fileId AND file_state NOT IN ('FAILED', 'FINISHED', 'CANCELED')";
            stmt.exchange(soci::use(process_id, "pid"));
            stmt.exchange(soci::use(filesize, "filesize"));
            stmt.exchange(soci::use(duration, "duration"));
            stmt.exchange(soci::use(throughput, "throughput"));
            stmt.exchange(soci::use(current_failures, "current_failures"));
            stmt.exchange(soci::use(file_id, "fileId"));
            stmt.alloc();
            stmt.prepare(query.str());
            stmt.define_and_bind();
            stmt.execute(true);
>>>>>>> b45b83f2

            sql.commit();

            if(transfer_status == "FAILED")
                useFileReplica(sql, job_id, file_id);

        }
    catch (std::exception& e)
        {
            ok = false;
            sql.rollback();
            throw Err_Custom(std::string(__func__) + ": Caught exception " + e.what());
        }
    catch (...)
        {
            sql.rollback();
            throw Err_Custom(std::string(__func__) + ": Caught exception " );
        }
    return ok;
}

bool OracleAPI::updateJobTransferStatus(std::string job_id, const std::string status)
{

    soci::session sql(*connectionPool);

    try
        {
            updateJobTransferStatusInternal(sql, job_id, status);
        }
    catch (std::exception& e)
        {
            throw Err_Custom(std::string(__func__) + ": Caught exception " + e.what());
        }
    catch (...)
        {
            throw Err_Custom(std::string(__func__) + ": Caught exception " );
        }
    return true;
}



bool OracleAPI::updateJobTransferStatusInternal(soci::session& sql, std::string job_id, const std::string status)
{
    bool ok = true;

    try
        {
            int numberOfFilesInJob = 0;
            int numberOfFilesCanceled = 0;
            int numberOfFilesFinished = 0;
            int numberOfFilesFailed = 0;

            int numberOfFilesNotCanceled = 0;
            int numberOfFilesNotCanceledNorFailed = 0;

            std::string currentState("");
            std::string reuseFlag;

            // prevent multiple updates of the same state for the same job
            sql <<
                " SELECT job_state, reuse_job from t_job  "
                " WHERE job_id = :job_id ",
                soci::use(job_id),
                soci::into(currentState),
                soci::into(reuseFlag)
                ;

            if(currentState == status)
                return true;

            // total number of file in the job
            sql <<
                " SELECT COUNT(DISTINCT file_index) "
                " FROM t_file "
                " WHERE job_id = :job_id ",
                soci::use(job_id),
                soci::into(numberOfFilesInJob)
                ;

            // number of files that were not canceled
            sql <<
                " SELECT COUNT(DISTINCT file_index) "
                " FROM t_file "
                " WHERE job_id = :jobId "
                "   AND file_state <> 'CANCELED' ", // all the replicas have to be in CANCELED state in order to count a file as canceled
                soci::use(job_id),                  // so if just one replica is in a different state it is enoght to count it as not canceled
                soci::into(numberOfFilesNotCanceled)
                ;

            // number of files that were canceled
            numberOfFilesCanceled = numberOfFilesInJob - numberOfFilesNotCanceled;

            // number of files that were finished
            sql <<
                " SELECT COUNT(DISTINCT file_index) "
                " FROM t_file "
                " WHERE job_id = :jobId "
                "   AND file_state = 'FINISHED' ", // at least one replica has to be in FINISH state in order to count the file as finished
                soci::use(job_id),
                soci::into(numberOfFilesFinished)
                ;

            // number of files that were not canceled nor failed
            sql <<
                " SELECT COUNT(DISTINCT file_index) "
                " FROM t_file "
                " WHERE job_id = :jobId "
                "   AND file_state <> 'CANCELED' " // for not canceled files see above
                "   AND file_state <> 'FAILED' ",  // all the replicas have to be either in CANCELED or FAILED state in order to count
                soci::use(job_id),                 // a files as failed so if just one replica is not in CANCEL neither in FAILED state
                soci::into(numberOfFilesNotCanceledNorFailed) //it is enought to count it as not canceld nor failed
                ;

            // number of files that failed
            numberOfFilesFailed = numberOfFilesInJob - numberOfFilesNotCanceledNorFailed - numberOfFilesCanceled;

            // agregated number of files in terminal states (FINISHED, FAILED and CANCELED)
            int numberOfFilesTerminal = numberOfFilesCanceled + numberOfFilesFailed + numberOfFilesFinished;

            bool jobFinished = (numberOfFilesInJob == numberOfFilesTerminal);

            sql.begin();
            if (jobFinished)
                {
                    std::string state;
                    std::string reason = "One or more files failed. Please have a look at the details for more information";
                    if (numberOfFilesFinished > 0 && numberOfFilesFailed > 0)
                        {
                            if (reuseFlag == "H")
                                state = "FAILED";
                            else
                                state = "FINISHEDDIRTY";
                        }
                    else if(numberOfFilesInJob == numberOfFilesFinished)
                        {
                            state = "FINISHED";
                            reason.clear();
                        }
                    else if(numberOfFilesFailed > 0)
                        {
                            state = "FAILED";
                        }
                    else if(numberOfFilesCanceled > 0)
                        {
                            state = "CANCELED";
                        }
                    else
                        {
                            state = "FAILED";
                            reason = "Inconsistent internal state!";
                        }

                    // Update job
                    sql << "UPDATE t_job SET "
                        "    job_state = :state, job_finished = sys_extract_utc(systimestamp), finish_time = sys_extract_utc(systimestamp), "
                        "    reason = :reason "
                        "WHERE job_id = :jobId AND "
                        "      job_state NOT IN ('FINISHEDDIRTY','CANCELED','FINISHED','FAILED')",
                        soci::use(state, "state"), soci::use(reason, "reason"),
                        soci::use(job_id, "jobId");

                    // And file finish timestamp
                    sql << "UPDATE t_file SET job_finished = sys_extract_utc(systimestamp) WHERE job_id = :jobId ",
                        soci::use(job_id, "jobId");

                }
            // Job not finished yet
            else
                {
                    if (status == "ACTIVE" || status == "STAGING" || status == "SUBMITTED")
                        {
                            sql << "UPDATE t_job "
                                "SET job_state = :state "
                                "WHERE job_id = :jobId AND"
                                "      job_state NOT IN ('FINISHEDDIRTY','CANCELED','FINISHED','FAILED')",
                                soci::use(status, "state"), soci::use(job_id, "jobId");
                        }
                }

            sql.commit();
        }
    catch (std::exception& e)
        {
            ok = false;
            sql.rollback();
            std::string msg = e.what();
            throw Err_Custom(std::string(__func__) + ": Caught exception " + msg);
        }
    catch (...)
        {
            sql.rollback();
            throw Err_Custom(std::string(__func__) + ": Caught exception " );
        }

    return ok;
}

<<<<<<< HEAD
void OracleAPI::updateFileTransferProgressVector(std::vector<struct message_updater>& messages)
{
    std::vector<struct message_updater>::iterator iter;
    for (iter = messages.begin(); iter != messages.end(); ++iter)
        {
            if (iter->msg_errno == 0)
                {
                    if((*iter).throughput != 0 && (*iter).transferred != 0)
                        {
                            updateFileTransferProgress((*iter).job_id, (*iter).file_id, (*iter).throughput, 0.0);
                        }
                }
            else
                {
                    FTS3_COMMON_LOGGER_NEWLOG(ERR) << "Failed to read a stall message: "
                                                   << iter->msg_error_reason << commit;
                }
        }
}


void OracleAPI::updateFileTransferProgress(std::string job_id, int file_id, double throughput, double /*transferred*/)
=======


void OracleAPI::updateFileTransferProgressVector(std::vector<struct message_updater>& messages)
>>>>>>> b45b83f2
{

    soci::session sql(*connectionPool);
    double throughput = 0.0;
    int file_id = 0;

    try
        {
            soci::statement stmt = (sql.prepare << "UPDATE t_file SET throughput = :throughput WHERE file_id = :fileId ",
                                    soci::use(throughput), soci::use(file_id));

            sql.begin();

            std::vector<struct message_updater>::iterator iter;
            for (iter = messages.begin(); iter != messages.end(); ++iter)
                {
                    if (iter->msg_errno == 0)
                        {
                            if((*iter).throughput != 0)
                                {
                                    throughput = convertKbToMb((*iter).throughput);
                                    file_id = (*iter).file_id;
                                    stmt.execute(true);
                                }
                        }
                    else
                        {
                            FTS3_COMMON_LOGGER_NEWLOG(ERR) << "Failed to read a stall message: "
                                                           << iter->msg_error_reason << commit;
                        }
                }

            sql.commit();

        }
    catch (std::exception& e)
        {
            sql.rollback();
            throw Err_Custom(std::string(__func__) + ": Caught exception " + e.what());
        }
    catch (...)
        {
            sql.rollback();
            throw Err_Custom(std::string(__func__) + ": Caught exception " );
        }


}


void OracleAPI::cancelJob(std::vector<std::string>& requestIDs)
{
    soci::session sql(*connectionPool);

    try
        {
            const std::string reason = "Job canceled by the user";
            std::string job_id;

            soci::statement stmt1 = (sql.prepare << "UPDATE t_job SET job_state = 'CANCELED', job_finished = sys_extract_utc(systimestamp), finish_time = sys_extract_utc(systimestamp), cancel_job='Y' "
                                     "                 ,reason = :reason "
                                     "WHERE job_id = :jobId AND job_state NOT IN ('CANCELED','FINISHEDDIRTY', 'FINISHED', 'FAILED')",
                                     soci::use(reason, "reason"), soci::use(job_id, "jobId"));

            soci::statement stmt2 = (sql.prepare << "UPDATE t_file SET file_state = 'CANCELED',  finish_time = sys_extract_utc(systimestamp), "
                                     "                  reason = :reason "
                                     "WHERE job_id = :jobId AND file_state NOT IN ('CANCELED','FINISHED','FAILED')",
                                     soci::use(reason, "reason"), soci::use(job_id, "jobId"));

            sql.begin();

            for (std::vector<std::string>::const_iterator i = requestIDs.begin(); i != requestIDs.end(); ++i)
                {
                    job_id = (*i);

                    // Cancel job
                    stmt1.execute(true);

                    // Cancel files
                    stmt2.execute(true);
                }

            sql.commit();
        }
    catch (std::exception& e)
        {
            sql.rollback();
            throw Err_Custom(std::string(__func__) + ": Caught exception " + e.what());
        }
    catch (...)
        {
            sql.rollback();
            throw Err_Custom(std::string(__func__) + ": Caught exception " );
        }
}



void OracleAPI::getCancelJob(std::vector<int>& requestIDs)
{
    soci::session sql(*connectionPool);
    std::string job_id;
    int pid = 0;

    try
        {
            soci::rowset<soci::row> rs = (sql.prepare << " select distinct pid, job_id from t_file where PID IS NOT NULL AND file_state='CANCELED' and job_finished is NULL AND TRANSFERHOST = :transferHost", soci::use(hostname));

            soci::statement stmt1 = (sql.prepare << "UPDATE t_file SET  job_finished = sys_extract_utc(systimestamp) "
                                     "WHERE job_id = :jobId and pid = :pid ",
                                     soci::use(job_id, "jobId"), soci::use(pid, "pid"));

            // Cancel files
            sql.begin();
            for (soci::rowset<soci::row>::const_iterator i2 = rs.begin(); i2 != rs.end(); ++i2)
                {
                    soci::row const& row = *i2;
                    pid = row.get<int>("PID");
                    job_id = row.get<std::string>("JOB_ID");
                    requestIDs.push_back(pid);

                    stmt1.execute(true);
                }
            sql.commit();

        }
    catch (std::exception& e)
        {
            sql.rollback();
            throw Err_Custom(std::string(__func__) + ": Caught exception " + e.what());
        }
    catch (...)
        {
            sql.rollback();
            throw Err_Custom(std::string(__func__) + ": Caught exception " );
        }
}















/*t_credential API*/
void OracleAPI::insertGrDPStorageCacheElement(std::string dlg_id, std::string dn, std::string cert_request, std::string priv_key, std::string voms_attrs)
{
    soci::session sql(*connectionPool);


    try
        {
            sql.begin();
            sql << "INSERT INTO t_credential_cache "
                "    (dlg_id, dn, cert_request, priv_key, voms_attrs) VALUES "
                "    (:dlgId, :dn, :certRequest, :privKey, :vomsAttrs)",
                soci::use(dlg_id), soci::use(dn), soci::use(cert_request), soci::use(priv_key), soci::use(voms_attrs);
            sql.commit();
        }
    catch (std::exception& e)
        {
            sql.rollback();
            throw Err_Custom(std::string(__func__) + ": Caught exception " +  e.what());
        }
    catch (...)
        {
            sql.rollback();
            throw Err_Custom(std::string(__func__) + ": Caught exception " );
        }
}



void OracleAPI::updateGrDPStorageCacheElement(std::string dlg_id, std::string dn, std::string cert_request, std::string priv_key, std::string voms_attrs)
{
    soci::session sql(*connectionPool);

    try
        {
            soci::statement stmt(sql);

            stmt.exchange(soci::use(dlg_id, "dlgId"));
            stmt.exchange(soci::use(dn, "dn"));
            stmt.exchange(soci::use(cert_request, "certRequest"));
            stmt.exchange(soci::use(priv_key, "privKey"));
            stmt.exchange(soci::use(voms_attrs, "vomsAttrs"));

            stmt.alloc();

            stmt.prepare("UPDATE t_credential_cache SET "
                         "    dlg_id = :dlgId, dn = :dn, " // Workaround for ORA-24816
                         "    cert_request = :certRequest, "
                         "    priv_key = :privKey, "
                         "    voms_attrs = :vomsAttrs "
                         "WHERE dlg_id = :dlgId AND dn=:dn");

            stmt.define_and_bind();

            sql.begin();
            stmt.execute(true);
            if (stmt.get_affected_rows() == 0)
                {
                    std::ostringstream msg;
                    msg << "No entries updated in t_credential_cache! "
                        << dn << " (" << dlg_id << ")";
                    throw Err_Custom(msg.str());
                }
            sql.commit();
        }
    catch (std::exception& e)
        {
            sql.rollback();
            throw Err_Custom(std::string(__func__) + ": Caught exception " +  e.what());
        }
    catch (...)
        {
            sql.rollback();
            throw Err_Custom(std::string(__func__) + ": Caught exception " );
        }
}



CredCache* OracleAPI::findGrDPStorageCacheElement(std::string delegationID, std::string dn)
{
    CredCache* cred = NULL;
    soci::session sql(*connectionPool);

    try
        {
            cred = new CredCache();
            sql << "SELECT dlg_id, dn, voms_attrs, cert_request, priv_key "
                "FROM t_credential_cache "
                "WHERE dlg_id = :dlgId and dn = :dn",
                soci::use(delegationID), soci::use(dn), soci::into(*cred);
            if (!sql.got_data())
                {
                    delete cred;
                    cred = NULL;
                }
        }
    catch (std::exception& e)
        {
            if(cred)
                delete cred;
            throw Err_Custom(std::string(__func__) + ": Caught exception " +  e.what());
        }
    catch (...)
        {
            if(cred)
                delete cred;
            throw Err_Custom(std::string(__func__) + ": Caught exception " );
        }

    return cred;
}



void OracleAPI::deleteGrDPStorageCacheElement(std::string delegationID, std::string dn)
{
    soci::session sql(*connectionPool);

    try
        {
            sql.begin();
            sql << "DELETE FROM t_credential_cache WHERE dlg_id = :dlgId AND dn = :dn",
                soci::use(delegationID), soci::use(dn);
            sql.commit();
        }
    catch (std::exception& e)
        {
            sql.rollback();
            throw Err_Custom(std::string(__func__) + ": Caught exception " +  e.what());
        }
    catch (...)
        {
            sql.rollback();
            throw Err_Custom(std::string(__func__) + ": Caught exception " );
        }
}



void OracleAPI::insertGrDPStorageElement(std::string dlg_id, std::string dn, std::string proxy, std::string voms_attrs, time_t termination_time)
{
    soci::session sql(*connectionPool);

    try
        {
            struct tm tTime;
            gmtime_r(&termination_time, &tTime);

            sql.begin();
            sql << "INSERT INTO t_credential "
                "    (dlg_id, dn, termination_time, proxy, voms_attrs) VALUES "
                "    (:dlgId, :dn, :terminationTime, :proxy, :vomsAttrs)",
                soci::use(dlg_id), soci::use(dn), soci::use(tTime), soci::use(proxy), soci::use(voms_attrs);
            sql.commit();
        }
    catch (std::exception& e)
        {
            sql.rollback();
            throw Err_Custom(std::string(__func__) + ": Caught exception " +  e.what());
        }
    catch (...)
        {
            sql.rollback();
            throw Err_Custom(std::string(__func__) + ": Caught exception " );
        }
}



void OracleAPI::updateGrDPStorageElement(std::string dlg_id, std::string dn, std::string proxy, std::string voms_attrs, time_t termination_time)
{
    soci::session sql(*connectionPool);


    try
        {
            sql.begin();
            struct tm tTime;
            gmtime_r(&termination_time, &tTime);

            sql << "UPDATE t_credential SET "
                "    dlg_id = :dlgId, dn = :dn, " // Workaround for ORA-24816
                "    proxy = :proxy, "
                "    voms_attrs = :vomsAttrs, "
                "    termination_time = :terminationTime "
                "WHERE dlg_id = :dlgId AND dn = :dn",
                soci::use(proxy, "proxy"), soci::use(voms_attrs, "vomsAttrs"),
                soci::use(tTime, "terminationTime"), soci::use(dlg_id, "dlgId"),
                soci::use(dn, "dn");

            sql.commit();
        }
    catch (std::exception& e)
        {
            sql.rollback();
            throw Err_Custom(std::string(__func__) + ": Caught exception " + e.what());
        }
    catch (...)
        {
            sql.rollback();
            throw Err_Custom(std::string(__func__) + ": Caught exception " );
        }
}



Cred* OracleAPI::findGrDPStorageElement(std::string delegationID, std::string dn)
{
    Cred* cred = NULL;
    soci::session sql(*connectionPool);

    try
        {
            cred = new Cred();
            sql << "SELECT dlg_id, dn, voms_attrs, proxy, termination_time AS TERMINATION_TIME "
                "FROM t_credential "
                "WHERE dlg_id = :dlgId AND dn =:dn",
                soci::use(delegationID), soci::use(dn),
                soci::into(*cred);

            if (!sql.got_data())
                {
                    delete cred;
                    cred = NULL;
                }
        }
    catch (std::exception& e)
        {
            if(cred)
                delete cred;
            throw Err_Custom(std::string(__func__) + ": Caught exception " +  e.what());
        }
    catch (...)
        {
            if(cred)
                delete cred;
            throw Err_Custom(std::string(__func__) + ": Caught exception " );
        }

    return cred;
}



void OracleAPI::deleteGrDPStorageElement(std::string delegationID, std::string dn)
{
    soci::session sql(*connectionPool);

    try
        {
            sql.begin();
            sql << "DELETE FROM t_credential WHERE dlg_id = :dlgId AND dn = :dn",
                soci::use(delegationID), soci::use(dn);
            sql.commit();
        }
    catch (std::exception& e)
        {
            sql.rollback();
            throw Err_Custom(std::string(__func__) + ": Caught exception " +  e.what());
        }
    catch (...)
        {
            sql.rollback();
            throw Err_Custom(std::string(__func__) + ": Caught exception " );
        }
}



bool OracleAPI::getDebugMode(std::string source_hostname, std::string destin_hostname)
{
<<<<<<< HEAD
    std::string tag1 = "getDebugMode1", tag2 = "getDebugMode2", tag3 = "getDebugMode3";
    std::string query1, query3;
    bool debug = false;

    query1 = "SELECT debug FROM t_debug WHERE source_se = :1 AND (dest_se = '' OR dest_se IS NULL) ";
    query3 = "SELECT debug FROM t_debug WHERE source_se = :1 AND dest_se = :2";

    SafeStatement s1, s2, s3;
    SafeResultSet r1, r2, r3;
    SafeConnection pooledConnection;
=======
    soci::session sql(*connectionPool);
>>>>>>> b45b83f2

    bool isDebug = false;
    try
        {
            std::string debug;
            sql <<
                " SELECT debug "
                " FROM t_debug "
                " WHERE source_se = :source "
                "	AND (dest_se = '' OR dest_se IS NULL) ",
                soci::use(source_hostname),
                soci::into(debug)
                ;

            isDebug = (debug == "on");
            if (isDebug) return isDebug;

<<<<<<< HEAD
            s1 = conn->createStatement(query1, tag1, pooledConnection);
            s1->setString(1, source_hostname);
            r1 = conn->createResultset(s1, pooledConnection);

            if (r1->next())
                {
                    debug = std::string(r1->getString(1)).compare("on") == 0 ? true : false;
                }
            conn->destroyResultset(s1, r1);
            conn->destroyStatement(s1, tag1, pooledConnection);

            if (debug) return debug;

            s2 = conn->createStatement(query1, tag2, pooledConnection);
            s2->setString(1, destin_hostname);
            r2 = conn->createResultset(s2, pooledConnection);

            if (r2->next())
                {
                    debug = std::string(r2->getString(1)).compare("on") == 0 ? true : false;
                }
            conn->destroyResultset(s2, r2);
            conn->destroyStatement(s2, tag2, pooledConnection);

            if (debug) return debug;

            s3 = conn->createStatement(query3, tag3, pooledConnection);
            s3->setString(1, source_hostname);
            s3->setString(2, destin_hostname);
            r3 = conn->createResultset(s3, pooledConnection);

            if (r3->next())
                {
                    debug = std::string(r3->getString(1)).compare("on") == 0 ? true : false;
                }
            conn->destroyResultset(s3, r3);
            conn->destroyStatement(s3, tag3, pooledConnection);
        }
    catch (oracle::occi::SQLException const &e)
        {

            conn->rollback(pooledConnection);
            if (s1 && r1)
                conn->destroyResultset(s1, r1);
            if (s1)
                conn->destroyStatement(s1, tag1, pooledConnection);

            if (s2 && r2)
                conn->destroyResultset(s2, r2);
            if (s2)
                conn->destroyStatement(s2, tag2, pooledConnection);

            if (s3 && r3)
                conn->destroyResultset(s3, r3);
            if (s3)
                conn->destroyStatement(s3, tag3, pooledConnection);
=======
            sql <<
                " SELECT debug "
                " FROM t_debug "
                " WHERE source_se = :destin "
                "	AND (dest_se = '' OR dest_se IS NULL) ",
                soci::use(destin_hostname),
                soci::into(debug)
                ;

            isDebug = (debug == "on");
            if (isDebug) return isDebug;

            sql << "SELECT debug FROM t_debug WHERE source_se = :source AND dest_se = :dest",
                soci::use(source_hostname), soci::use(destin_hostname), soci::into(debug);
>>>>>>> b45b83f2

            isDebug = (debug == "on");
        }
    catch (std::exception& e)
        {
            throw Err_Custom(std::string(__func__) + ": Caught exception " +  e.what());
        }
    catch (...)
        {
<<<<<<< HEAD

            conn->rollback(pooledConnection);
            if (s1 && r1)
                conn->destroyResultset(s1, r1);
            if (s1)
                conn->destroyStatement(s1, tag1, pooledConnection);

            if (s2 && r2)
                conn->destroyResultset(s2, r2);
            if (s2)
                conn->destroyStatement(s2, tag2, pooledConnection);

            if (s3 && r3)
                conn->destroyResultset(s3, r3);
            if (s3)
                conn->destroyStatement(s3, tag3, pooledConnection);

            FTS3_COMMON_EXCEPTION_THROW(Err_Custom("Unknown exception"));
            conn->releasePooledConnection(pooledConnection);
=======
            throw Err_Custom(std::string(__func__) + ": Caught exception " );
>>>>>>> b45b83f2
        }
    return isDebug;
}



void OracleAPI::setDebugMode(std::string source_hostname, std::string destin_hostname, std::string mode)
{
    soci::session sql(*connectionPool);

    try
        {
            sql.begin();

            if (destin_hostname.length() == 0)
                {
                    sql << "DELETE FROM t_debug WHERE source_se = :source AND dest_se IS NULL",
                        soci::use(source_hostname);
                    sql << "INSERT INTO t_debug (source_se, debug) VALUES (:source, :debug)",
                        soci::use(source_hostname), soci::use(mode);
                }
            else
                {
<<<<<<< HEAD
                    s1->setString(1, source_hostname);
                    s1->setString(2, destin_hostname);
                    s2->setString(1, source_hostname);
                    s2->setString(2, destin_hostname);
                    s2->setString(3, mode);
                }
            updated += s1->executeUpdate();
            updated += s2->executeUpdate();
            if (updated != 0)
                conn->commit(pooledConnection);
            conn->destroyStatement(s1, tag1, pooledConnection);
            conn->destroyStatement(s2, tag2, pooledConnection);
        }
    catch (oracle::occi::SQLException const &e)
        {

            conn->rollback(pooledConnection);
            if(s1)
                conn->destroyStatement(s1, tag1, pooledConnection);
            if(s2)
                conn->destroyStatement(s2, tag2, pooledConnection);

            FTS3_COMMON_EXCEPTION_THROW(Err_Custom(e.what()));
        }
    catch (...)
        {

            conn->rollback(pooledConnection);
            if(s1)
                conn->destroyStatement(s1, tag1, pooledConnection);
            if(s2)
                conn->destroyStatement(s2, tag2, pooledConnection);

            FTS3_COMMON_EXCEPTION_THROW(Err_Custom("Unknown exception"));
        }
    conn->releasePooledConnection(pooledConnection);
}

void OracleAPI::getSubmittedJobsReuse(std::vector<TransferJobs*>& jobs, const std::string & vos)
{
    TransferJobs* tr_jobs = NULL;
    std::string tag = "getSubmittedJobsReuse";
    std::string query_stmt("");
    bool allVos = vos.compare("*")==0? true: false;

    if (allVos)
        {
            query_stmt = "SELECT /* FIRST_ROWS(1) */ "
                         " job_id, "
                         " job_state, "
                         " vo_name,  "
                         " priority,  "
                         " source_se, "
                         " dest_se,  "
                         " agent_dn, "
                         " submit_host, "
                         " user_dn, "
                         " user_cred, "
                         " cred_id,  "
                         " space_token, "
                         " storage_class,  "
                         " job_params, "
                         " overwrite_flag, "
                         " source_space_token, "
                         " source_token_description,"
                         " copy_pin_lifetime, "
                         " checksum_method "
                         " from ( select /* FIRST_ROWS(1) */ "
                         " t_job.job_id, "
                         " t_job.job_state, "
                         " t_job.vo_name,  "
                         " t_job.priority,  "
                         " t_job.source_se, "
                         " t_job.dest_se,  "
                         " t_job.agent_dn, "
                         " t_job.submit_host, "
                         " t_job.user_dn, "
                         " t_job.user_cred, "
                         " t_job.cred_id,  "
                         " t_job.space_token, "
                         " t_job.storage_class,  "
                         " t_job.job_params, "
                         " t_job.overwrite_flag, "
                         " t_job.source_space_token, "
                         " t_job.source_token_description,"
                         " t_job.copy_pin_lifetime, "
                         " t_job.checksum_method "
                         " FROM t_job "
                         " WHERE t_job.job_finished is NULL"
                         " AND t_job.CANCEL_JOB is NULL"
                         " AND t_job.reuse_job='Y' "
                         " AND t_job.job_state = 'SUBMITTED' "
                         " ORDER BY t_job.priority DESC"
                         " , SYS_EXTRACT_UTC(t_job.submit_time) ) WHERE ROWNUM <=1 ";
        }
    else
        {
            tag += "1";
            query_stmt = "SELECT /* FIRST_ROWS(1) */ "
                         " job_id, "
                         " job_state, "
                         " vo_name,  "
                         " priority,  "
                         " source_se, "
                         " dest_se,  "
                         " agent_dn, "
                         " submit_host, "
                         " user_dn, "
                         " user_cred, "
                         " cred_id,  "
                         " space_token, "
                         " storage_class,  "
                         " job_params, "
                         " overwrite_flag, "
                         " source_space_token, "
                         " source_token_description,"
                         " copy_pin_lifetime, "
                         " checksum_method "
                         " from ( select /* FIRST_ROWS(1) */ "
                         " t_job.job_id, "
                         " t_job.job_state, "
                         " t_job.vo_name,  "
                         " t_job.priority,  "
                         " t_job.source_se, "
                         " t_job.dest_se,  "
                         " t_job.agent_dn, "
                         " t_job.submit_host, "
                         " t_job.user_dn, "
                         " t_job.user_cred, "
                         " t_job.cred_id,  "
                         " t_job.space_token, "
                         " t_job.storage_class,  "
                         " t_job.job_params, "
                         " t_job.overwrite_flag, "
                         " t_job.source_space_token, "
                         " t_job.source_token_description,"
                         " t_job.copy_pin_lifetime, "
                         " t_job.checksum_method "
                         " FROM t_job "
                         " WHERE t_job.job_finished is NULL"
                         " AND t_job.CANCEL_JOB is NULL"
                         " AND t_job.VO_NAME IN " + vos +
                         " AND t_job.reuse_job='Y' "
                         " AND t_job.job_state = 'SUBMITTED' "
                         " ORDER BY t_job.priority DESC"
                         " , SYS_EXTRACT_UTC(t_job.submit_time) ) WHERE ROWNUM <=1 ";
        }

    SafeStatement s;
    SafeResultSet r;
    SafeConnection pooledConnection;

    try
        {
            pooledConnection = conn->getPooledConnection();
            if (!pooledConnection)
                return;

            s = conn->createStatement(query_stmt, tag, pooledConnection);
            r = conn->createResultset(s, pooledConnection);
            while (r->next())
                {
                    tr_jobs = new TransferJobs();
                    tr_jobs->JOB_ID = r->getString(1);
                    tr_jobs->JOB_STATE = r->getString(2);
                    tr_jobs->VO_NAME = r->getString(3);
                    tr_jobs->PRIORITY = r->getInt(4);
                    tr_jobs->SOURCE = r->getString(5);
                    tr_jobs->DEST = r->getString(6);
                    tr_jobs->AGENT_DN = r->getString(7);
                    tr_jobs->SUBMIT_HOST = r->getString(8);
                    tr_jobs->USER_DN = r->getString(9);
                    tr_jobs->USER_CRED = r->getString(10);
                    tr_jobs->CRED_ID = r->getString(11);
                    tr_jobs->SPACE_TOKEN = r->getString(12);
                    tr_jobs->STORAGE_CLASS = r->getString(13);
                    tr_jobs->INTERNAL_JOB_PARAMS = r->getString(14);
                    tr_jobs->OVERWRITE_FLAG = r->getString(15);
                    tr_jobs->SOURCE_SPACE_TOKEN = r->getString(16);
                    tr_jobs->SOURCE_TOKEN_DESCRIPTION = r->getString(17);
                    tr_jobs->COPY_PIN_LIFETIME = r->getInt(18);
                    tr_jobs->CHECKSUM_METHOD = r->getString(19);
                    jobs.push_back(tr_jobs);
                }
            conn->destroyResultset(s, r);
            conn->destroyStatement(s, tag, pooledConnection);
=======
                    sql << "DELETE FROM t_debug WHERE source_se = :source AND dest_se = :dest",
                        soci::use(source_hostname), soci::use(destin_hostname);
                    sql << "INSERT INTO t_debug (source_se, dest_se, debug) VALUES (:source, :dest, :mode)",
                        soci::use(source_hostname), soci::use(destin_hostname), soci::use(mode);
                }

            sql.commit();
        }
    catch (std::exception& e)
        {
            sql.rollback();
            throw Err_Custom(std::string(__func__) + ": Caught exception " +  e.what());
        }
    catch (...)
        {
            sql.rollback();
            throw Err_Custom(std::string(__func__) + ": Caught exception " );
        }
}



void OracleAPI::getSubmittedJobsReuse(std::vector<TransferJobs*>& jobs, const std::string &)
{
    soci::session sql(*connectionPool);

    try
        {
            soci::rowset<TransferJobs> rs = (sql.prepare << " SELECT * FROM (SELECT "
                                             "   job_id, "
                                             "   job_state, "
                                             "   vo_name,  "
                                             "   priority,  "
                                             "   source_se, "
                                             "   dest_se,  "
                                             "   agent_dn, "
                                             "   submit_host, "
                                             "   user_dn, "
                                             "   user_cred, "
                                             "   cred_id,  "
                                             "   space_token, "
                                             "   storage_class,  "
                                             "   job_params, "
                                             "   overwrite_flag, "
                                             "   source_space_token, "
                                             "   source_token_description,"
                                             "   copy_pin_lifetime, "
                                             "   checksum_method, "
                                             "   bring_online, "
                                             "   reuse_job, "
                                             "   submit_time "
                                             "FROM t_job WHERE "
                                             "    job_state = 'SUBMITTED' AND job_finished IS NULL AND "
                                             "    cancel_job IS NULL AND "
                                             "    (reuse_job IS NOT NULL AND reuse_job != 'N') "
                                             " ORDER BY priority DESC, SYS_EXTRACT_UTC(submit_time) "
                                             ") WHERE ROWNUM <= 1");

            for (soci::rowset<TransferJobs>::const_iterator i = rs.begin(); i != rs.end(); ++i)
                {
                    TransferJobs const& tjob = *i;
                    jobs.push_back(new TransferJobs(tjob));
                }
        }
    catch (std::exception& e)
        {
            throw Err_Custom(std::string(__func__) + ": Caught exception " + e.what());
        }
    catch (...)
        {
            throw Err_Custom(std::string(__func__) + ": Caught exception " );
        }
}




void OracleAPI::auditConfiguration(const std::string & dn, const std::string & config, const std::string & action)
{
    soci::session sql(*connectionPool);

    try
        {
            sql.begin();
            sql << "INSERT INTO t_config_audit (datetime, dn, config, action ) VALUES "
                "                           (sys_extract_utc(systimestamp), :dn, :config, :action)",
                soci::use(dn), soci::use(config), soci::use(action);
            sql.commit();
        }
    catch (std::exception& e)
        {
            sql.rollback();
            throw Err_Custom(std::string(__func__) + ": Caught exception " + e.what());
        }
    catch (...)
        {
            sql.rollback();
            throw Err_Custom(std::string(__func__) + ": Caught exception " );
        }
}



/*custom optimization stuff*/

void OracleAPI::fetchOptimizationConfig2(OptimizerSample* ops, const std::string & /*source_hostname*/, const std::string & /*destin_hostname*/)
{
    ops->streamsperfile = DEFAULT_NOSTREAMS;
    ops->timeout = MID_TIMEOUT;
    ops->bufsize = DEFAULT_BUFFSIZE;
}


bool OracleAPI::isCredentialExpired(const std::string & dlg_id, const std::string & dn)
{
    soci::session sql(*connectionPool);

    bool expired = true;
    try
        {
            struct tm termTime;

            sql << "SELECT termination_time FROM t_credential WHERE dlg_id = :dlgId AND dn = :dn",
                soci::use(dlg_id), soci::use(dn), soci::into(termTime);

            if (sql.got_data())
                {
                    time_t termTimestamp = timegm(&termTime);
                    time_t now = getUTC(0);
                    expired = (difftime(termTimestamp, now) <= 0);
                }
        }
    catch (std::exception& e)
        {
            throw Err_Custom(std::string(__func__) + ": Caught exception " + e.what());
        }
    catch (...)
        {
            throw Err_Custom(std::string(__func__) + ": Caught exception " );
        }
    return !expired;
}

bool OracleAPI::isTrAllowed(const std::string & source_hostname, const std::string & destin_hostname)
{
    soci::session sql(*connectionPool);

    int maxActive = 0;
    int active = 0;
    bool allowed = false;
    soci::indicator isNull = soci::i_ok;

    try
        {
            int highDefault = getOptimizerMode(sql);

            soci::statement stmt1 = (
                                        sql.prepare << "SELECT active FROM t_optimize_active "
                                        "WHERE source_se = :source AND dest_se = :dest_se ",
                                        soci::use(source_hostname),soci::use(destin_hostname), soci::into(maxActive, isNull));
            stmt1.execute(true);

            soci::statement stmt2 = (
                                        sql.prepare << "SELECT count(*) FROM t_file "
                                        "WHERE source_se = :source AND dest_se = :dest_se and file_state in ('READY','ACTIVE') ",
                                        soci::use(source_hostname),soci::use(destin_hostname), soci::into(active));
            stmt2.execute(true);

            if (isNull != soci::i_null)
                {
                    if(active < maxActive)
                        allowed = true;
                }

            if(active < highDefault)
                {
                    allowed = true;
                }

        }
    catch (std::exception& e)
        {
            throw Err_Custom(std::string(__func__) + ": Caught exception " + e.what());
        }
    catch (...)
        {
            throw Err_Custom(std::string(__func__) + ": Caught exception " );
        }
    return allowed;
}


bool OracleAPI::updateOptimizer()
{
    //prevent more than on server to update the optimizer decisions
    if(hashSegment.start != 0)
        return false;

    soci::session sql(*connectionPool);

    int allowed = false;
    std::string source_hostname;
    std::string destin_hostname;
    int active = 0;
    int maxActive = 0;
    soci::indicator isNullRetry = soci::i_ok;
    soci::indicator isNullMaxActive = soci::i_ok;
    soci::indicator isNullRate = soci::i_ok;
    double retry = 0.0;   //latest from db
    double lastSuccessRate = 0.0;
    int retrySet = 0;
    soci::indicator isRetry = soci::i_ok;

    try
        {
            //check optimizer level, minimum active per link
            int highDefault = getOptimizerMode(sql);

            //store the default
            int tempDefault =   highDefault;

            //based on the level, how many transfers will be spawned
            int spawnActive = getOptimizerDefaultMode(sql);

            //fetch the records from db for distinct links
            soci::rowset<soci::row> rs = ( sql.prepare <<
                                           " select  distinct o.source_se, o.dest_se from t_optimize_active o INNER JOIN "
                                           " t_file f ON (o.source_se = f.source_se) where o.dest_se=f.dest_se and "
                                           " f.file_state='SUBMITTED'");

            //snapshot of active transfers
            soci::statement stmt7 = (
                                        sql.prepare << "SELECT count(*) FROM t_file "
                                        "WHERE source_se = :source AND dest_se = :dest_se and file_state in ('READY','ACTIVE') ",
                                        soci::use(source_hostname),soci::use(destin_hostname), soci::into(active));

            //max number of active allowed per link
            soci::statement stmt8 = (
                                        sql.prepare << "SELECT active FROM t_optimize_active "
                                        "WHERE source_se = :source AND dest_se = :dest_se ",
                                        soci::use(source_hostname),soci::use(destin_hostname), soci::into(maxActive, isNullMaxActive));

            //sum of retried transfers per link
            soci::statement stmt9 = (
                                        sql.prepare << "select * from (SELECT sum(retry) from t_file WHERE source_se = :source AND dest_se = :dest_se and "
                                        "file_state in ('READY','ACTIVE','SUBMITTED') order by start_time DESC) WHERE ROWNUM <= 50 ",
                                        soci::use(source_hostname),soci::use(destin_hostname), soci::into(retry, isNullRetry));

            soci::statement stmt10 = (
                                         sql.prepare << "update t_optimize_active set active=:active where "
                                         " source_se=:source and dest_se=:dest and (datetime is NULL OR datetime >= (sys_extract_utc(systimestamp) - interval '50' second)) ",
                                         soci::use(active), soci::use(source_hostname), soci::use(destin_hostname));

            //check if retry is set at global level
            sql <<
                " SELECT retry "
                " FROM t_server_config ",soci::into(retrySet, isRetry)
                ;

            //if not set, flag as 0
            if (isRetry == soci::i_null || retrySet == 0)
                retrySet = 0;


            for (soci::rowset<soci::row>::const_iterator i = rs.begin(); i != rs.end(); ++i)
                {
                    source_hostname = i->get<std::string>("SOURCE_SE");
                    destin_hostname = i->get<std::string>("DEST_SE");

                    if(true == lanTransfer(source_hostname, destin_hostname))
                        highDefault = (highDefault * 3);
                    else //default
                        highDefault = tempDefault;

                    double nFailedLastHour=0.0, nFinishedLastHour=0.0;
                    double throughput=0.0;
                    double filesize = 0.0;
                    double totalSize = 0.0;
                    retry = 0.0;   //latest from db
                    double retryStored = 0.0; //stored in mem
                    double thrStored = 0.0; //stored in mem
                    double rateStored = 0.0; //stored in mem
                    int activeStored = 0; //stored in mem
                    double ratioSuccessFailure = 0.0;
                    int thrSamplesStored = 0; //stored in mem
                    int throughputSamples = 0;
                    active = 0;
                    maxActive = 0;
                    isNullRetry = soci::i_ok;
                    isNullMaxActive = soci::i_ok;
                    lastSuccessRate = 0.0;
                    isNullRate = soci::i_ok;

                    // Weighted average
                    soci::rowset<soci::row> rsSizeAndThroughput = (sql.prepare <<
                            " SELECT * FROM ("
                            "   SELECT rownum as rn, filesize, throughput "
                            "   FROM t_file "
                            "   WHERE source_se = :source AND dest_se = :dest AND "
                            "       file_state IN ('ACTIVE','FINISHED') AND throughput > 0 AND "
                            "       filesize > 0  AND (job_finished is NULL OR"
                            "        job_finished >= (sys_extract_utc(systimestamp) - interval '1' minute)) "
                            " )",
                            soci::use(source_hostname),soci::use(destin_hostname));

                    for (soci::rowset<soci::row>::const_iterator j = rsSizeAndThroughput.begin();
                            j != rsSizeAndThroughput.end(); ++j)
                        {
                            filesize    = static_cast<double>(j->get<long long>("FILESIZE", 0.0));
                            throughput += (j->get<double>("THROUGHPUT", 0.0) * filesize);
                            totalSize  += filesize;
                        }
                    if (totalSize > 0)
                        throughput /= totalSize;


                    // Ratio of success
                    soci::rowset<soci::row> rs = (sql.prepare << "SELECT file_state, retry FROM t_file "
                                                  "WHERE "
                                                  "      t_file.source_se = :source AND t_file.dest_se = :dst AND "
                                                  "      (t_file.job_finished > (sys_extract_utc(systimestamp) - interval '1' minute)) AND "
                                                  "      file_state IN ('FAILED','FINISHED') ",
                                                  soci::use(source_hostname), soci::use(destin_hostname));


                    //we need to exclude non-recoverable errors so as not to count as failures and affect effiency
                    for (soci::rowset<soci::row>::const_iterator i = rs.begin();
                            i != rs.end(); ++i)
                        {
                            std::string state = i->get<std::string>("FILE_STATE", "");
                            int retryNum = static_cast<int>(i->get<double>("RETRY", 0));

                            if (state.compare("FAILED") == 0 && retrySet > 0 && retryNum > 0)
                                {
                                    nFailedLastHour+=1.0;
                                }
                            else if (state.compare("FAILED") == 0 && retrySet == 0)
                                {
                                    nFailedLastHour+=1.0;
                                }
                            else if (state.compare("FINISHED") == 0)
                                {
                                    nFinishedLastHour+=1.0;
                                }
                        }

                    //round up efficiency
                    if(nFinishedLastHour > 0.0)
                        {
                            ratioSuccessFailure = ceil(nFinishedLastHour/(nFinishedLastHour + nFailedLastHour) * (100.0/1.0));
                        }

                    // Active transfers
                    stmt7.execute(true);

                    // Max active transfers
                    stmt8.execute(true);

                    //check if have been retried
                    if (retrySet > 0)
                        {
                            stmt9.execute(true);
                            if (isNullRetry == soci::i_null)
                                retry = 0;
                        }

                    if (isNullMaxActive == soci::i_null)
                        maxActive = highDefault;

                    //only apply the logic below if any of these values changes
                    bool changed = getChangedFile (source_hostname, destin_hostname, ratioSuccessFailure, rateStored, throughput, thrStored, retry, retryStored, active, activeStored, throughputSamples, thrSamplesStored);
                    if(!changed && retry > 0)
                        changed = true;

                    //ratioSuccessFailure, rateStored, throughput, thrStored MUST never be zero
                    if(changed)
                        {
                            sql.begin();

                            int pathFollowed = 0;

                            if( (ratioSuccessFailure == 100 || ratioSuccessFailure > rateStored) && throughput > thrStored && retry <= retryStored)
                                {
                                    active = maxActive + spawnActive;
                                    pathFollowed = 1;

                                    stmt10.execute(true);
                                }
                            else if( (ratioSuccessFailure == 100 || ratioSuccessFailure > rateStored) && throughput == thrStored && retry <= retryStored)
                                {
                                    active = maxActive;
                                    pathFollowed = 2;

                                    stmt10.execute(true);
                                }
                            else if( (ratioSuccessFailure == 100 || ratioSuccessFailure > rateStored) && throughput < thrStored)
                                {
                                    if(retry > retryStored)
                                        {
                                            active = ((maxActive - 1) < highDefault)? highDefault: (maxActive - 1);
                                            pathFollowed = 3;
                                        }
                                    else if(thrSamplesStored == 3)
                                        {
                                            active = ((maxActive - 1) < highDefault)? highDefault: (maxActive - 1);
                                            pathFollowed = 4;
                                        }
                                    else
                                        {
                                            if(active > activeStored)
                                                {
                                                    active = ((maxActive - 1) < highDefault)? highDefault: (maxActive - 1);
                                                    pathFollowed = 5;
                                                }
                                            else
                                                {
                                                    active = maxActive;
                                                    pathFollowed = 6;
                                                }
                                        }
                                    stmt10.execute(true);
                                }
                            else if ( ratioSuccessFailure < 99 || retry > retryStored)
                                {
                                    if(ratioSuccessFailure > rateStored && retry < retryStored)
                                        {
                                            active = maxActive;
                                            pathFollowed = 7;
                                        }
                                    else
                                        {
                                            active = ((maxActive - 2) < highDefault)? highDefault: (maxActive - 2);
                                            pathFollowed = 8;
                                        }
                                    stmt10.execute(true);
                                }
                            else
                                {
                                    active = maxActive;
                                    pathFollowed = 9;

                                    stmt10.execute(true);
                                }

                            updateOptimizerEvolution(sql, source_hostname, destin_hostname, active, throughput, ratioSuccessFailure, pathFollowed);

                            sql.commit();
                        }
                } //end for
        } //end try
    catch (std::exception& e)
        {
            sql.rollback();
            throw Err_Custom(std::string(__func__) + ": Caught exception " + e.what());
        }
    catch (...)
        {
            sql.rollback();
            throw Err_Custom(std::string(__func__) + ": Caught exception " );
        }
    return allowed;
}






int OracleAPI::getSeOut(const std::string & source, const std::set<std::string> & destination)
{
    soci::session sql(*connectionPool);

    // total number of allowed active for the source (both currently in use and free credits)
    int ret = 0;

    try
        {
            int nActiveSource=0;

            std::set<std::string>::iterator it;

            std::string source_hostname = source;

            sql << "SELECT COUNT(*) FROM t_file "
                "WHERE t_file.source_se = :source AND t_file.file_state in ('READY','ACTIVE')  ",
                soci::use(source_hostname), soci::into(nActiveSource);

            ret += nActiveSource;

            for (it = destination.begin(); it != destination.end(); ++it)
                {
                    std::string destin_hostname = *it;
                    ret += getCredits(source_hostname, destin_hostname);
                }

        }
    catch (std::exception& e)
        {
            throw Err_Custom(std::string(__func__) + ": Caught exception " + e.what());
        }
    catch (...)
        {
            throw Err_Custom(std::string(__func__) + ": Caught exception " );
        }

    return ret;
}

int OracleAPI::getSeIn(const std::set<std::string> & source, const std::string & destination)
{
    soci::session sql(*connectionPool);

    // total number of allowed active for the source (both currently in use and free credits)
    int ret = 0;

    try
        {
            int nActiveDest=0;

            std::set<std::string>::iterator it;

            std::string destin_hostname = destination;

            sql << "SELECT COUNT(*) FROM t_file "
                "WHERE t_file.dest_se = :dst AND t_file.file_state in ('READY','ACTIVE') ",
                soci::use(destin_hostname), soci::into(nActiveDest);

            ret += nActiveDest;

            for (it = source.begin(); it != source.end(); ++it)
                {
                    std::string source_hostname = *it;
                    ret += getCredits(source_hostname, destin_hostname);
                }
>>>>>>> b45b83f2

        }
    catch (std::exception& e)
        {
<<<<<<< HEAD

            conn->rollback(pooledConnection);
            if (s && r)
                conn->destroyResultset(s, r);
            if (s)
                conn->destroyStatement(s, tag, pooledConnection);

            FTS3_COMMON_EXCEPTION_THROW(Err_Custom(e.what()));

=======
            throw Err_Custom(std::string(__func__) + ": Caught exception " + e.what());
>>>>>>> b45b83f2
        }
    catch (...)
        {
            throw Err_Custom(std::string(__func__) + ": Caught exception " );
        }

<<<<<<< HEAD
            conn->rollback(pooledConnection);
            if (s && r)
                conn->destroyResultset(s, r);
            if (s)
                conn->destroyStatement(s, tag, pooledConnection);

            FTS3_COMMON_EXCEPTION_THROW(Err_Custom("Unknown exception"));

        }
    conn->releasePooledConnection(pooledConnection);
}

void OracleAPI::auditConfiguration(const std::string & dn, const std::string & config, const std::string & action)
{
    const std::string tag = "auditConfiguration";
    std::string query = "INSERT INTO t_config_audit (datetime, dn, config, action ) VALUES (:1, :2, :3, :4)";

    SafeStatement s;
    SafeConnection pooledConnection;

    try
        {
            pooledConnection = conn->getPooledConnection();
            if (!pooledConnection)
                return;

            time_t timed = time(NULL);
            s = conn->createStatement(query, tag, pooledConnection);
            s->setTimestamp(1, conv->toTimestamp(timed, conn->getEnv()));
            s->setString(2, dn);
            s->setString(3, config);
            s->setString(4, action);
            if (s->executeUpdate() != 0)
                conn->commit(pooledConnection);
            conn->destroyStatement(s, tag, pooledConnection);
        }
    catch (oracle::occi::SQLException const &e)
        {

            conn->rollback(pooledConnection);
            if(s)
                conn->destroyStatement(s, tag, pooledConnection);

            FTS3_COMMON_EXCEPTION_THROW(Err_Custom(e.what()));
        }
    catch (...)
        {

            conn->rollback(pooledConnection);
            if(s)
                conn->destroyStatement(s, tag, pooledConnection);

            FTS3_COMMON_EXCEPTION_THROW(Err_Custom("Unknown exception"));
        }
    conn->releasePooledConnection(pooledConnection);
}


void OracleAPI::fetchOptimizationConfig2(OptimizerSample* ops, const std::string & source_hostname, const std::string & destin_hostname)
{
    ops->streamsperfile = DEFAULT_NOSTREAMS;
    ops->timeout = MID_TIMEOUT;
    ops->bufsize = DEFAULT_BUFFSIZE;
}


bool OracleAPI::isCredentialExpired(const std::string & dlg_id, const std::string & dn)
{

    bool valid = false;
    const std::string tag = "isCredentialExpired";
    std::string query = "SELECT termination_time from t_credential where dlg_id=:1 and dn=:2";
    double dif;


    SafeStatement s;
    SafeResultSet r;
    SafeConnection pooledConnection;
    try
        {

            pooledConnection = conn->getPooledConnection();
            if (!pooledConnection)
                return false;

            s = conn->createStatement(query, tag, pooledConnection);
            s->setString(1, dlg_id);
            s->setString(2, dn);
            r = conn->createResultset(s, pooledConnection);

            if (r->next())
                {
                    time_t lifetime = std::time(NULL);
                    time_t term_time = conv->toTimeT(r->getTimestamp(1));
                    dif = difftime(term_time, lifetime);

                    if (dif > 0)
                        valid = true;

                }
            conn->destroyResultset(s, r);
            conn->destroyStatement(s, tag, pooledConnection);
        }
    catch (oracle::occi::SQLException const &e)
        {

            conn->rollback(pooledConnection);

            if (s && r)
                conn->destroyResultset(s, r);
            if (s)
                conn->destroyStatement(s, tag, pooledConnection);

            FTS3_COMMON_EXCEPTION_THROW(Err_Custom(e.what()));
        }
    catch (...)
        {

            conn->rollback(pooledConnection);

            if (s && r)
                conn->destroyResultset(s, r);
            if (s)
                conn->destroyStatement(s, tag, pooledConnection);

            FTS3_COMMON_EXCEPTION_THROW(Err_Custom("Unknown exception"));
        }
    conn->releasePooledConnection(pooledConnection);
    return valid;
}

bool OracleAPI::isTrAllowed2(const std::string & source_hostname, const std::string & destin_hostname)
{
    return isTrAllowed(source_hostname, destin_hostname);
}

bool OracleAPI::isTrAllowed(const std::string & source_hostname, const std::string & destin_hostname)
{
    const std::string tag1 = "isTrAllowed1";
    const std::string tag2 = "isTrAllowed2";
    const std::string tag3 = "isTrAllowed3";
    const std::string tag4 = "isTrAllowed4";
    const std::string tag5 = "isTrAllowed5";
    const std::string tag6 = "isTrAllowed6";
    const std::string tag7 = "isTrAllowed7";
    const std::string tag8 = "isTrAllowed8";

    bool allowed = true;
    int act = 0;
    int maxDest = 0;
    int maxSource = 0;
    double numberOfFinished = 0;
    double numberOfFailed = 0;
    double ratioSuccessFailure = 0;
    double numberOfFinishedAll = 0;
    double numberOfFailedAll = 0;
    double throughput = 0.0;
    double avgThr = 0.0;

    std::string query_stmt1 = " select count(*) from  t_file where t_file.file_state in ('READY','ACTIVE') and t_file.source_se=:1 ";

    std::string query_stmt2 = " select count(*) from  t_file where t_file.file_state in ('READY','ACTIVE') and t_file.dest_se=:1";

    std::string query_stmt3 = " select file_state from t_file where t_file.source_se=:1 and t_file.dest_se=:2 "
                              " and file_state in ('FAILED','FINISHED') and (t_file.FINISH_TIME > (SYS_EXTRACT_UTC(SYSTIMESTAMP) - interval '5' minute)) order by "
                              " SYS_EXTRACT_UTC(t_file.FINISH_TIME) desc ";

    std::string query_stmt4 = " select count(*) from  t_file where  t_file.source_se=:1 and t_file.dest_se=:2 "
                              " and file_state in ('READY','ACTIVE') ";

    std::string query_stmt5 = " select count(*) from  t_file where t_file.source_se=:1 and t_file.dest_se=:2 "
                              " and file_state = 'FINISHED' and (t_file.FINISH_TIME > (SYS_EXTRACT_UTC(SYSTIMESTAMP) - interval '5' minute))";

    std::string query_stmt6 = " select count(*) from  t_file where t_file.source_se=:1 and t_file.dest_se=:2 "
                              " and file_state = 'FAILED' and (t_file.FINISH_TIME > (SYS_EXTRACT_UTC(SYSTIMESTAMP) - interval '5' minute))";

    std::string query_stmt7 =   " SELECT avg(ROUND((filesize * throughput)/filesize,2)) from ( select filesize, throughput from t_file where "
                                " source_se=:1 and dest_se=:2 "
                                " and file_state in ('ACTIVE','FINISHED') and throughput > 0 and filesize > 0 "
                                " and (start_time >= (SYS_EXTRACT_UTC(SYSTIMESTAMP) - interval '10' minute) OR "
                                " job_finished >= (SYS_EXTRACT_UTC(SYSTIMESTAMP) - interval '5' minute)) "
                                " order by FILE_ID DESC)  where rownum <= 10 ";

    std::string query_stmt8 =   " SELECT avg(ROUND((filesize * throughput)/filesize,2)) from ( select filesize, throughput from t_file where "
                                " source_se=:1 and dest_se=:2 "
                                " and file_state in ('ACTIVE','FINISHED') and throughput > 0  and filesize > 0 "
                                " and (start_time >= (SYS_EXTRACT_UTC(SYSTIMESTAMP) - interval '30' minute) OR "
                                " job_finished >= (SYS_EXTRACT_UTC(SYSTIMESTAMP) - interval '30' minute)) "
                                " order by FILE_ID DESC) where rownum <= 30 ";



    SafeStatement s1;
    SafeResultSet r1;
    SafeStatement s2;
    SafeResultSet r2;
    SafeStatement s3;
    SafeResultSet r3;
    SafeStatement s4;
    SafeResultSet r4;
    SafeStatement s5;
    SafeResultSet r5;
    SafeStatement s6;
    SafeResultSet r6;
    SafeStatement s7;
    SafeResultSet r7;
    SafeStatement s8;
    SafeResultSet r8;
    SafeConnection pooledConnection;


    try
        {
            int mode = getOptimizerMode();
            if(mode==1)
                {
                    lowDefault = mode_1[0];
                    highDefault = mode_1[1];
                }
            else if(mode==2)
                {
                    lowDefault = mode_2[0];
                    highDefault = mode_2[1];
                }
            else if(mode==3)
                {
                    lowDefault = mode_3[0];
                    highDefault = mode_3[1];
                }
            else
                {
                    jobsNum = mode_1[0];
                    highDefault = mode_1[1];
                }


            pooledConnection = conn->getPooledConnection();
            if (!pooledConnection)
                return false;

            s8 = conn->createStatement(query_stmt8, tag8, pooledConnection);
            s8->setString(1, source_hostname);
            s8->setString(2, destin_hostname);
            r8 = conn->createResultset(s8, pooledConnection);
            if (r8->next())
                {
                    avgThr = r8->getDouble(1);
                }
            conn->destroyResultset(s8, r8);
            conn->destroyStatement(s8, tag8, pooledConnection);

            s7 = conn->createStatement(query_stmt7, tag7, pooledConnection);
            s7->setString(1, source_hostname);
            s7->setString(2, destin_hostname);
            r7 = conn->createResultset(s7, pooledConnection);
            if (r7->next())
                {
                    throughput = r7->getDouble(1);
                }
            conn->destroyResultset(s7, r7);
            conn->destroyStatement(s7, tag7, pooledConnection);

            s1 = conn->createStatement(query_stmt1, tag1, pooledConnection);
            s1->setString(1, source_hostname);
            r1 = conn->createResultset(s1, pooledConnection);
            if (r1->next())
                {
                    maxSource = r1->getInt(1);
                }
            conn->destroyResultset(s1, r1);
            conn->destroyStatement(s1, tag1, pooledConnection);

            s2 = conn->createStatement(query_stmt2, tag2, pooledConnection);
            s2->setString(1, destin_hostname);
            r2 = conn->createResultset(s2, pooledConnection);
            if (r2->next())
                {
                    maxDest = r2->getInt(1);
                }
            conn->destroyResultset(s2, r2);
            conn->destroyStatement(s2, tag2, pooledConnection);

            s3 = conn->createStatement(query_stmt3, tag3, pooledConnection);
            s3->setString(1, source_hostname);
            s3->setString(2, destin_hostname);
            r3 = conn->createResultset(s3, pooledConnection);

            while (r3->next())
                {
                    std::string fileState = r3->getString(1);
                    if(fileState.compare("FAILED")==0)
                        numberOfFailed += 1.0;

                    if(fileState.compare("FINISHED")==0)
                        numberOfFinished += 1.0;
                }
            conn->destroyResultset(s3, r3);
            conn->destroyStatement(s3, tag3, pooledConnection);

            s4 = conn->createStatement(query_stmt4, tag4, pooledConnection);
            s4->setString(1, source_hostname);
            s4->setString(2, destin_hostname);
            r4 = conn->createResultset(s4, pooledConnection);
            if (r4->next())
                {
                    act = r4->getInt(1);
                }
            conn->destroyResultset(s4, r4);
            conn->destroyStatement(s4, tag4, pooledConnection);

            s5 = conn->createStatement(query_stmt5, tag5, pooledConnection);
            s5->setString(1, source_hostname);
            s5->setString(2, destin_hostname);
            r5 = conn->createResultset(s5, pooledConnection);
            if (r5->next())
                {
                    numberOfFinishedAll = r5->getInt(1);
                }
            conn->destroyResultset(s5, r5);
            conn->destroyStatement(s5, tag5, pooledConnection);

            s6 = conn->createStatement(query_stmt6, tag6, pooledConnection);
            s6->setString(1, source_hostname);
            s6->setString(2, destin_hostname);
            r6 = conn->createResultset(s6, pooledConnection);
            if (r6->next())
                {
                    numberOfFailedAll = r6->getInt(1);
                }
            conn->destroyResultset(s6, r6);
            conn->destroyStatement(s6, tag6, pooledConnection);

            if(numberOfFinished>0)
                {
                    ratioSuccessFailure = numberOfFinished/(numberOfFinished + numberOfFailed) * (100.0/1.0);
                }
            else
                {
                    ratioSuccessFailure = 0;
                }


            allowed = optimizerObject.transferStart((int) numberOfFinished, (int) numberOfFailed,source_hostname, destin_hostname, act, maxSource, maxDest,
                                                    ratioSuccessFailure,numberOfFinishedAll, numberOfFailedAll, throughput, avgThr, lowDefault, highDefault);

        }
    catch (oracle::occi::SQLException const &e)
        {

            conn->rollback(pooledConnection);

            if (s1 && r1)
                conn->destroyResultset(s1, r1);
            if (s1)
                conn->destroyStatement(s1, tag1, pooledConnection);

            if (s2 && r2)
                conn->destroyResultset(s1, r1);
            if (s2)
                conn->destroyStatement(s1, tag1, pooledConnection);

            if (s3 && r3)
                conn->destroyResultset(s3, r3);
            if (s3)
                conn->destroyStatement(s3, tag3, pooledConnection);

            if (s4 && r4)
                conn->destroyResultset(s4, r4);
            if (s4)
                conn->destroyStatement(s4, tag4, pooledConnection);

            if (s5 && r5)
                conn->destroyResultset(s5, r5);
            if (s5)
                conn->destroyStatement(s5, tag5, pooledConnection);

            if (s6 && r6)
                conn->destroyResultset(s6, r6);
            if (s6)
                conn->destroyStatement(s6, tag6, pooledConnection);

            if (s7 && r7)
                conn->destroyResultset(s7, r7);
            if (s7)
                conn->destroyStatement(s7, tag7, pooledConnection);

            if (s8 && r8)
                conn->destroyResultset(s8, r8);
            if (s8)
                conn->destroyStatement(s8, tag8, pooledConnection);

            FTS3_COMMON_EXCEPTION_THROW(Err_Custom(e.what()));
        }
    catch (...)
        {

            conn->rollback(pooledConnection);

            if (s1 && r1)
                conn->destroyResultset(s1, r1);
            if (s1)
                conn->destroyStatement(s1, tag1, pooledConnection);

            if (s2 && r2)
                conn->destroyResultset(s1, r1);
            if (s2)
                conn->destroyStatement(s1, tag1, pooledConnection);

            if (s3 && r3)
                conn->destroyResultset(s3, r3);
            if (s3)
                conn->destroyStatement(s3, tag3, pooledConnection);

            if (s4 && r4)
                conn->destroyResultset(s4, r4);
            if (s4)
                conn->destroyStatement(s4, tag4, pooledConnection);

            if (s5 && r5)
                conn->destroyResultset(s5, r5);
            if (s5)
                conn->destroyStatement(s5, tag5, pooledConnection);

            if (s6 && r6)
                conn->destroyResultset(s6, r6);
            if (s6)
                conn->destroyStatement(s6, tag6, pooledConnection);

            if (s7 && r7)
                conn->destroyResultset(s7, r7);
            if (s7)
                conn->destroyStatement(s7, tag7, pooledConnection);

            if (s8 && r8)
                conn->destroyResultset(s8, r8);
            if (s8)
                conn->destroyStatement(s8, tag8, pooledConnection);

            FTS3_COMMON_EXCEPTION_THROW(Err_Custom("Unknown exception"));
        }
    conn->releasePooledConnection(pooledConnection);
    return allowed;
}


int OracleAPI::getSeOut(const std::string & source, const std::set<std::string> & destination)
{
    // total number of allowed active for the source (both currently in use and free credits)
    int ret = 0;

    std::string tag[8];
    std::string query[8];

    SafeStatement s[8];
    SafeResultSet r[8];

    SafeConnection pooledConnection;

    try
        {
            int nActiveSource = 0;

            pooledConnection = conn->getPooledConnection();
            if (!pooledConnection)
                return false;

            initVariablesForGetCredits(pooledConnection, s, query, tag, "getSeOut");

            std::string source_hostname = source;

            // get number of active for the destination

            s[0]->setString(1, source_hostname);
            r[0] = conn->createResultset(s[0], pooledConnection);

            if (r[0]->next())
                {
                    nActiveSource = r[0]->getInt(1);
                }

            conn->destroyResultset(s[0], r[0]);

            ret += nActiveSource;

            std::set<std::string>::iterator it;

            for (it = destination.begin(); it != destination.end(); ++it)
                {
                    std::string destin_hostname = *it;
                    ret += getCredits(pooledConnection, s, r, source_hostname, destin_hostname);
                }

            for (int i = 0; i < 8; i++)
                {
                    conn->destroyStatement(s[i], tag[i], pooledConnection);
                }
        }
    catch (oracle::occi::SQLException const &e)
        {
            conn->rollback(pooledConnection);

            for (int i = 0; i < 8; i++)
                {
                    if (s[i] && r[i])
                        conn->destroyResultset(s[i], r[i]);
                    if (s[i])
                        conn->destroyStatement(s[i], tag[i], pooledConnection);
                }

            FTS3_COMMON_EXCEPTION_THROW(Err_Custom(e.what()));
        }
    catch (...)
        {
            conn->rollback(pooledConnection);

            for (int i = 0; i < 8; i++)
                {
                    if (s[i] && r[i])
                        conn->destroyResultset(s[i], r[i]);
                    if (s[i])
                        conn->destroyStatement(s[i], tag[i], pooledConnection);
                }

            FTS3_COMMON_EXCEPTION_THROW(Err_Custom("Unknown exception"));
        }

    conn->releasePooledConnection(pooledConnection);

    return ret;
}

int OracleAPI::getSeIn(const std::set<std::string> & source, const std::string & destination)
{
    // total number of allowed active for the source (both currently in use and free credits)
    int ret = 0;

    std::string tag[8];
    std::string query[8];

    SafeStatement s[8];
    SafeResultSet r[8];

    SafeConnection pooledConnection;

    try
        {
            int nActiveDest = 0;

            pooledConnection = conn->getPooledConnection();
            if (!pooledConnection)
                return false;

            initVariablesForGetCredits(pooledConnection, s, query, tag, "getSeIn");

            std::string destin_hostname = destination;

            // get number of active for the destination
            s[1]->setString(1, destin_hostname);
            r[1] = conn->createResultset(s[1], pooledConnection);

            if (r[1]->next())
                {
                    nActiveDest = r[1]->getInt(1);
                }

            conn->destroyResultset(s[1], r[1]);

            ret += nActiveDest;

            std::set<std::string>::iterator it;

            for (it = source.begin(); it != source.end(); ++it)
                {
                    std::string source_hostname = *it;
                    ret += getCredits(pooledConnection, s, r, source_hostname, destin_hostname);
                }

            for (int i = 0; i < 8; i++)
                {
                    conn->destroyStatement(s[i], tag[i], pooledConnection);
                }
        }
    catch (oracle::occi::SQLException const &e)
        {
            conn->rollback(pooledConnection);

            for (int i = 0; i < 8; i++)
                {
                    if (s[i] && r[i])
                        conn->destroyResultset(s[i], r[i]);
                    if (s[i])
                        conn->destroyStatement(s[i], tag[i], pooledConnection);
                }

            FTS3_COMMON_EXCEPTION_THROW(Err_Custom(e.what()));
        }
    catch (...)
        {
            conn->rollback(pooledConnection);

            for (int i = 0; i < 8; i++)
                {
                    if (s[i] && r[i])
                        conn->destroyResultset(s[i], r[i]);
                    if (s[i])
                        conn->destroyStatement(s[i], tag[i], pooledConnection);
                }

            FTS3_COMMON_EXCEPTION_THROW(Err_Custom("Unknown exception"));
        }

    conn->releasePooledConnection(pooledConnection);

    return ret;
}

void OracleAPI::initVariablesForGetCredits(SafeConnection& pooledConnection, SafeStatement s[], std::string* query, std::string* tag, std::string basename)
{
    tag[0] = basename + "0";
    tag[1] = basename + "1";
    tag[2] = basename + "2";
    tag[3] = basename + "3";
    tag[4] = basename + "4";
    tag[5] = basename + "5";
    tag[6] = basename + "6";
    tag[7] = basename + "7";

    query[0] =
        "SELECT COUNT(*) FROM t_file "
        "WHERE t_file.file_state in ('READY','ACTIVE') AND "
        "      t_file.source_se = :1 "
        ;

    query[1] =
        "SELECT COUNT(*) FROM t_file "
        "WHERE t_file.file_state in ('READY','ACTIVE') AND "
        "      t_file.dest_se = :1"
        ;

    query[2] =
        " select throughput "
        " from ("
        "	select throughput "
        "	from  t_file "
        "	where source_se = :1 "
        "		and dest_se = :2 "
        "		and throughput is not NULL "
        " 		and throughput != 0  "
        "	order by FINISH_TIME DESC"
        " ) "
        " where rownum = 1"
        ;

    query[3] =
        "SELECT file_state "
        "FROM t_file "
        "WHERE "
        "      t_file.source_se = :1 AND t_file.dest_se = :2 AND "
        "      file_state IN ('FAILED','FINISHED') AND "
        "      (t_file.FINISH_TIME > (SYS_EXTRACT_UTC(SYSTIMESTAMP) - interval '1' hour))"
        ;

    query[4] =
        "SELECT COUNT(*) "
        "FROM t_file "
        "WHERE "
        "      t_file.source_se = :1 AND t_file.dest_se = :2 AND "
        "      file_state in ('READY','ACTIVE')"
        ;

    query[5] =
        "SELECT COUNT(*) FROM t_file "
        "WHERE "
        "      t_file.source_se = :1 AND t_file.dest_se = :2 AND "
        "      file_state = 'FINISHED'"
        ;

    query[6] =
        "SELECT COUNT(*) FROM t_file "
        "WHERE "
        "      t_file.source_se = :1 AND t_file.dest_se = :2 AND "
        "      file_state = 'FAILED'"
        ;

    query[7] = " select ROUND(AVG(throughput),2) AS Average  from t_file where source_se = :1 and dest_se = :2 "
               " and file_state = 'FINISHED' and throughput is not NULL and throughput != 0 "
               " and (t_file.FINISH_TIME > (SYS_EXTRACT_UTC(SYSTIMESTAMP) - interval '5' minute))";

    s[0] = conn->createStatement(query[0], tag[0], pooledConnection);
    s[1] = conn->createStatement(query[1], tag[1], pooledConnection);
    s[2] = conn->createStatement(query[2], tag[2], pooledConnection);
    s[3] = conn->createStatement(query[3], tag[3], pooledConnection);
    s[4] = conn->createStatement(query[4], tag[4], pooledConnection);
    s[5] = conn->createStatement(query[5], tag[5], pooledConnection);
    s[6] = conn->createStatement(query[6], tag[6], pooledConnection);
    s[7] = conn->createStatement(query[7], tag[7], pooledConnection);
}

int OracleAPI::getCredits(SafeConnection& pooledConnection, SafeStatement s[], SafeResultSet r[], const std::string & source_hostname, const std::string & destin_hostname)
{
    int nActiveSource = 0, nActiveDest = 0;
    double nFailedLastHour = 0, nFinishedLastHour = 0;
    int nActive = 0;
    double nFailedAll = 0, nFinishedAll = 0, throughput = 0;
    double avgThr = 0.0;

    s[7]->setString(1, source_hostname);
    s[7]->setString(2, destin_hostname);
    r[7] = conn->createResultset(s[7], pooledConnection);
    if (r[7]->next())
        {
            avgThr = r[7]->getDouble(1);
=======
    return ret;
}

int OracleAPI::getCredits(const std::string & source_hostname, const std::string & destin_hostname)
{
    soci::session sql(*connectionPool);
    int freeCredits = 0;
    int limit = 0;
    int maxActive = 0;
    soci::indicator isNull = soci::i_ok;

    try
        {
            sql << " select count(*) from t_file where source_se=:source_se and dest_se=:dest_se and file_state in ('READY','ACTIVE') ",
                soci::use(source_hostname),
                soci::use(destin_hostname),
                soci::into(limit);

            sql << "select active from t_optimize_active where source_se=:source_se and dest_se=:dest_se",
                soci::use(source_hostname),
                soci::use(destin_hostname),
                soci::into(maxActive, isNull);

            if (isNull != soci::i_null)
                freeCredits = maxActive - limit;

>>>>>>> b45b83f2
        }
    catch (std::exception& e)
        {
            sql.rollback();
            throw Err_Custom(std::string(__func__) + ": Caught exception " + e.what());
        }
    catch (...)
        {
            sql.rollback();
            throw Err_Custom(std::string(__func__) + ": Caught exception " );
        }
    return freeCredits;
}



void OracleAPI::setAllowedNoOptimize(const std::string & job_id, int file_id, const std::string & params)
{
    soci::session sql(*connectionPool);

    try
        {
            sql.begin();

            if (file_id)
                sql << "UPDATE t_file SET internal_file_params = :params WHERE file_id = :fileId AND job_id = :jobId",
                    soci::use(params), soci::use(file_id), soci::use(job_id);
            else
                sql << "UPDATE t_file SET internal_file_params = :params WHERE job_id = :jobId",
                    soci::use(params), soci::use(job_id);

            sql.commit();
        }
    catch (std::exception& e)
        {
            sql.rollback();
            throw Err_Custom(std::string(__func__) + ": Caught exception " + e.what());
        }
    catch (...)
        {
            sql.rollback();
            throw Err_Custom(std::string(__func__) + ": Caught exception " );
        }
}



void OracleAPI::forceFailTransfers(std::map<int, std::string>& collectJobs)
{
    soci::session sql(*connectionPool);

    try
        {
            std::string jobId, params, tHost,reuse;
            int fileId=0, pid=0, timeout=0;
            struct tm startTimeSt;
            time_t now2 = getUTC(0);
            time_t startTime;
            double diff = 0.0;
            soci::indicator isNull = soci::i_ok;

            soci::statement stmt = (
                                       sql.prepare <<
                                       " SELECT f.job_id, f.file_id, f.start_time, f.pid, f.internal_file_params, "
                                       " f.transferHost, j.reuse_job "
                                       " FROM t_file f INNER JOIN t_job j ON (f.job_id = j.job_id) "
                                       " WHERE f.file_state='ACTIVE' AND f.pid IS NOT NULL and f.job_finished is NULL "
                                       " and f.transferHost is not null"
                                       " AND (f.hashed_id >= :hStart AND f.hashed_id <= :hEnd) ",
                                       soci::use(hashSegment.start), soci::use(hashSegment.end),
                                       soci::into(jobId), soci::into(fileId), soci::into(startTimeSt),
                                       soci::into(pid), soci::into(params), soci::into(tHost), soci::into(reuse, isNull)
                                   );



            if (stmt.execute(true))
                {

                    do
                        {
                            startTime = timegm(&startTimeSt); //from db
                            timeout = extractTimeout(params);

                            int terminateTime = timeout + 1000;

                            if (isNull != soci::i_null && reuse == "Y")
                                {

                                    int count = 0;

                                    sql << " SELECT COUNT(*) FROM t_file WHERE job_id = :jobId ", soci::use(jobId), soci::into(count);
                                    if(count > 0)
                                        terminateTime = count * 360;
                                }

                            diff = difftime(now2, startTime);
                            if (diff > terminateTime)
                                {
                                    if(tHost == hostname)
                                        {
                                            FTS3_COMMON_LOGGER_NEWLOG(INFO) << "Killing pid:" << pid << ", jobid:" << jobId << ", fileid:" << fileId << " because it was stalled" << commit;
                                            kill(pid, SIGUSR1);
                                        }
                                    collectJobs.insert(std::make_pair<int, std::string > (fileId, jobId));
                                    updateFileTransferStatusInternal(sql, 0.0, jobId, fileId,
                                                                     "FAILED", "Transfer has been forced-killed because it was stalled",
                                                                     pid, 0, 0, false);
                                    updateJobTransferStatusInternal(sql, jobId, "FAILED");
                                }

                        }
                    while (stmt.fetch());
                }
        }
    catch (std::exception& e)
        {
            throw Err_Custom(std::string(__func__) + ": Caught exception " + e.what());
        }
    catch (...)
        {
            throw Err_Custom(std::string(__func__) + ": Caught exception " );
        }
}



void OracleAPI::setAllowed(const std::string & job_id, int file_id, const std::string & /*source_se*/, const std::string & /*dest*/,
                           int nostreams, int timeout, int buffersize)
{
    soci::session sql(*connectionPool);
    std::stringstream params;

    try
        {
            sql.begin();

            params << "nostreams:" << nostreams << ",timeout:" << timeout << ",buffersize:" << buffersize;

            if (file_id != -1)
                {
                    sql << "UPDATE t_file SET internal_file_params = :params WHERE file_id = :fileId AND job_id = :jobId",
                        soci::use(params.str()), soci::use(file_id), soci::use(job_id);

                }
            else
                {

                    sql << "UPDATE t_file SET internal_file_params = :params WHERE job_id = :jobId",
                        soci::use(params.str()), soci::use(job_id);
                }

            sql.commit();
        }
    catch (std::exception& e)
        {
            sql.rollback();
            throw Err_Custom(std::string(__func__) + ": Caught exception " + e.what());
        }
    catch (...)
        {
            sql.rollback();
            throw Err_Custom(std::string(__func__) + ": Caught exception " );
        }
}



bool OracleAPI::terminateReuseProcess(const std::string & jobId)
{
    bool ok = true;
    soci::session sql(*connectionPool);

    try
        {
            std::string reuse;
            sql << "SELECT reuse_job FROM t_job WHERE job_id = :jobId AND reuse_job IS NOT NULL",
                soci::use(jobId), soci::into(reuse);

            sql.begin();
            if (sql.got_data())
                {
                    sql << "UPDATE t_file SET file_state = 'FAILED' WHERE job_id = :jobId AND file_state != 'FINISHED'",
                        soci::use(jobId);
                }

            sql.commit();
        }
    catch (std::exception& e)
        {
            ok = false;
            sql.rollback();
            throw Err_Custom(std::string(__func__) + ": Caught exception " + e.what());
        }
    catch (...)
        {
            sql.rollback();
            throw Err_Custom(std::string(__func__) + ": Caught exception " );
        }
    return ok;
}

<<<<<<< HEAD
bool OracleAPI::retryFromDead(std::vector<struct message_updater>& messages, bool diskFull)
{
    std::vector<struct message_updater>::const_iterator iter;
    bool isUpdated = true;
    const std::string transfer_status = "FAILED";
    std::string transfer_message;
    if(diskFull)
        {
            transfer_message = "No space left on device in " + ftsHostName;
        }
    else
        {
            transfer_message = "no FTS server had updated the transfer status the last 300 seconds, probably stalled in " + ftsHostName;
        }

    const std::string status = "FAILED";
    SafeStatement s;
    SafeResultSet r;
    std::string query = "select file_id from t_file where job_id=:1 and file_id=:2 and file_state='ACTIVE' and transferhost=:3 ";
    const std::string tag = "retryFormDead";
    SafeConnection pooledConnection;
    try
        {
            pooledConnection = conn->getPooledConnection();
            if (!pooledConnection)
                {
                    return isUpdated;
                }

            s = conn->createStatement(query, tag, pooledConnection);
            for (iter = messages.begin(); iter != messages.end(); ++iter)
                {
                    s->setString(1, (*iter).job_id);
                    s->setInt(2, (*iter).file_id);
                    s->setString(3, ftsHostName);
                    r = conn->createResultset(s, pooledConnection);
                    if(r->next())
                        {
                            updateFileTransferStatus(0.0, (*iter).job_id, (*iter).file_id, transfer_status, transfer_message, (*iter).process_id, 0, 0);
                            updateJobTransferStatus((*iter).file_id, (*iter).job_id, status);
                        }
                    conn->destroyResultset(s, r);
                }

            conn->destroyStatement(s, tag, pooledConnection);
        }
    catch (oracle::occi::SQLException const &e)
        {
            isUpdated = false;

            conn->rollback(pooledConnection);

            if(s && r)
                conn->destroyResultset(s, r);
            if (s)
                conn->destroyStatement(s, tag, pooledConnection);

            FTS3_COMMON_EXCEPTION_THROW(Err_Custom(e.what()));
        }
    catch (...)
        {
            isUpdated = false;

            conn->rollback(pooledConnection);

            if(s && r)
                conn->destroyResultset(s, r);
            if (s)
                conn->destroyStatement(s, tag, pooledConnection);
=======
>>>>>>> b45b83f2


void OracleAPI::setPid(const std::string & /*jobId*/, int fileId, int pid)
{
    soci::session sql(*connectionPool);

    try
        {
            sql.begin();
            sql << "UPDATE t_file SET pid = :pid WHERE file_id = :fileId",
                soci::use(pid), soci::use(fileId);
            sql.commit();
        }
    catch (std::exception& e)
        {
            sql.rollback();
            throw Err_Custom(std::string(__func__) + ": Caught exception " + e.what());
        }
    catch (...)
        {
            sql.rollback();
            throw Err_Custom(std::string(__func__) + ": Caught exception " );
        }
}



void OracleAPI::setPidV(int pid, std::map<int, std::string>& pids)
{
    soci::session sql(*connectionPool);

    try
        {
            sql.begin();

            sql << "UPDATE t_file SET pid = :pid WHERE job_id = :jobId ", soci::use(pid), soci::use(pids.begin()->second);

            sql.commit();
        }
    catch (std::exception& e)
        {
            sql.rollback();
            throw Err_Custom(std::string(__func__) + ": Caught exception " + e.what());
        }
    catch (...)
        {
            sql.rollback();
            throw Err_Custom(std::string(__func__) + ": Caught exception " );
        }
}



void OracleAPI::revertToSubmitted()
{
    soci::session sql(*connectionPool);

    try
        {
            struct tm startTime;
            int fileId=0;
            std::string jobId, reuseJob;
            time_t now2 = getUTC(0);

            soci::indicator reuseInd = soci::i_ok;
            soci::statement readyStmt = (sql.prepare << "SELECT f.start_time, f.file_id, f.job_id, j.reuse_job "
                                         " FROM t_file f INNER JOIN t_job j ON (f.job_id = j.job_id) "
                                         " WHERE f.file_state = 'READY' and j.job_finished is null "
                                         " AND (f.hashed_id >= :hStart AND f.hashed_id <= :hEnd) ",
                                         soci::use(hashSegment.start), soci::use(hashSegment.end),
                                         soci::into(startTime),
                                         soci::into(fileId),
                                         soci::into(jobId),
                                         soci::into(reuseJob, reuseInd));

            sql.begin();
            if (readyStmt.execute(true))
                {
                    do
                        {
                            time_t startTimestamp = timegm(&startTime);
                            double diff = difftime(now2, startTimestamp);

                            if (diff > 1500 && reuseJob != "Y")
                                {
                                    FTS3_COMMON_LOGGER_NEWLOG(ERR) << "The transfer with file id " << fileId << " seems to be stalled, restart it" << commit;

                                    sql << "UPDATE t_file SET file_state = 'SUBMITTED', reason='', transferhost='',finish_time=NULL, job_finished=NULL "
                                        "WHERE file_id = :fileId AND job_id= :jobId AND file_state = 'READY' ",
                                        soci::use(fileId),soci::use(jobId);
                                }
                            else
                                {
                                    if(reuseJob == "Y")
                                        {
                                            int count = 0;
                                            int terminateTime = 0;

                                            sql << " SELECT COUNT(*) FROM t_file WHERE job_id = :jobId ", soci::use(jobId), soci::into(count);
                                            if(count > 0)
                                                terminateTime = count * 1000;

                                            if(diff > terminateTime)
                                                {
                                                    FTS3_COMMON_LOGGER_NEWLOG(INFO) << "The transfer with file id (reuse) " << fileId << " seems to be stalled, restart it" << commit;

                                                    sql << "UPDATE t_job SET job_state = 'SUBMITTED' where job_id = :jobId ", soci::use(jobId);

                                                    sql << "UPDATE t_file SET file_state = 'SUBMITTED', reason='', transferhost='' "
                                                        "WHERE file_state = 'READY' AND "
                                                        "      job_finished IS NULL AND file_id = :fileId",
                                                        soci::use(fileId);
                                                }
                                        }
                                }
                        }
                    while (readyStmt.fetch());
                }
            sql.commit();
        }
    catch (std::exception& e)
        {
            sql.rollback();
            throw Err_Custom(std::string(__func__) + ": Caught exception " + e.what());
        }
    catch (...)
        {
            sql.rollback();
            throw Err_Custom(std::string(__func__) + ": Caught exception " );
        }
}


void OracleAPI::backup(long* nJobs, long* nFiles)
{
    try
        {
            unsigned index=0, count=0, start=0, end=0;
            updateHeartBeat(&index, &count, &start, &end);
        }
    catch (std::exception& e)
        {
            throw Err_Custom(std::string(__func__) + ": Caught exception " + e.what());
        }
    catch (...)
        {
            throw Err_Custom(std::string(__func__) + ": Caught exception " );
        }

    soci::session sql(*connectionPool);

    *nJobs = 0;
    *nFiles = 0;

    try
        {
            if(hashSegment.start == 0)
                {
                    soci::rowset<soci::row> rs = (
                                                     sql.prepare <<
                                                     " SELECT job_id "
                                                     " FROM  t_job "
                                                     " WHERE "
                                                     " job_finished < (systimestamp - interval '4' DAY ) "
                                                 );

                    std::string job_id;
                    soci::statement delFilesStmt = (sql.prepare << "DELETE FROM t_file WHERE job_id = :job_id", soci::use(job_id));
                    soci::statement delJobsStmt = (sql.prepare << "DELETE FROM t_job WHERE job_id = :job_id", soci::use(job_id));

                    soci::statement insertJobsStmt = (sql.prepare << "INSERT INTO t_job_backup SELECT * FROM t_job WHERE job_id = :job_id", soci::use(job_id));
                    soci::statement insertFileStmt = (sql.prepare << "INSERT INTO t_file_backup SELECT * FROM t_file WHERE job_id = :job_id", soci::use(job_id));

                    int count = 0;
                    for (soci::rowset<soci::row>::const_iterator i = rs.begin(); i != rs.end(); ++i)
                        {
                            count++;
                            soci::row const& r = *i;
                            job_id = r.get<std::string>("JOB_ID");

                            insertJobsStmt.execute(true);
                            insertFileStmt.execute(true);

                            delFilesStmt.execute(true);
                            *nFiles += delFilesStmt.get_affected_rows();

                            delJobsStmt.execute(true);
                            *nJobs += delJobsStmt.get_affected_rows();

                            //commit every 10 records
                            if(count==10)
                                {
                                    count = 0;
                                    sql.commit();
                                }
                        }
                    sql.commit();

                    //delete from t_optimizer_evolution > 10 days old records
                    sql.begin();
                    sql << "delete from t_optimizer_evolution where datetime < (systimestamp - interval '3' DAY )";
                    sql.commit();

                    //delete from t_optimizer_evolution > 10 days old records
                    sql.begin();
                    sql << "delete from t_optimize where datetime < (systimestamp - interval '1' DAY )";
                    sql.commit();

                    //delete from t_file_retry_errors > 3 days old records
                    sql.begin();
                    sql << "delete from t_file_retry_errors where datetime < (systimestamp - interval '3' DAY )";
                    sql.commit();
                }
        }
    catch (std::exception& e)
        {
            sql.rollback();
            throw Err_Custom(std::string(__func__) + ": Caught exception " + e.what());
        }
    catch (...)
        {
            sql.rollback();
            throw Err_Custom(std::string(__func__) + ": Caught exception " );
        }
}

void OracleAPI::forkFailedRevertState(const std::string & jobId, int fileId)
{
    soci::session sql(*connectionPool);

    try
        {
            sql.begin();
            sql << "UPDATE t_file SET file_state = 'SUBMITTED', transferhost='', start_time=NULL "
                "WHERE file_id = :fileId AND job_id = :jobId AND  transferhost= :hostname AND "
                "      file_state NOT IN ('FINISHED','FAILED','CANCELED')",
                soci::use(fileId), soci::use(jobId), soci::use(hostname);
            sql.commit();
        }
    catch (std::exception& e)
        {
            sql.rollback();
            throw Err_Custom(std::string(__func__) + ": Caught exception " + e.what());
        }
    catch (...)
        {
            sql.rollback();
            throw Err_Custom(std::string(__func__) + ": Caught exception " );
        }
}



void OracleAPI::forkFailedRevertStateV(std::map<int, std::string>& pids)
{
    soci::session sql(*connectionPool);

    try
        {
            int fileId=0;
            std::string jobId;

            sql.begin();
            soci::statement stmt = (sql.prepare << "UPDATE t_file SET file_state = 'SUBMITTED', transferhost='', start_time=NULL "
                                    "WHERE file_id = :fileId AND job_id = :jobId AND "
                                    "      file_state NOT IN ('FINISHED','FAILED','CANCELED')",
                                    soci::use(fileId), soci::use(jobId));

            for (std::map<int, std::string>::const_iterator i = pids.begin(); i != pids.end(); ++i)
                {
                    fileId = i->first;
                    jobId  = i->second;
                    stmt.execute(true);
                }

            sql.commit();
        }
    catch (std::exception& e)
        {
            sql.rollback();
            throw Err_Custom(std::string(__func__) + ": Caught exception " + e.what());
        }
    catch (...)
        {
            sql.rollback();
            throw Err_Custom(std::string(__func__) + ": Caught exception " );
        }
}



<<<<<<< HEAD
void OracleAPI::allowSubmit(std::string ses, std::string vo, std::list<std::string>& notAllowed)
{
    // TODO soci not yet supported
//    soci::session sql(*connectionPool);
//
//    std::string query = "SELECT se FROM t_bad_ses WHERE se IN " + ses + " AND status != 'WAIT_AS' AND (vo IS NULL OR vo='' OR vo = :vo)";
//
//    try
//        {
//            soci::rowset<std::string> rs = (sql.prepare << query, soci::use(vo));
//
//            for (soci::rowset<std::string>::const_iterator i = rs.begin(); i != rs.end(); ++i)
//                {
//                    notAllowed.push_back(*i);
//                }
//        }
//    catch (std::exception& e)
//        {
//            throw Err_Custom(std::string(__func__) + ": Caught exception " + e.what());
//        }
//    catch (...)
//        {
//            throw Err_Custom(std::string(__func__) + ": Caught exception " );
//        }
}


boost::optional<int> OracleAPI::getTimeoutForSe(std::string se)
=======
bool OracleAPI::retryFromDead(std::vector<struct message_updater>& messages, bool diskFull)
>>>>>>> b45b83f2
{
    soci::session sql(*connectionPool);

    bool ok = true;
    std::vector<struct message_updater>::const_iterator iter;
    const std::string transfer_status = "FAILED";
    std::string transfer_message;
    if(diskFull)
        {
            transfer_message = "No space left on device in " + hostname;
        }
    else
        {
            transfer_message = "no FTS server had updated the transfer status the last 300 seconds, probably stalled in " + hostname;
        }

    const std::string status = "FAILED";

    try
        {
            for (iter = messages.begin(); iter != messages.end(); ++iter)
                {

                    soci::rowset<int> rs = (
                                               sql.prepare <<
                                               " SELECT file_id FROM t_file "
                                               " WHERE file_id = :fileId AND job_id = :jobId AND file_state='ACTIVE' and transferhost=:hostname ",
                                               soci::use(iter->file_id), soci::use(std::string(iter->job_id)), soci::use(hostname)
                                           );
                    if (rs.begin() != rs.end())
                        {
                            updateFileTransferStatusInternal(sql, 0.0, (*iter).job_id, (*iter).file_id, transfer_status, transfer_message, (*iter).process_id, 0, 0,false);
                            updateJobTransferStatusInternal(sql, (*iter).job_id, status);
                        }
                }
        }
    catch (std::exception& e)
        {
            ok = false;
            throw Err_Custom(std::string(__func__) + ": Caught exception " + e.what());
        }
    catch (...)
        {
            throw Err_Custom(std::string(__func__) + ": Caught exception " );
        }
    return ok;
}

<<<<<<< HEAD
void OracleAPI::getTimeoutForSe(std::string ses, std::map<std::string, int>& ret)
{
// TODO soci not yet supported
//    soci::session sql(*connectionPool);
//
//    std::string query =
//        " select se, wait_timeout  "
//        " from t_bad_ses "
//        " where se in "
//        ;
//    query += ses;
//
//    try
//        {
//            soci::rowset<soci::row> rs = (
//                                             sql.prepare << query
//                                         );
//
//            for (soci::rowset<soci::row>::const_iterator i = rs.begin(); i != rs.end(); ++i)
//                {
//                    ret[i->get<std::string>("se")] =  i->get<int>("wait_timeout");
//                }
//
//        }
//    catch (std::exception& e)
//        {
//            throw Err_Custom(std::string(__func__) + ": Caught exception " + e.what());
//        }
//    catch (...)
//        {
//            throw Err_Custom(std::string(__func__) + ": Caught exception " );
//        }
}

bool OracleAPI::isDnBlacklisted(std::string dn)
{

    std::string tag = "isDnBlacklisted";
    std::string stmt = "SELECT * FROM t_bad_dns WHERE dn = :1";
=======
>>>>>>> b45b83f2


void OracleAPI::blacklistSe(std::string se, std::string vo, std::string status, int timeout, std::string msg, std::string adm_dn)
{
    soci::session sql(*connectionPool);

    try
        {

            int count = 0;

            sql <<
                " SELECT COUNT(*) FROM t_bad_ses WHERE se = :se ",
                soci::use(se),
                soci::into(count)
                ;

            sql.begin();

            if (count)
                {

                    sql << " UPDATE t_bad_ses SET "
                        "   addition_time = sys_extract_utc(systimestamp), "
                        "   admin_dn = :admin, "
                        "   vo = :vo, "
                        "   status = :status, "
                        "   wait_timeout = :timeout "
                        " WHERE se = :se ",
                        soci::use(adm_dn),
                        soci::use(vo),
                        soci::use(status),
                        soci::use(timeout),
                        soci::use(se)
                        ;

                }
            else
                {

                    sql << "INSERT INTO t_bad_ses (se, message, addition_time, admin_dn, vo, status, wait_timeout) "
                        "               VALUES (:se, :message, sys_extract_utc(systimestamp), :admin, :vo, :status, :timeout)",
                        soci::use(se), soci::use(msg), soci::use(adm_dn), soci::use(vo), soci::use(status), soci::use(timeout);
                }

            sql.commit();
        }
    catch (std::exception& e)
        {
            sql.rollback();
            throw Err_Custom(std::string(__func__) + ": Caught exception " + e.what());
        }
    catch (...)
        {
            sql.rollback();
            throw Err_Custom(std::string(__func__) + ": Caught exception " );
        }
}



void OracleAPI::blacklistDn(std::string dn, std::string msg, std::string adm_dn)
{
    soci::session sql(*connectionPool);

    try
        {
            sql.begin();

            sql << " MERGE INTO t_bad_dns USING "
                "   (SELECT :dn AS dn, :message AS message, sys_extract_utc(systimestamp) as tstamp, :admin AS admin FROM dual) Blacklisted "
                " ON (t_bad_dns.dn = Blacklisted.dn) "
                " WHEN NOT MATCHED THEN INSERT (dn, message, addition_time, admin_dn) VALUES "
                "                              (BlackListed.dn, BlackListed.message, BlackListed.tstamp, BlackListed.admin)",
                soci::use(dn), soci::use(msg), soci::use(adm_dn);
            sql.commit();
        }
    catch (std::exception& e)
        {
            sql.rollback();
            throw Err_Custom(std::string(__func__) + ": Caught exception " + e.what());
        }
    catch (...)
        {
            sql.rollback();
            throw Err_Custom(std::string(__func__) + ": Caught exception " );
        }
}



void OracleAPI::unblacklistSe(std::string se)
{
    soci::session sql(*connectionPool);

    try
        {
            sql.begin();

            // delete the entry from DB
            sql << "DELETE FROM t_bad_ses WHERE se = :se",
                soci::use(se)
                ;
            // set to null pending fields in respective files
            sql <<
                " UPDATE t_file f SET f.wait_timestamp = NULL, f.wait_timeout = NULL "
                " WHERE (f.source_se = :src OR f.dest_se = :dest) "
                "   AND f.file_state IN ('ACTIVE', 'READY', 'SUBMITTED') "
                "   AND NOT EXISTS ( "
                "       SELECT NULL "
                "       FROM t_bad_dns, t_job "
                "       WHERE t_job.job_id = f.job_id and t_bad_dns.dn = t_job.user_dn AND "
                "             (t_bad_dns.status = 'WAIT' OR t_bad_dns.status = 'WAIT_AS')"
                "   )",
                soci::use(se),
                soci::use(se)
                ;

            sql.commit();
        }
    catch (std::exception& e)
        {
            sql.rollback();
            throw Err_Custom(std::string(__func__) + ": Caught exception " + e.what());
        }
    catch (...)
        {
            sql.rollback();
            throw Err_Custom(std::string(__func__) + ": Caught exception " );
        }
}



void OracleAPI::unblacklistDn(std::string dn)
{
    soci::session sql(*connectionPool);

    try
        {
            sql.begin();

            // delete the entry from DB
            sql << "DELETE FROM t_bad_dns WHERE dn = :dn",
                soci::use(dn)
                ;
            // set to null pending fields in respective files
            sql <<
                " UPDATE (SELECT t_file.wait_timestamp AS wait_timestamp, t_file.wait_timeout AS wait_timeout "
                "         FROM t_file INNER JOIN t_job ON t_file.job_id = t_job.job_id "
                "         WHERE t_job.user_dn = :dn "
                "         AND t_file.file_state in ('ACTIVE', 'READY', 'SUBMITTED') "
                "         AND NOT EXISTS (SELECT NULL "
                "                         FROM t_bad_ses "
                "                         WHERE (se = t_file.source_se OR se = t_file.dest_se) AND "
                "                                STATUS = 'WAIT')"
                " ) SET wait_timestamp = NULL, wait_timeout = NULL",
                soci::use(dn, "dn")
                ;

            sql.commit();
        }
    catch (std::exception& e)
        {
            sql.rollback();
            throw Err_Custom(std::string(__func__) + ": Caught exception " + e.what());
        }
    catch (...)
        {
            sql.rollback();
            throw Err_Custom(std::string(__func__) + ": Caught exception " );
        }
}



bool OracleAPI::isSeBlacklisted(std::string se, std::string vo)
{
    soci::session sql(*connectionPool);

    bool blacklisted = false;
    try
        {
            sql << "SELECT se FROM t_bad_ses WHERE se = :se AND (vo IS NULL OR vo='' OR vo = :vo)",
                soci::use(se), soci::use(vo), soci::into(se);
            blacklisted = sql.got_data();
        }
    catch (std::exception& e)
        {
            throw Err_Custom(std::string(__func__) + ": Caught exception " + e.what());
        }
    catch (...)
        {
            throw Err_Custom(std::string(__func__) + ": Caught exception " );
        }
    return blacklisted;
}


bool OracleAPI::allowSubmitForBlacklistedSe(std::string se)
{
    soci::session sql(*connectionPool);

    bool ret = false;
    try
        {
            sql << "SELECT se FROM t_bad_ses WHERE se = :se AND status = 'WAIT_AS'", soci::use(se), soci::into(se);
            ret = sql.got_data();
        }
    catch (std::exception& e)
        {
            throw Err_Custom(std::string(__func__) + ": Caught exception " + e.what());
        }
    catch (...)
        {
            throw Err_Custom(std::string(__func__) + ": Caught exception " );
        }
    return ret;
}

void OracleAPI::allowSubmit(std::string ses, std::string vo, std::list<std::string>& notAllowed)
{
    soci::session sql(*connectionPool);

    std::string query = "SELECT se FROM t_bad_ses WHERE se IN " + ses + " AND status != 'WAIT_AS' AND (vo IS NULL OR vo='' OR vo = :vo)";

    try
        {
            soci::rowset<std::string> rs = (sql.prepare << query, soci::use(vo));

            for (soci::rowset<std::string>::const_iterator i = rs.begin(); i != rs.end(); ++i)
                {
                    notAllowed.push_back(*i);
                }
        }
    catch (std::exception& e)
        {
            throw Err_Custom(std::string(__func__) + ": Caught exception " + e.what());
        }
    catch (...)
        {
            throw Err_Custom(std::string(__func__) + ": Caught exception " );
        }
}


boost::optional<int> OracleAPI::getTimeoutForSe(std::string se)
{
    soci::session sql(*connectionPool);

    boost::optional<int> ret;

    try
        {
            soci::indicator isNull = soci::i_ok;
            int tmp = 0;

            sql <<
                " SELECT wait_timeout FROM t_bad_ses WHERE se = :se ",
                soci::use(se),
                soci::into(tmp, isNull)
                ;

            if (sql.got_data())
                {
                    if (isNull == soci::i_ok) ret = tmp;
                }
        }
    catch (std::exception& e)
        {
            throw Err_Custom(std::string(__func__) + ": Caught exception " + e.what());
        }
    catch (...)
        {
            throw Err_Custom(std::string(__func__) + ": Caught exception " );
        }

    return ret;
}

void OracleAPI::getTimeoutForSe(std::string ses, std::map<std::string, int>& ret)
{
    soci::session sql(*connectionPool);

    std::string query =
        " select se, wait_timeout  "
        " from t_bad_ses "
        " where se in "
        ;
    query += ses;

    try
        {
            soci::rowset<soci::row> rs = (
                                             sql.prepare << query
                                         );

            for (soci::rowset<soci::row>::const_iterator i = rs.begin(); i != rs.end(); ++i)
                {
                    ret[i->get<std::string>("se")] =  i->get<int>("wait_timeout");
                }

        }
    catch (std::exception& e)
        {
            throw Err_Custom(std::string(__func__) + ": Caught exception " + e.what());
        }
    catch (...)
        {
            throw Err_Custom(std::string(__func__) + ": Caught exception " );
        }
}


bool OracleAPI::isDnBlacklisted(std::string dn)
{
    soci::session sql(*connectionPool);

    bool blacklisted = false;
    try
        {
            sql << "SELECT dn FROM t_bad_dns WHERE dn = :dn", soci::use(dn), soci::into(dn);
            blacklisted = sql.got_data();
        }
    catch (std::exception& e)
        {
            throw Err_Custom(std::string(__func__) + ": Caught exception " + e.what());
        }
    catch (...)
        {
            throw Err_Custom(std::string(__func__) + ": Caught exception " );
        }
    return blacklisted;
}



bool OracleAPI::isFileReadyState(int fileID)
{
    soci::session sql(*connectionPool);
    bool isReadyState = false;
    bool isReadyHost = false;
    std::string host;
    std::string state;
    soci::indicator isNull = soci::i_ok;

    try
        {
            sql.begin();

            sql << "SELECT file_state, transferHost FROM t_file WHERE file_id = :fileId",
                soci::use(fileID), soci::into(state), soci::into(host, isNull);

            isReadyState = (state == "READY");

            if (isNull != soci::i_null)
                isReadyHost = (host == hostname);

            sql.commit();
        }
    catch (std::exception& e)
        {
            sql.rollback();
            throw Err_Custom(std::string(__func__) + ": Caught exception " + e.what());
        }
    catch (...)
        {
            sql.rollback();
            throw Err_Custom(std::string(__func__) + ": Caught exception " );
        }

    return (isReadyState && isReadyHost);
}



bool OracleAPI::checkGroupExists(const std::string & groupName)
{
    soci::session sql(*connectionPool);

    bool exists = false;
    try
        {
            std::string grp;
            sql << "SELECT groupName FROM t_group_members WHERE groupName = :groupName",
                soci::use(groupName), soci::into(grp);

            exists = sql.got_data();
        }
    catch (std::exception& e)
        {
            throw Err_Custom(std::string(__func__) + ": Caught exception " + e.what());
        }
    catch (...)
        {
            throw Err_Custom(std::string(__func__) + ": Caught exception " );
        }
    return exists;
}

//t_group_members

void OracleAPI::getGroupMembers(const std::string & groupName, std::vector<std::string>& groupMembers)
{
    soci::session sql(*connectionPool);

    try
        {
            soci::rowset<std::string> rs = (sql.prepare << "SELECT member FROM t_group_members "
                                            "WHERE groupName = :groupName",
                                            soci::use(groupName));
            for (soci::rowset<std::string>::const_iterator i = rs.begin();
                    i != rs.end(); ++i)
                groupMembers.push_back(*i);
        }
    catch (std::exception& e)
        {
            throw Err_Custom(std::string(__func__) + ": Caught exception " + e.what());
        }
    catch (...)
        {
            throw Err_Custom(std::string(__func__) + ": Caught exception " );
        }
}



std::string OracleAPI::getGroupForSe(const std::string se)
{
    soci::session sql(*connectionPool);

    std::string group;
    try
        {
            sql << "SELECT groupName FROM t_group_members "
                "WHERE member = :member",
                soci::use(se), soci::into(group);
        }
    catch (std::exception& e)
        {
            throw Err_Custom(std::string(__func__) + ": Caught exception " + e.what());
        }
    catch (...)
        {
            throw Err_Custom(std::string(__func__) + ": Caught exception " );
        }
    return group;
}



void OracleAPI::addMemberToGroup(const std::string & groupName, std::vector<std::string>& groupMembers)
{
    soci::session sql(*connectionPool);

    try
        {
            sql.begin();

            std::string member;
            soci::statement stmt = (sql.prepare << "INSERT INTO t_group_members(member, groupName) "
                                    "                    VALUES (:member, :groupName)",
                                    soci::use(member), soci::use(groupName));
            for (std::vector<std::string>::const_iterator i = groupMembers.begin();
                    i != groupMembers.end(); ++i)
                {
                    member = *i;
                    stmt.execute(true);
                }


            sql.commit();
        }
    catch (std::exception& e)
        {
            sql.rollback();
            throw Err_Custom(std::string(__func__) + ": Caught exception " + e.what());
        }
    catch (...)
        {
            sql.rollback();
            throw Err_Custom(std::string(__func__) + ": Caught exception " );
        }
}



void OracleAPI::deleteMembersFromGroup(const std::string & groupName, std::vector<std::string>& groupMembers)
{
    soci::session sql(*connectionPool);

    try
        {
            sql.begin();

            std::string member;
            soci::statement stmt = (sql.prepare << "DELETE FROM t_group_members "
                                    "WHERE groupName = :groupName AND member = :member",
                                    soci::use(groupName), soci::use(member));
            for (std::vector<std::string>::const_iterator i = groupMembers.begin();
                    i != groupMembers.end(); ++i)
                {
                    member = *i;
                    stmt.execute(true);
                }
            sql.commit();
        }
    catch (std::exception& e)
        {
            sql.rollback();
            throw Err_Custom(std::string(__func__) + ": Caught exception " + e.what());
        }
    catch (...)
        {
            sql.rollback();
            throw Err_Custom(std::string(__func__) + ": Caught exception " );
        }
}



void OracleAPI::addLinkConfig(LinkConfig* cfg)
{
    soci::session sql(*connectionPool);

    try
        {
            sql.begin();

            sql << "INSERT INTO t_link_config (source, destination, state, symbolicName, "
                "                          nostreams, tcp_buffer_size, urlcopy_tx_to, no_tx_activity_to, auto_tuning)"
                "                  VALUES (:src, :dest, :state, :sname, :nstreams, :tcp, :txto, :txactivity, :auto_tuning)",
                soci::use(cfg->source), soci::use(cfg->destination),
                soci::use(cfg->state), soci::use(cfg->symbolic_name),
                soci::use(cfg->NOSTREAMS), soci::use(cfg->TCP_BUFFER_SIZE),
                soci::use(cfg->URLCOPY_TX_TO), soci::use(cfg->URLCOPY_TX_TO),
                soci::use(cfg->auto_tuning);


            sql.commit();
        }
    catch (std::exception& e)
        {
            sql.rollback();
            throw Err_Custom(std::string(__func__) + ": Caught exception " + e.what());
        }
    catch (...)
        {
            sql.rollback();
            throw Err_Custom(std::string(__func__) + ": Caught exception " );
        }
}



void OracleAPI::updateLinkConfig(LinkConfig* cfg)
{
    soci::session sql(*connectionPool);

    try
        {
            sql.begin();

            sql << "UPDATE t_link_config SET "
                "  state = :state, symbolicName = :sname, "
                "  nostreams = :nostreams, tcp_buffer_size = :tcp, "
                "  urlcopy_tx_to = :txto, no_tx_activity_to = :txactivity, auto_tuning = :auto_tuning "
                "WHERE source = :source AND destination = :dest",
                soci::use(cfg->state), soci::use(cfg->symbolic_name),
                soci::use(cfg->NOSTREAMS), soci::use(cfg->TCP_BUFFER_SIZE),
                soci::use(cfg->URLCOPY_TX_TO), soci::use(cfg->NO_TX_ACTIVITY_TO),
                soci::use(cfg->auto_tuning),
                soci::use(cfg->source), soci::use(cfg->destination);

            sql.commit();
        }
    catch (std::exception& e)
        {
            sql.rollback();
            throw Err_Custom(std::string(__func__) + ": Caught exception " + e.what());
        }
    catch (...)
        {
            sql.rollback();
            throw Err_Custom(std::string(__func__) + ": Caught exception " );
        }
}



void OracleAPI::deleteLinkConfig(std::string source, std::string destination)
{
    soci::session sql(*connectionPool);

    try
        {
            sql.begin();

            sql << "DELETE FROM t_share_config WHERE source = :source AND destination = :destination",
                soci::use(source), soci::use(destination);
            sql << "DELETE FROM t_link_config WHERE source = :source AND destination = :destination",
                soci::use(source), soci::use(destination);

            sql.commit();
        }
    catch (std::exception& e)
        {
            sql.rollback();
            throw Err_Custom(std::string(__func__) + ": Caught exception " + e.what());
        }
    catch (...)
        {
            sql.rollback();
            throw Err_Custom(std::string(__func__) + ": Caught exception " );
        }
}



LinkConfig* OracleAPI::getLinkConfig(std::string source, std::string destination)
{
    soci::session sql(*connectionPool);

    LinkConfig* lnk = NULL;
    try
        {
            LinkConfig config;

            sql << "SELECT * FROM t_link_config WHERE source = :source AND destination = :dest",
                soci::use(source), soci::use(destination),
                soci::into(config);

            if (sql.got_data())
                lnk = new LinkConfig(config);
        }
    catch (std::exception& e)
        {
            throw Err_Custom(std::string(__func__) + ": Caught exception " + e.what());
        }
    catch (...)
        {
            throw Err_Custom(std::string(__func__) + ": Caught exception " );
        }
    return lnk;
}



std::pair<std::string, std::string>* OracleAPI::getSourceAndDestination(std::string symbolic_name)
{
    soci::session sql(*connectionPool);

    std::pair<std::string, std::string>* pair = NULL;
    try
        {
            std::string source, destination;
            sql << "SELECT source, destination FROM t_link_config WHERE symbolicName = :sname",
                soci::use(symbolic_name), soci::into(source), soci::into(destination);
            if (sql.got_data())
                pair = new std::pair<std::string, std::string>(source, destination);
        }
    catch (std::exception& e)
        {
            if(pair)
                delete pair;
            throw Err_Custom(std::string(__func__) + ": Caught exception " + e.what());
        }
    catch (...)
        {
            if(pair)
                delete pair;
            throw Err_Custom(std::string(__func__) + ": Caught exception " );
        }
    return pair;
}



bool OracleAPI::isGrInPair(std::string group)
{
    soci::session sql(*connectionPool);

    bool inPair = false;
    try
        {
            std::string symbolicName;
            sql << "SELECT symbolicName FROM t_link_config WHERE "
                "  ((source = :groupName AND destination <> '*') OR "
                "  (source <> '*' AND destination = :groupName))",
                soci::use(group, "groupName"), soci::into(symbolicName);
            inPair = sql.got_data();
        }
    catch (std::exception& e)
        {
            throw Err_Custom(std::string(__func__) + ": Caught exception " + e.what());
        }
    catch (...)
        {
            throw Err_Custom(std::string(__func__) + ": Caught exception " );
        }
    return inPair;
}



void OracleAPI::addShareConfig(ShareConfig* cfg)
{
    soci::session sql(*connectionPool);

    try
        {
            sql.begin();

            sql << "INSERT INTO t_share_config (source, destination, vo, active) "
                "                    VALUES (:source, :destination, :vo, :active)",
                soci::use(cfg->source), soci::use(cfg->destination), soci::use(cfg->vo),
                soci::use(cfg->active_transfers);

            sql.commit();
        }
    catch (std::exception& e)
        {
            sql.rollback();
            throw Err_Custom(std::string(__func__) + ": Caught exception " + e.what());
        }
    catch (...)
        {
            sql.rollback();
            throw Err_Custom(std::string(__func__) + ": Caught exception " );
        }
}



void OracleAPI::updateShareConfig(ShareConfig* cfg)
{
    soci::session sql(*connectionPool);

    try
        {
            sql.begin();

            sql << "UPDATE t_share_config SET "
                "  active = :active "
                "WHERE source = :source AND destination = :dest AND vo = :vo",
                soci::use(cfg->active_transfers),
                soci::use(cfg->source), soci::use(cfg->destination), soci::use(cfg->vo);

            sql.commit();
        }
    catch (std::exception& e)
        {
            sql.rollback();
            throw Err_Custom(std::string(__func__) + ": Caught exception " + e.what());
        }
    catch (...)
        {
            sql.rollback();
            throw Err_Custom(std::string(__func__) + ": Caught exception " );
        }
}



void OracleAPI::deleteShareConfig(std::string source, std::string destination, std::string vo)
{
    soci::session sql(*connectionPool);

    try
        {
            sql.begin();

            sql << "DELETE FROM t_share_config WHERE source = :source AND destination = :dest AND vo = :vo",
                soci::use(destination), soci::use(source), soci::use(vo);

            sql.commit();
        }
    catch (std::exception& e)
        {
            sql.rollback();
            throw Err_Custom(std::string(__func__) + ": Caught exception " + e.what());
        }
    catch (...)
        {
            sql.rollback();
            throw Err_Custom(std::string(__func__) + ": Caught exception " );
        }
}



void OracleAPI::deleteShareConfig(std::string source, std::string destination)
{
    soci::session sql(*connectionPool);

    try
        {
            sql.begin();

            sql << "DELETE FROM t_share_config WHERE source = :source AND destination = :dest",
                soci::use(destination), soci::use(source);

            sql.commit();
        }
    catch (std::exception& e)
        {
            sql.rollback();
            throw Err_Custom(std::string(__func__) + ": Caught exception " + e.what());
        }
    catch (...)
        {
            sql.rollback();
            throw Err_Custom(std::string(__func__) + ": Caught exception " );
        }
}



ShareConfig* OracleAPI::getShareConfig(std::string source, std::string destination, std::string vo)
{
    soci::session sql(*connectionPool);

    ShareConfig* cfg = NULL;
    try
        {
            ShareConfig config;
            sql << "SELECT * FROM t_share_config WHERE "
                "  source = :source AND destination = :dest AND vo = :vo",
                soci::use(source), soci::use(destination), soci::use(vo),
                soci::into(config);
            if (sql.got_data())
                cfg = new ShareConfig(config);
        }
    catch (std::exception& e)
        {
            if(cfg)
                delete cfg;
            throw Err_Custom(std::string(__func__) + ": Caught exception " + e.what());
        }
    catch (...)
        {
            if(cfg)
                delete cfg;
            throw Err_Custom(std::string(__func__) + ": Caught exception " );
        }
    return cfg;
}



std::vector<ShareConfig*> OracleAPI::getShareConfig(std::string source, std::string destination)
{
    soci::session sql(*connectionPool);

    std::vector<ShareConfig*> cfg;
    try
        {
            soci::rowset<ShareConfig> rs = (sql.prepare << "SELECT * FROM t_share_config WHERE "
                                            "  source = :source AND destination = :dest",
                                            soci::use(source), soci::use(destination));
            for (soci::rowset<ShareConfig>::const_iterator i = rs.begin();
                    i != rs.end(); ++i)
                {
                    ShareConfig* newCfg = new ShareConfig(*i);
                    cfg.push_back(newCfg);
                }
        }
    catch (std::exception& e)
        {
            throw Err_Custom(std::string(__func__) + ": Caught exception " + e.what());
        }
    catch (...)
        {
            throw Err_Custom(std::string(__func__) + ": Caught exception " );
        }
    return cfg;
}


void OracleAPI::addActivityConfig(std::string vo, std::string shares, bool active)
{
    soci::session sql(*connectionPool);

    try
        {
            sql.begin();

            const std::string act = active ? "on" : "off";

            sql << "INSERT INTO t_activity_share_config (vo, activity_share, active) "
                "                    VALUES (:vo, :share, :active)",
                soci::use(vo),
                soci::use(shares),
                soci::use(act)
                ;

            sql.commit();
        }
    catch (std::exception& e)
        {
            sql.rollback();
            throw Err_Custom(std::string(__func__) + ": Caught exception " + e.what());
        }
    catch (...)
        {
            sql.rollback();
            throw Err_Custom(std::string(__func__) + ": Caught exception " );
        }
}

void OracleAPI::updateActivityConfig(std::string vo, std::string shares, bool active)
{
    soci::session sql(*connectionPool);

    try
        {
            sql.begin();

            const std::string act = active ? "on" : "off";

            sql <<
                " UPDATE t_activity_share_config "
                " SET activity_share = :share, active = :active "
                " WHERE vo = :vo",
                soci::use(shares),
                soci::use(act),
                soci::use(vo)
                ;

            sql.commit();
        }
    catch (std::exception& e)
        {
            sql.rollback();
            throw Err_Custom(std::string(__func__) + ": Caught exception " + e.what());
        }
    catch (...)
        {
            sql.rollback();
            throw Err_Custom(std::string(__func__) + ": Caught exception " );
        }
}

void OracleAPI::deleteActivityConfig(std::string vo)
{
    soci::session sql(*connectionPool);

    try
        {
            sql.begin();

            sql << "DELETE FROM t_activity_share_config WHERE vo = :vo ",
                soci::use(vo);

            sql.commit();
        }
    catch (std::exception& e)
        {
            sql.rollback();
            throw Err_Custom(std::string(__func__) + ": Caught exception " + e.what());
        }
    catch (...)
        {
            sql.rollback();
            throw Err_Custom(std::string(__func__) + ": Caught exception " );
        }
}

bool OracleAPI::isActivityConfigActive(std::string vo)
{
    soci::session sql(*connectionPool);

    std::string active;

    try
        {
            sql << "SELECT active FROM t_activity_share_config WHERE vo = :vo ",
                soci::use(vo),
                soci::into(active)
                ;
        }
    catch (std::exception& e)
        {
            throw Err_Custom(std::string(__func__) + ": Caught exception " + e.what());
        }
    catch (...)
        {
            throw Err_Custom(std::string(__func__) + ": Caught exception " );
        }

    return active == "on";
}

std::map< std::string, double > OracleAPI::getActivityConfig(std::string vo)
{
    soci::session sql(*connectionPool);
    try
        {
            return getActivityShareConf(sql, vo);
        }
    catch (std::exception& e)
        {
            throw Err_Custom(std::string(__func__) + ": Caught exception " + e.what());
        }
    catch (...)
        {
            throw Err_Custom(std::string(__func__) + ": Caught exception " );
        }
}



/*for session reuse check only*/
bool OracleAPI::isFileReadyStateV(std::map<int, std::string>& fileIds)
{
    soci::session sql(*connectionPool);

    bool isReady = false;
    try
        {
            std::string state;
            sql << "SELECT file_state FROM t_file WHERE file_id = :fileId",
                soci::use(fileIds.begin()->first), soci::into(state);

            isReady = (state == "READY");
        }
    catch (std::exception& e)
        {
            throw Err_Custom(std::string(__func__) + ": Caught exception " + e.what());
        }
    catch (...)
        {
            throw Err_Custom(std::string(__func__) + ": Caught exception " );
        }
    return isReady;
}


/*
    we need to check if a member already belongs to another group
    true: it is member of another group
    false: it is not member of another group
 */
bool OracleAPI::checkIfSeIsMemberOfAnotherGroup(const std::string & member)
{
    soci::session sql(*connectionPool);

    bool isMember = false;
    try
        {
            std::string group;
            sql << "SELECT groupName FROM t_group_members WHERE member = :member",
                soci::use(member), soci::into(group);

            isMember = sql.got_data();
        }
    catch (std::exception& e)
        {
            throw Err_Custom(std::string(__func__) + ": Caught exception " + e.what());
        }
    catch (...)
        {
            throw Err_Custom(std::string(__func__) + ": Caught exception " );
        }
    return isMember;
}



void OracleAPI::addFileShareConfig(int file_id, std::string source, std::string destination, std::string vo)
{
    soci::session sql(*connectionPool);

    try
        {
            sql.begin();

            sql << " MERGE INTO t_file_share_config USING "
                "    (SELECT :fileId as fileId, :source as source, :destination as destination, :vo as vo From dual) Config "
                " ON (t_file_share_config.file_id = Config.fileId AND t_file_share_config.source = Config.source AND "
                "     t_file_share_config.destination = Config.destination AND t_file_share_config.vo = Config.vo) "
                " WHEN NOT MATCHED THEN INSERT (file_id, source, destination, vo) VALUES "
                "                              (Config.fileId, Config.source, Config.destination, Config.vo)",
                soci::use(file_id),
                soci::use(source),
                soci::use(destination),
                soci::use(vo);

            sql.commit();
        }
    catch (std::exception& e)
        {
            sql.rollback();
            throw Err_Custom(std::string(__func__) + ": Caught exception " + e.what());
        }
    catch (...)
        {
            sql.rollback();
            throw Err_Custom(std::string(__func__) + ": Caught exception " );
        }
}



int OracleAPI::countActiveTransfers(std::string source, std::string destination, std::string vo)
{
    soci::session sql(*connectionPool);

    int nActive = 0;
    try
        {
            sql << "SELECT COUNT(*) FROM t_file, t_file_share_config "
                "WHERE t_file.file_state in ('ACTIVE','READY')  AND "
                "      t_file_share_config.file_id = t_file.file_id AND "
                "      t_file_share_config.source = :source AND "
                "      t_file_share_config.destination = :dest AND "
                "      t_file_share_config.vo = :vo",
                soci::use(source), soci::use(destination), soci::use(vo),
                soci::into(nActive);
        }
    catch (std::exception& e)
        {
            throw Err_Custom(std::string(__func__) + ": Caught exception " + e.what());
        }
    catch (...)
        {
            throw Err_Custom(std::string(__func__) + ": Caught exception " );
        }
    return nActive;
}



int OracleAPI::countActiveOutboundTransfersUsingDefaultCfg(std::string se, std::string vo)
{
    soci::session sql(*connectionPool);

    int nActiveOutbound = 0;
    try
        {
            sql << "SELECT COUNT(*) FROM t_file, t_file_share_config "
                "WHERE t_file.file_state in ('ACTIVE','READY')  AND "
                "      t_file.source_se = :source AND "
                "      t_file.file_id = t_file_share_config.file_id AND "
                "      t_file_share_config.source = '(*)' AND "
                "      t_file_share_config.destination = '*' AND "
                "      t_file_share_config.vo = :vo",
                soci::use(se), soci::use(vo), soci::into(nActiveOutbound);
        }
    catch (std::exception& e)
        {
            throw Err_Custom(std::string(__func__) + ": Caught exception " + e.what());
        }
    catch (...)
        {
            throw Err_Custom(std::string(__func__) + ": Caught exception " );
        }
    return nActiveOutbound;
}



int OracleAPI::countActiveInboundTransfersUsingDefaultCfg(std::string se, std::string vo)
{
    soci::session sql(*connectionPool);

    int nActiveInbound = 0;
    try
        {
            sql << "SELECT COUNT(*) FROM t_file, t_file_share_config "
                "WHERE t_file.file_state in ('ACTIVE','READY') AND "
                "      t_file.dest_se = :dest AND "
                "      t_file.file_id = t_file_share_config.file_id AND "
                "      t_file_share_config.source = '*' AND "
                "      t_file_share_config.destination = '(*)' AND "
                "      t_file_share_config.vo = :vo",
                soci::use(se), soci::use(vo), soci::into(nActiveInbound);
        }
    catch (std::exception& e)
        {
            throw Err_Custom(std::string(__func__) + ": Caught exception " + e.what());
        }
    catch (...)
        {
            throw Err_Custom(std::string(__func__) + ": Caught exception " );
        }
    return nActiveInbound;
}

int OracleAPI::sumUpVoShares (std::string source, std::string destination, std::set<std::string> vos)
{
    soci::session sql(*connectionPool);

    int sum = 0;
    try
        {

            std::set<std::string>::iterator it = vos.begin();

            while (it != vos.end())
                {

                    std::set<std::string>::iterator remove = it;
                    it++;

                    sql <<
                        " SELECT vo "
                        " FROM t_share_config "
                        " WHERE source = :source "
                        "   AND destination = :destination "
                        "   AND vo = :vo ",
                        soci::use(source),
                        soci::use(destination),
                        soci::use(*remove)
                        ;

                    if (!sql.got_data() && *remove != "public")
                        {
                            // if there is no configuration for this VO replace it with 'public'
                            vos.erase(remove);
                            vos.insert("public");
                        }
                }

            std::string vos_str = "(";

            for (it = vos.begin(); it != vos.end(); ++it)
                {

                    vos_str += "'" + *it + "'" + ",";
                }

            // replace the last ',' with closing ')'
            vos_str[vos_str.size() - 1] = ')';

            soci::indicator isNull = soci::i_ok;

            sql <<
                " SELECT SUM(active) "
                " FROM t_share_config "
                " WHERE source = :source "
                "   AND destination = :destination "
                "   AND vo IN " + vos_str,
                soci::use(source),
                soci::use(destination),
                soci::into(sum, isNull)
                ;

            if (isNull == soci::i_null) sum = 0;
        }
    catch (std::exception& e)
        {
            throw Err_Custom(std::string(__func__) + ": Caught exception " + e.what());
        }
    catch (...)
        {
            throw Err_Custom(std::string(__func__) + ": Caught exception " );
        }

    return sum;
}


void OracleAPI::setPriority(std::string job_id, int priority)
{
    soci::session sql(*connectionPool);

    try
        {
            sql.begin();

            sql << "UPDATE t_job SET "
                "  priority = :priority "
                "WHERE job_id = :jobId",
                soci::use(priority), soci::use(job_id);

            sql.commit();
        }
    catch (std::exception& e)
        {
            sql.rollback();
            throw Err_Custom(std::string(__func__) + ": Caught exception " + e.what());
        }
    catch (...)
        {
            sql.rollback();
            throw Err_Custom(std::string(__func__) + ": Caught exception " );
        }
}


void OracleAPI::setRetry(int retry)
{
    soci::session sql(*connectionPool);

    try
        {
            sql.begin();

            sql << "UPDATE t_server_config SET retry = :retry",
                soci::use(retry);

            sql.commit();
        }
    catch (std::exception& e)
        {
            sql.rollback();
            throw Err_Custom(std::string(__func__) + ": Caught exception " + e.what());
        }
    catch (...)
        {
            sql.rollback();
            throw Err_Custom(std::string(__func__) + ": Caught exception " );
        }
}



int OracleAPI::getRetry(const std::string & jobId)
{
    soci::session sql(*connectionPool);

    int nRetries = 0;
    soci::indicator isNull = soci::i_ok;

    try
        {

            sql <<
                " SELECT retry "
                " FROM t_job "
                " WHERE job_id = :jobId ",
                soci::use(jobId),
                soci::into(nRetries, isNull)
                ;

            if (isNull != soci::i_null && nRetries == 0)
                {
                    sql <<
                        " SELECT retry FROM (SELECT rownum as rn, retry "
                        "  FROM t_server_config) WHERE rn = 1",
                        soci::into(nRetries)
                        ;
                }
            else if (isNull != soci::i_null && nRetries < 0)
                {
                    nRetries = 0;
                }
        }
    catch (std::exception& e)
        {
            throw Err_Custom(std::string(__func__) + ": Caught exception " + e.what());
        }
    catch (...)
        {
            throw Err_Custom(std::string(__func__) + ": Caught exception " );
        }
    return nRetries;
}



int OracleAPI::getRetryTimes(const std::string & jobId, int fileId)
{
    soci::session sql(*connectionPool);

    int nRetries = 0;
    soci::indicator isNull = soci::i_ok;

    try
        {
            sql << "SELECT retry FROM t_file WHERE file_id = :fileId AND job_id = :jobId ",
                soci::use(fileId), soci::use(jobId), soci::into(nRetries, isNull);
        }
    catch (std::exception& e)
        {
            throw Err_Custom(std::string(__func__) + ": Caught exception " + e.what());
        }
    catch (...)
        {
            throw Err_Custom(std::string(__func__) + ": Caught exception " );
        }
    return nRetries;
}



int OracleAPI::getMaxTimeInQueue()
{
    soci::session sql(*connectionPool);

    int maxTime = 0;
    try
        {
            soci::indicator isNull = soci::i_ok;

            sql << "SELECT max_time_queue FROM (SELECT rownum as rn, max_time_queue FROM t_server_config) WHERE rn = 1",
                soci::into(maxTime, isNull);

            //just in case soci it is reseting the value to NULL
            if(isNull != soci::i_null && maxTime > 0)
                return maxTime;
        }
    catch (std::exception& e)
        {
            throw Err_Custom(std::string(__func__) + ": Caught exception " + e.what());
        }
    catch (...)
        {
            throw Err_Custom(std::string(__func__) + ": Caught exception " );
        }
    return maxTime;
}



void OracleAPI::setMaxTimeInQueue(int afterXHours)
{
    soci::session sql(*connectionPool);

    try
        {
            sql.begin();

            sql << "UPDATE t_server_config SET max_time_queue = :maxTime",
                soci::use(afterXHours);

            sql.commit();
        }
    catch (std::exception& e)
        {
            sql.rollback();
            throw Err_Custom(std::string(__func__) + ": Caught exception " + e.what());
        }
    catch (...)
        {
            sql.rollback();
            throw Err_Custom(std::string(__func__) + ": Caught exception " );
        }
}



void OracleAPI::setToFailOldQueuedJobs(std::vector<std::string>& jobs)
{
    const static std::string message = "Job has been canceled because it stayed in the queue for too long";

    int maxTime = 0;

    try
        {
            maxTime = getMaxTimeInQueue();
            if (maxTime == 0)
                return;
        }
    catch (std::exception& ex)
        {
            throw Err_Custom(std::string(__func__) + ": Caught exception " + ex.what());
        }
    catch (...)
        {
            throw Err_Custom(std::string(__func__) + ": Caught exception ");
        }


    // Acquire the session afet calling getMaxTimeInQueue to avoid
    // deadlocks (sql acquired and getMaxTimeInQueue locked
    // waiting for a session we have)
    soci::session sql(*connectionPool);

    try
        {
            struct message_sanity msg;
            msg.setToFailOldQueuedJobs = true;
            CleanUpSanityChecks temp(this, sql, msg);
            if(!temp.getCleanUpSanityCheck())
                return;

            sql.begin();
            soci::rowset<std::string> rs = (sql.prepare << "SELECT job_id FROM t_job WHERE "
                                            "    submit_time < (sys_extract_utc(systimestamp) - numtodsinterval(:interval, 'hour')) AND "
                                            "    job_state in ('SUBMITTED', 'READY')",
                                            soci::use(maxTime));


            for (soci::rowset<std::string>::const_iterator i = rs.begin(); i != rs.end(); ++i)
                {

                    sql << "UPDATE t_file SET "
                        "    file_state = 'CANCELED', reason = :reason "
                        "WHERE job_id = :jobId AND "
                        "      file_state IN ('SUBMITTED','READY')",
                        soci::use(message), soci::use(*i);

                    sql << "UPDATE t_job SET "
                        "    job_state = 'CANCELED', reason = :reason "
                        "WHERE job_id = :jobId AND job_state IN ('SUBMITTED','READY')",
                        soci::use(message), soci::use(*i);

                    jobs.push_back(*i);
                }
            sql.commit();
        }
    catch (std::exception& e)
        {
            sql.rollback();
            throw Err_Custom(std::string(__func__) + ": Caught exception " + e.what());
        }
    catch (...)
        {
            sql.rollback();
            throw Err_Custom(std::string(__func__) + ": Caught exception " );
        }
}


std::vector< std::pair<std::string, std::string> > OracleAPI::getPairsForSe(std::string se)
{
    soci::session sql(*connectionPool);

    std::vector< std::pair<std::string, std::string> > ret;

    try
        {
            soci::rowset<soci::row> rs = (
                                             sql.prepare <<
                                             " select source, destination "
                                             " from t_link_config "
                                             " where (source = :source and destination <> '*') "
                                             "  or (source <> '*' and destination = :dest) ",
                                             soci::use(se),
                                             soci::use(se)
                                         );

            for (soci::rowset<soci::row>::const_iterator i = rs.begin(); i != rs.end(); ++i)
                {
                    ret.push_back(
                        make_pair(i->get<std::string>("SOURCE"), i->get<std::string>("DESTINATION"))
                    );
                }
        }
    catch (std::exception& e)
        {
            throw Err_Custom(std::string(__func__) + ": Caught exception " + e.what());
        }
    catch (...)
        {
            throw Err_Custom(std::string(__func__) + ": Caught exception " );
        }

    return ret;
}


std::vector<std::string> OracleAPI::getAllStandAlloneCfgs()
{

    soci::session sql(*connectionPool);

    std::vector<std::string> ret;

    try
        {
            soci::rowset<std::string> rs = (
                                               sql.prepare <<
                                               " select source "
                                               " from t_link_config "
                                               " where destination = '*' and auto_tuning <> 'all' "
                                           );

            for (soci::rowset<std::string>::const_iterator i = rs.begin(); i != rs.end(); ++i)
                {
                    ret.push_back(*i);
                }
        }
    catch (std::exception& e)
        {
            throw Err_Custom(std::string(__func__) + ": Caught exception " + e.what());
        }
    catch (...)
        {
            throw Err_Custom(std::string(__func__) + ": Caught exception " );
        }

    return ret;
}

std::vector< std::pair<std::string, std::string> > OracleAPI::getAllPairCfgs()
{

    soci::session sql(*connectionPool);

    std::vector< std::pair<std::string, std::string> > ret;

    try
        {
            soci::rowset<soci::row> rs = (sql.prepare << "select source, destination from t_link_config where source <> '*' and destination <> '*'");

            for (soci::rowset<soci::row>::const_iterator i = rs.begin(); i != rs.end(); ++i)
                {
                    soci::row const& row = *i;
                    ret.push_back(
                        std::make_pair(row.get<std::string>("SOURCE"), row.get<std::string>("DESTINATION"))
                    );
                }
        }
    catch (std::exception& e)
        {
            throw Err_Custom(std::string(__func__) + ": Caught exception " + e.what());
        }
    catch (...)
        {
            throw Err_Custom(std::string(__func__) + ": Caught exception " );
        }

    return ret;
}

int OracleAPI::activeProcessesForThisHost()
{

    soci::session sql(*connectionPool);

    unsigned active = 0;
    try
        {
            sql << "select count(*) from t_file where TRANSFERHOST=:host AND file_state = 'ACTIVE'  ", soci::use(hostname), soci::into(active);
        }
    catch (std::exception& e)
        {
            throw Err_Custom(std::string(__func__) + ": Caught exception " + e.what());
        }
    catch (...)
        {
            throw Err_Custom(std::string(__func__) + ": Caught exception " );
        }
    return active;
}


std::vector< boost::tuple<std::string, std::string, int> >  OracleAPI::getVOBringonlineMax()
{

    soci::session sql(*connectionPool);

    std::vector< boost::tuple<std::string, std::string, int> > ret;

    try
        {
            soci::rowset<soci::row> rs = (
                                             sql.prepare <<
                                             "SELECT vo_name, host, concurrent_ops FROM t_stage_req"
                                         );

            for (soci::rowset<soci::row>::const_iterator i = rs.begin(); i != rs.end(); ++i)
                {
                    soci::row const& row = *i;

                    boost::tuple<std::string, std::string, int> item (
                        row.get<std::string>("VO_NAME"),
                        row.get<std::string>("HOST"),
                        row.get<int>("CONCURRENT_OPS",0)
                    );

                    ret.push_back(item);
                }

        }
    catch (std::exception& e)
        {
            throw Err_Custom(std::string(__func__) + ": Caught exception " + e.what());
        }
    catch (...)
        {
            throw Err_Custom(std::string(__func__) + ": Caught exception " );
        }

    return ret;

}

std::vector<message_bringonline> OracleAPI::getBringOnlineFiles(std::string voName, std::string hostName, int maxValue)
{

    soci::session sql(*connectionPool);

    std::vector<message_bringonline> ret;

    try
        {

            if (voName.empty())
                {

                    soci::rowset<soci::row> rs = (
                                                     sql.prepare <<
                                                     " SELECT distinct(f.source_se) "
                                                     " FROM t_file f INNER JOIN t_job j ON (f.job_id = j.job_id) "
                                                     " WHERE "
                                                     "  (j.BRING_ONLINE > 0 OR j.COPY_PIN_LIFETIME > 0) "
                                                     "  AND f.file_state = 'STAGING' "
                                                     "  AND f.staging_start IS NULL and f.source_surl like 'srm%' and j.job_finished is null "
                                                     "  AND (f.hashed_id >= :hStart AND f.hashed_id <= :hEnd)",
                                                     soci::use(hashSegment.start), soci::use(hashSegment.end)
                                                 );

                    for (soci::rowset<soci::row>::const_iterator i = rs.begin(); i != rs.end(); ++i)
                        {
                            soci::row const& row = *i;

                            std::string hostV = row.get<std::string>("SOURCE_SE");

                            unsigned int currentStagingFilesNoConfig = 0;

                            sql <<
                                " SELECT COUNT(*) "
                                " FROM t_file f INNER JOIN t_job j ON (f.job_id = j.job_id) "
                                " WHERE "
                                "       (j.BRING_ONLINE > 0 OR j.COPY_PIN_LIFETIME > 0) "
                                "   AND f.file_state = 'STAGING' "
                                "   AND f.staging_start IS NOT NULL "
                                "   AND f.source_se = :hostV  and f.source_surl like 'srm%' and j.job_finished is null",
                                soci::use(hostV),
                                soci::into(currentStagingFilesNoConfig)
                                ;

                            unsigned int maxNoConfig = currentStagingFilesNoConfig > 0 ? maxValue - currentStagingFilesNoConfig : maxValue;

                            soci::rowset<soci::row> rs2 = (
                                                              sql.prepare <<
                                                              " SELECT * FROM ("
                                                              " SELECT rownum as rn, f.source_surl, f.job_id, f.file_id, j.copy_pin_lifetime, j.bring_online "
                                                              " FROM t_file f INNER JOIN t_job j ON (f.job_id = j.job_id) "
                                                              " WHERE  "
                                                              " (j.BRING_ONLINE > 0 OR j.COPY_PIN_LIFETIME > 0) "
                                                              " AND f.staging_start IS NULL "
                                                              " AND f.file_state = 'STAGING' "
                                                              " AND f.source_se = :source_se and f.source_surl like 'srm%'   "
                                                              " AND j.job_finished is null "
                                                              " ) WHERE rn <= :limit",
                                                              soci::use(hostV),
                                                              soci::use(maxNoConfig)

                                                          );

                            for (soci::rowset<soci::row>::const_iterator i2 = rs2.begin(); i2 != rs2.end(); ++i2)
                                {
                                    soci::row const& row2 = *i2;

                                    struct message_bringonline msg;
                                    msg.url = row2.get<std::string>("SOURCE_SURL");
                                    msg.job_id = row2.get<std::string>("JOB_ID");
                                    msg.file_id = static_cast<int>(row2.get<long long>("FILE_ID"));
                                    msg.pinlifetime = static_cast<int>(row2.get<double>("COPY_PIN_LIFETIME"));
                                    msg.bringonlineTimeout = static_cast<int>(row2.get<double>("BRING_ONLINE"));

                                    ret.push_back(msg);
                                    bringOnlineReportStatus("STARTED", "", msg);
                                }
                        }
                }
            else
                {

                    unsigned currentStagingFilesConfig = 0;

                    sql <<
                        " SELECT COUNT(*) FROM t_job j INNER JOIN t_file f ON (j.job_id = f.job_id) "
                        " WHERE  "
                        "   (j.BRING_ONLINE > 0 OR j.COPY_PIN_LIFETIME > 0) "
                        "   AND f.file_state = 'STAGING' "
                        "   AND f.STAGING_START IS NOT NULL "
                        "   AND j.vo_name = :vo_name "
                        "   AND f.source_se = :source_se and f.source_surl like 'srm%'   ",
                        soci::use(voName),
                        soci::use(hostName),
                        soci::into(currentStagingFilesConfig)
                        ;

                    unsigned int maxConfig = currentStagingFilesConfig > 0 ? maxValue - currentStagingFilesConfig : maxValue;

                    soci::rowset<soci::row> rs = (
                                                     sql.prepare <<
                                                     " SELECT * FROM ("
                                                     " SELECT rownum as rn, f.source_surl, f.job_id, f.file_id, j.copy_pin_lifetime, j.bring_online "
                                                     " FROM t_file f INNER JOIN t_job j ON (f.job_id = j.job_id) "
                                                     " WHERE  "
                                                     "  (j.BRING_ONLINE > 0 OR j.COPY_PIN_LIFETIME > 0) "
                                                     "  AND f.staging_START IS NULL "
                                                     "  AND f.file_state = 'STAGING' "
                                                     "  AND f.source_se = :source_se "
                                                     "  AND j.vo_name = :vo_name and f.source_surl like 'srm%'   "
                                                     "  AND j.job_finished is null"
                                                     ") WHERE rn <= :limit",
                                                     soci::use(hostName),
                                                     soci::use(voName),
                                                     soci::use(maxConfig)
                                                 );

                    for (soci::rowset<soci::row>::const_iterator i = rs.begin(); i != rs.end(); ++i)
                        {
                            soci::row const& row = *i;

                            struct message_bringonline msg;
                            msg.url = row.get<std::string>("SOURCE_SURL");
                            msg.job_id = row.get<std::string>("JOB_ID");
                            msg.file_id = static_cast<int>(row.get<long long>("FILE_ID"));
                            msg.pinlifetime = static_cast<int>(row.get<double>("COPY_PIN_LIFETIME"));
                            msg.bringonlineTimeout = static_cast<int>(row.get<double>("BRING_ONLINE"));

                            ret.push_back(msg);
                            bringOnlineReportStatus("STARTED", "", msg);
                        }
                }

        }
    catch (std::exception& e)
        {
            throw Err_Custom(std::string(__func__) + ": Caught exception " + e.what());
        }
    catch (...)
        {
            throw Err_Custom(std::string(__func__) + ": Caught exception " );
        }

    return ret;
}

void OracleAPI::bringOnlineReportStatus(const std::string & state, const std::string & message, const struct message_bringonline& msg)
{

    if (state != "STARTED" && state != "FINISHED" && state != "FAILED") return;

    soci::session sql(*connectionPool);

    try
        {


            if (state == "STARTED")
                {
                    sql.begin();
                    sql <<
                        " UPDATE t_file "
                        " SET staging_start = sys_extract_utc(systimestamp), transferhost=:thost "
                        " WHERE job_id = :jobId "
                        "   AND file_id= :fileId "
                        "   AND file_state='STAGING'",
                        soci::use(hostname),
                        soci::use(msg.job_id),
                        soci::use(msg.file_id)
                        ;
                    sql.commit();
                }
            else
                {
                    std::string source_surl;
                    std::string dest_surl;
                    std::string dbState;
                    std::string dbReason;
                    int stage_in_only = 0;

                    sql << "select count(*) from t_file where job_id=:job_id and file_id=:file_id and source_surl=dest_surl",
                        soci::use(msg.job_id),
                        soci::use(msg.file_id),
                        soci::into(stage_in_only);

                    if(stage_in_only == 0)  //stage-in and transfer
                        {
                            dbState = state == "FINISHED" ? "SUBMITTED" : state;
                            dbReason = state == "FINISHED" ? std::string() : message;
                        }
                    else //stage-in only
                        {
                            dbState = state == "FINISHED" ? "FINISHED" : state;
                            dbReason = state == "FINISHED" ? std::string() : message;
                        }


                    sql.begin();
                    sql <<
                        " UPDATE t_file "
                        " SET staging_finished = sys_extract_utc(systimestamp), reason = :reason, file_state = :fileState "
                        " WHERE job_id = :jobId "
                        "	AND file_id = :fileId "
                        "	AND file_state = 'STAGING'",
                        soci::use(dbReason),
                        soci::use(dbState),
                        soci::use(msg.job_id),
                        soci::use(msg.file_id)
                        ;
                    sql.commit();

                    //check if session reuse has been issued
                    soci::indicator isNull = soci::i_ok;
                    std::string reuse("");
                    sql << " select reuse_job from t_job where job_id=:jobId", soci::use(msg.job_id), soci::into(reuse, isNull);
                    if (isNull != soci::i_null && reuse == "Y")
                        {
                            int countTr = 0;
                            sql << " select count(*) from t_file where job_id=:jobId and file_state='STAGING' ", soci::use(msg.job_id), soci::into(countTr);
                            if(countTr == 0)
                                {
                                    if(stage_in_only == 0)
                                        {
                                            updateJobTransferStatusInternal(sql, msg.job_id, "SUBMITTED");
                                        }
                                    else
                                        {
                                            updateJobTransferStatusInternal(sql, msg.job_id, dbState);
                                        }
                                }
                        }
                    else
                        {
                            updateJobTransferStatusInternal(sql, msg.job_id, dbState);
                        }
                }
        }
    catch (std::exception& e)
        {
            sql.rollback();
            throw Err_Custom(std::string(__func__) + ": Caught exception " + e.what());
        }
    catch (...)
        {
            sql.rollback();
            throw Err_Custom(std::string(__func__) + ": Caught exception " );
        }
}

void OracleAPI::addToken(const std::string & job_id, int file_id, const std::string & token)
{
    soci::session sql(*connectionPool);

    try
        {
            sql.begin();

            sql <<
                " UPDATE t_file "
                " SET bringonline_token = :token "
                " WHERE job_id = :jobId "
                "   AND file_id = :fileId "
                "   AND file_state = 'STAGING' ",
                soci::use(token),
                soci::use(job_id),
                soci::use(file_id);

            sql.commit();

        }
    catch (std::exception& e)
        {
            sql.rollback();
            throw Err_Custom(std::string(__func__) + ": Caught exception " + e.what());
        }
    catch (...)
        {
            sql.rollback();
            throw Err_Custom(std::string(__func__) + ": Caught exception " );
        }
}


void OracleAPI::getCredentials(std::string & vo_name, const std::string & job_id, int, std::string & dn, std::string & dlg_id)
{

    soci::session sql(*connectionPool);

    try
        {
            sql <<
                " SELECT vo_name, user_dn, cred_id FROM t_job WHERE job_id = :jobId ",
                soci::use(job_id),
                soci::into(vo_name),
                soci::into(dn),
                soci::into(dlg_id)
                ;
        }
    catch (std::exception& e)
        {
            throw Err_Custom(std::string(__func__) + ": Caught exception " + e.what());
        }
    catch (...)
        {
            throw Err_Custom(std::string(__func__) + ": Caught exception " );
        }
}

void OracleAPI::setMaxStageOp(const std::string& se, const std::string& vo, int val)
{
    soci::session sql(*connectionPool);

    try
        {
            int exist = 0;

            sql <<
                " SELECT COUNT(*) "
                " FROM t_stage_req "
                " WHERE vo_name = :vo AND host = :se ",
                soci::use(vo),
                soci::use(se),
                soci::into(exist)
                ;

            sql.begin();

            // if the record already exist ...
            if (exist)
                {
                    // update
                    sql <<
                        " UPDATE t_stage_req "
                        " SET concurrent_ops = :value "
                        " WHERE vo_name = :vo AND host = :se ",
                        soci::use(val),
                        soci::use(vo),
                        soci::use(se)
                        ;
                }
            else
                {
                    // otherwise insert
                    sql <<
                        " INSERT "
                        " INTO t_stage_req (host, vo_name, concurrent_ops) "
                        " VALUES (:se, :vo, :value)",
                        soci::use(se),
                        soci::use(vo),
                        soci::use(val)
                        ;
                }

            sql.commit();

        }
    catch (std::exception& e)
        {
            sql.rollback();
            throw Err_Custom(std::string(__func__) + ": Caught exception " + e.what());
        }
    catch (...)
        {
            sql.rollback();
            throw Err_Custom(std::string(__func__) + ": Caught exception " );
        }
}

void OracleAPI::updateProtocol(const std::string& /*jobId*/, int fileId, int nostreams, int timeout, int buffersize, double filesize)
{

    std::stringstream internalParams;
    soci::session sql(*connectionPool);

    try
        {
            sql.begin();

            internalParams << "nostreams:" << nostreams << ",timeout:" << timeout << ",buffersize:" << buffersize;

            sql <<
                " UPDATE t_file set INTERNAL_FILE_PARAMS=:1, FILESIZE=:2 where file_id=:fileId ",
                soci::use(internalParams.str()),
                soci::use(filesize),
                soci::use(fileId);

            sql.commit();

        }
    catch (std::exception& e)
        {
            sql.rollback();
            throw Err_Custom(std::string(__func__) + ": Caught exception " + e.what());
        }
    catch (...)
        {
            sql.rollback();
            throw Err_Custom(std::string(__func__) + ": Caught exception " );
        }
}

double OracleAPI::getSuccessRate(std::string source, std::string destination)
{
    soci::session sql(*connectionPool);

    double ratioSuccessFailure = 0.0;

    try
        {
            double nFailedLastHour=0.0, nFinishedLastHour=0.0;

            soci::rowset<std::string> rs = (
                                               sql.prepare <<
                                               "SELECT file_state FROM t_file "
                                               "WHERE "
                                               "      t_file.source_se = :source AND t_file.dest_se = :dst AND "
                                               "      (t_file.job_finished > (sys_extract_utc(systimestamp) - interval '15' minute)) AND "
                                               "      file_state IN ('FAILED','FINISHED') ",
                                               soci::use(source), soci::use(destination)
                                           )
                                           ;

            for (soci::rowset<std::string>::const_iterator i = rs.begin();
                    i != rs.end(); ++i)
                {
                    if      (i->compare("FAILED") == 0)   ++nFailedLastHour;
                    else if (i->compare("FINISHED") == 0) ++nFinishedLastHour;
                }

            if(nFinishedLastHour > 0)
                {
                    ratioSuccessFailure = ceil(nFinishedLastHour/(nFinishedLastHour + nFailedLastHour) * (100.0/1.0));
                }

        }
    catch (std::exception& e)
        {
            throw Err_Custom(std::string(__func__) + ": Caught exception " + e.what());
        }
    catch (...)
        {
            throw Err_Custom(std::string(__func__) + ": Caught exception " );
        }

    return ratioSuccessFailure;
}

double OracleAPI::getAvgThroughput(std::string source_hostname, std::string destin_hostname)
{
    soci::session sql(*connectionPool);

    double throughput=0.0;
    double filesize = 0.0;
    double totalSize = 0.0;

    try
        {
            // Weighted average for the 5 newest transfers
            soci::rowset<soci::row>  rsSizeAndThroughput = (sql.prepare <<
                    " SELECT * FROM ("
                    " SELECT rownum as rn, filesize, throughput "
                    " FROM t_file "
                    " WHERE source_se = :source AND dest_se = :dest AND "
                    "       file_state IN ('ACTIVE','FINISHED') AND throughput > 0 AND "
                    "       filesize > 0  AND "
                    "       (start_time >= (sys_extract_utc(systimestamp) - interval '5' minute) OR "
                    "        job_finished >= (sys_extract_utc(systimestamp) - interval '5' minute)) "
                    " ORDER BY job_finished DESC)"
                    " WHERE rn <= 5 ",
                    soci::use(source_hostname),soci::use(destin_hostname));

            for (soci::rowset<soci::row>::const_iterator j = rsSizeAndThroughput.begin();
                    j != rsSizeAndThroughput.end(); ++j)
                {
                    filesize    = static_cast<double>(j->get<long long>("FILESIZE", 0.0));
                    throughput += (j->get<double>("THROUGHPUT", 0.0) * filesize);
                    totalSize  += filesize;
                }
            if (totalSize > 0)
                throughput /= totalSize;


        }
    catch (std::exception& e)
        {
            throw Err_Custom(std::string(__func__) + ": Caught exception " + e.what());
        }
    catch (...)
        {
            throw Err_Custom(std::string(__func__) + ": Caught exception " );
        }

    return throughput;
}

void OracleAPI::cancelFilesInTheQueue(const std::string& se, const std::string& vo, std::set<std::string>& jobs)
{
    soci::session sql(*connectionPool);

    try
        {
            soci::rowset<soci::row> rs = vo.empty() ? (
                                             sql.prepare <<
                                             " SELECT file_id, job_id, file_index "
                                             " FROM t_file "
                                             " WHERE (source_se = :se OR dest_se = :se) "
                                             "  AND file_state IN ('ACTIVE', 'READY', 'SUBMITTED', 'NOT_USED')",
                                             soci::use(se),
                                             soci::use(se)
                                         )
                                         :
                                         (
                                             sql.prepare <<
                                             " SELECT f.file_id, f.job_id, file_index "
                                             " FROM t_file f "
                                             " WHERE  (f.source_se = :se OR f.dest_se = :se) "
                                             "  AND f.vo_name = :vo "
                                             "  AND f.file_state IN ('ACTIVE', 'READY', 'SUBMITTED', 'NOT_USED') ",
                                             soci::use(se),
                                             soci::use(se),
                                             soci::use(vo)
                                         );

            sql.begin();

            soci::rowset<soci::row>::const_iterator it;
            for (it = rs.begin(); it != rs.end(); ++it)
                {

                    std::string jobId = it->get<std::string>("JOB_ID");
                    int fileId = static_cast<int>(it->get<long long>("FILE_ID"));

                    jobs.insert(jobId);

                    sql <<
                        " UPDATE t_file "
                        " SET file_state = 'CANCELED' "
                        " WHERE file_id = :fileId",
                        soci::use(fileId)
                        ;

                    int fileIndex = static_cast<int>(it->get<long long>("FILE_INDEX"));

                    sql <<
                        " UPDATE t_file "
                        " SET file_state = 'SUBMITTED' "
                        " WHERE file_state = 'NOT_USED' "
                        "   AND job_id = :jobId "
                        "   AND file_index = :fileIndex "
                        "   AND NOT EXISTS ( "
                        "       SELECT NULL "
                        "       FROM t_file "
                        "       WHERE job_id = :jobId "
                        "           AND file_index = :fileIndex "
                        "           AND file_state NOT IN ('NOT_USED', 'FAILED', 'CANCELED') "
                        "   ) ",
                        soci::use(jobId),
                        soci::use(fileIndex),
                        soci::use(jobId),
                        soci::use(fileIndex)
                        ;
                }

            sql.commit();

            std::set<std::string>::iterator job_it;
            for (job_it = jobs.begin(); job_it != jobs.end(); ++job_it)
                {
                    updateJobTransferStatusInternal(sql, *job_it, std::string());
                }

        }
    catch (std::exception& e)
        {
            sql.rollback();
            throw Err_Custom(std::string(__func__) + ": Caught exception " + e.what());
        }
    catch (...)
        {
            sql.rollback();
            throw Err_Custom(std::string(__func__) + ": Caught exception " );
        }
}

void OracleAPI::cancelJobsInTheQueue(const std::string& dn, std::vector<std::string>& jobs)
{
    soci::session sql(*connectionPool);

    try
        {

            // bare in mind that in this case we do not care about NOT_USED because we are operating at the level of a job

            soci::rowset<soci::row> rs = (
                                             sql.prepare <<
                                             " SELECT job_id "
                                             " FROM t_job "
                                             " WHERE user_dn = :dn "
                                             "  AND job_state IN ('ACTIVE', 'READY', 'SUBMITTED')",
                                             soci::use(dn)
                                         );

            soci::rowset<soci::row>::const_iterator it;
            for (it = rs.begin(); it != rs.end(); ++it)
                {

                    jobs.push_back(it->get<std::string>("JOB_ID"));
                }

            cancelJob(jobs);
        }
    catch (std::exception& e)
        {
            throw Err_Custom(std::string(__func__) + ": Caught exception " + e.what());
        }
    catch (...)
        {
            throw Err_Custom(std::string(__func__) + ": Caught exception " );
        }
}


<<<<<<< HEAD
void OracleAPI::transferLogFileVector(std::map<int, struct message_log>& messagesLog)
{
    std::map<int, struct message_log>::const_iterator iterLog;
    for (iterLog = messagesLog.begin(); iterLog != messagesLog.end(); iterLog++)
        {
            std::string jobId = std::string(((*iterLog).second).job_id).substr(0, 36);
            transferLogFile( ((*iterLog).second).filePath, jobId , ((*iterLog).second).file_id, ((*iterLog).second).debugFile);
        }
}


std::vector<struct message_state>  OracleAPI::getStateOfTransfer(const std::string& jobId, int fileId)
{
    std::string tag1 = "getStateOfTransfer1";
    std::string tag2 = "getStateOfTransfer2";

    std::string query1 =
        " select t_job.job_id, t_job.job_state, t_job.vo_name, t_job.job_metadata, t_job.retry, t_file.file_id, t_file.file_state, t_file.retry, "
        " t_file.file_metadata, t_file.source_se, t_file.dest_se "
        " from t_file, t_job "
        " where t_job.job_id = t_file.job_id "
        " and t_job.job_id=:1 and t_file.file_id=:2 ";

    std::string query2 =
        " select t_job.job_id, t_job.job_state, t_job.vo_name, t_job.job_metadata, t_job.retry, t_file.file_id, t_file.file_state, t_file.retry, "
        " t_file.file_metadata, t_file.source_se, t_file.dest_se "
        " from t_file, t_job "
        " where t_job.job_id = t_file.job_id "
        " and t_job.job_id=:1 ";
=======
>>>>>>> b45b83f2

void OracleAPI::transferLogFileVector(std::map<int, struct message_log>& messagesLog)
{
    soci::session sql(*connectionPool);

<<<<<<< HEAD
    SafeStatement s1;
    SafeResultSet r1;
    SafeStatement s2;
    SafeResultSet r2;
    SafeConnection pooledConnection;
    struct message_state ret;
    std::vector<struct message_state> temp;

    try
        {
            pooledConnection = conn->getPooledConnection();
            if (!pooledConnection) return temp;

            if(fileId != -1)
                {
                    s1 = conn->createStatement(query1, tag1, pooledConnection);
                    s1->setString(1, jobId);
                    s1->setInt(2, fileId);
                    r1 = conn->createResultset(s1, pooledConnection);
                    while (r1->next())
                        {
                            ret.job_id = r1->getString(1);
                            ret.job_state = r1->getString(2);
                            ret.vo_name = r1->getString(3);
                            ret.job_metadata = r1->getString(4);
                            ret.retry_max = r1->getInt(5);
                            ret.file_id = r1->getInt(6);
                            ret.file_state = r1->getString(7);
                            ret.retry_counter = r1->getInt(8);
                            ret.file_metadata = r1->getString(9);
                            ret.source_se = r1->getString(10);
                            ret.dest_se = r1->getString(11);
                            ret.timestamp = _getTrTimestampUTC();
                            temp.push_back(ret);
=======
    std::string filePath;
    //soci doesn't access bool
    unsigned int debugFile = 0;
    int fileId = 0;

    try
        {
            soci::statement stmt = (sql.prepare << " update t_file set t_log_file=:filePath, t_log_file_debug=:debugFile where file_id=:fileId and file_state<>'SUBMITTED' ",
                                    soci::use(filePath),
                                    soci::use(debugFile),
                                    soci::use(fileId));

            sql.begin();

            std::map<int, struct message_log>::const_iterator iterLog;
            for (iterLog = messagesLog.begin(); iterLog != messagesLog.end(); ++iterLog)
                {
                    filePath = ((*iterLog).second).filePath;
                    fileId = ((*iterLog).second).file_id;
                    debugFile = ((*iterLog).second).debugFile;
                    stmt.execute(true);
                }

            sql.commit();

        }
    catch (std::exception& e)
        {
            sql.rollback();
            throw Err_Custom(std::string(__func__) + ": Caught exception " + e.what());
        }
    catch (...)
        {
            sql.rollback();
            throw Err_Custom(std::string(__func__) + ": Caught exception ");
        }
}


std::vector<struct message_state> OracleAPI::getStateOfTransfer(const std::string& jobId, int fileId)
{
    soci::session sql(*connectionPool);

    message_state ret;
    soci::indicator ind = soci::i_ok;
    std::vector<struct message_state> temp;
    int retry = 0;

    try
        {
            sql << "SELECT retry FROM "
                " (SELECT rownum as rn, retry FROM t_server_config) "
                "WHERE rn = 1", soci::into(retry, ind);
            if (ind == soci::i_null)
                {
                    retry = 0;
                }

            soci::rowset<soci::row> rs = (fileId ==-1) ? (
                                             sql.prepare <<
                                             " SELECT "
                                             "	j.job_id, j.job_state, j.vo_name, "
                                             "	j.job_metadata, j.retry AS retry_max, f.file_id, "
                                             "	f.file_state, f.retry AS retry_counter, f.file_metadata, "
                                             "	f.source_se, f.dest_se "
                                             " FROM t_file f INNER JOIN t_job j ON (f.job_id = j.job_id) "
                                             " WHERE "
                                             " 	j.job_id = :jobId ",
                                             soci::use(jobId)
                                         )
                                         :
                                         (
                                             sql.prepare <<
                                             " SELECT "
                                             "	j.job_id, j.job_state, j.vo_name, "
                                             "	j.job_metadata, j.retry AS retry_max, f.file_id, "
                                             "	f.file_state, f.retry AS retry_counter, f.file_metadata, "
                                             "	f.source_se, f.dest_se "
                                             " FROM t_file f INNER JOIN t_job j ON (f.job_id = j.job_id) "
                                             " WHERE "
                                             " 	j.job_id = :jobId "
                                             "  AND f.file_id = :fileId ",
                                             soci::use(jobId),
                                             soci::use(fileId)
                                         );


            soci::rowset<soci::row>::const_iterator it;
            for (it = rs.begin(); it != rs.end(); ++it)
                {
                    ret.job_id = it->get<std::string>("JOB_ID");
                    ret.job_state = it->get<std::string>("JOB_STATE");
                    ret.vo_name = it->get<std::string>("VO_NAME");
                    ret.job_metadata = it->get<std::string>("JOB_METADATA","");
                    ret.retry_max = static_cast<int>(it->get<long long>("RETRY_MAX", 0));
                    ret.file_id = static_cast<int>(it->get<long long>("FILE_ID"));
                    ret.file_state = it->get<std::string>("FILE_STATE");
                    ret.retry_counter = static_cast<int>(it->get<double>("RETRY_COUNTER",0));
                    ret.file_metadata = it->get<std::string>("FILE_METADATA","");
                    ret.source_se = it->get<std::string>("SOURCE_SE");
                    ret.dest_se = it->get<std::string>("DEST_SE");
                    ret.timestamp = getStrUTCTimestamp();

                    if(ret.retry_max == 0)
                        {
                            ret.retry_max = retry;
>>>>>>> b45b83f2
                        }

                    temp.push_back(ret);
                }
            else
                {
                    s2 = conn->createStatement(query2, tag2, pooledConnection);
                    s2->setString(1, jobId);
                    r2 = conn->createResultset(s2, pooledConnection);
                    while (r2->next())
                        {
                            ret.job_id = r2->getString(1);
                            ret.job_state = r2->getString(2);
                            ret.vo_name = r2->getString(3);
                            ret.job_metadata = r2->getString(4);
                            ret.retry_max = r2->getInt(5);
                            ret.file_id = r2->getInt(6);
                            ret.file_state = r2->getString(7);
                            ret.retry_counter = r2->getInt(8);
                            ret.file_metadata = r2->getString(9);
                            ret.source_se = r2->getString(10);
                            ret.dest_se = r2->getString(11);
                            ret.timestamp = _getTrTimestampUTC();
                            temp.push_back(ret);
                        }
                    conn->destroyResultset(s2, r2);
                    conn->destroyStatement(s2, tag2, pooledConnection);
                }
        }
    catch (std::exception& e)
        {
<<<<<<< HEAD

            conn->rollback(pooledConnection);
            if(s1 && r1)
                conn->destroyResultset(s1, r1);
            if (s1)
                conn->destroyStatement(s1, tag1, pooledConnection);

            if(s2 && r2)
                conn->destroyResultset(s2, r2);
            if (s2)
                conn->destroyStatement(s2, tag2, pooledConnection);

            FTS3_COMMON_EXCEPTION_THROW(Err_Custom(e.what()));
        }
    catch (...)
        {
            conn->rollback(pooledConnection);
            if(s1 && r1)
                conn->destroyResultset(s1, r1);
            if (s1)
                conn->destroyStatement(s1, tag1, pooledConnection);

            if(s2 && r2)
                conn->destroyResultset(s2, r2);
            if (s2)
                conn->destroyStatement(s2, tag2, pooledConnection);

            FTS3_COMMON_EXCEPTION_THROW(Err_Custom("Unknown exception"));
        }
    conn->releasePooledConnection(pooledConnection);
    return temp;
}
=======
            throw Err_Custom(std::string(__func__) + ": Caught exception " + e.what());
        }
    catch (...)
        {
            throw Err_Custom(std::string(__func__) + ": Caught exception " );
        }
>>>>>>> b45b83f2

    return temp;
}

void OracleAPI::getFilesForJob(const std::string& jobId, std::vector<int>& files)
{
    soci::session sql(*connectionPool);

    try
        {

            soci::rowset<soci::row> rs = (
                                             sql.prepare <<
                                             " SELECT file_id "
                                             " FROM t_file "
                                             " WHERE job_id = :jobId",
                                             soci::use(jobId)
                                         );

            soci::rowset<soci::row>::const_iterator it;
            for (it = rs.begin(); it != rs.end(); ++it)
                {
                    files.push_back(
                        static_cast<int>(it->get<long long>("FILE_ID"))
                    );
                }

        }
    catch (std::exception& e)
        {
            throw Err_Custom(std::string(__func__) + ": Caught exception " + e.what());
        }
    catch (...)
        {
            throw Err_Custom(std::string(__func__) + ": Caught exception " );
        }
}

void OracleAPI::getFilesForJobInCancelState(const std::string& jobId, std::vector<int>& files)
{
    soci::session sql(*connectionPool);

    try
        {

            soci::rowset<soci::row> rs = (
                                             sql.prepare <<
                                             " SELECT file_id "
                                             " FROM t_file "
                                             " WHERE job_id = :jobId "
                                             "  AND file_state = 'CANCELED' ",
                                             soci::use(jobId)
                                         );

            soci::rowset<soci::row>::const_iterator it;
            for (it = rs.begin(); it != rs.end(); ++it)
                {
                    files.push_back(
                        static_cast<int>(it->get<long long>("FILE_ID"))
                    );
                }

        }
    catch (std::exception& e)
        {
            throw Err_Custom(std::string(__func__) + ": Caught exception " + e.what());
        }
    catch (...)
        {
            throw Err_Custom(std::string(__func__) + ": Caught exception " );
        }
}


void OracleAPI::setFilesToWaiting(const std::string& se, const std::string& vo, int timeout)
{
    soci::session sql(*connectionPool);

    try
        {

            sql.begin();

            if (vo.empty())
                {
                    sql <<
                        " UPDATE t_file "
                        " SET wait_timestamp = sys_extract_utc(systimestamp), wait_timeout = :timeout "
                        " WHERE (source_se = :src OR dest_se = :dest) "
                        "   AND file_state IN ('ACTIVE', 'READY', 'SUBMITTED', 'NOT_USED') "
                        "   AND (wait_timestamp IS NULL OR wait_timeout IS NULL) ",
                        soci::use(timeout),
                        soci::use(se),
                        soci::use(se)
                        ;
                }
            else
                {
                    sql <<
                        " UPDATE t_file "
                        " SET wait_timestamp = sys_extract_utc(systimestamp), wait_timeout = :timeout "
                        " WHERE (source_se = :src OR dest_se = :dest) "
                        "   AND vo_name = : vo "
                        "   AND file_state IN ('ACTIVE', 'READY', 'SUBMITTED', 'NOT_USED') "
                        "   AND (wait_timestamp IS NULL OR wait_timeout IS NULL) ",
                        soci::use(timeout),
                        soci::use(se),
                        soci::use(se),
                        soci::use(vo)
                        ;
                }

            sql.commit();

        }
    catch (std::exception& e)
        {
            sql.rollback();
            throw Err_Custom(std::string(__func__) + ": Caught exception " + e.what());
        }
    catch (...)
        {
            sql.rollback();
            throw Err_Custom(std::string(__func__) + ": Caught exception " );
        }
}

void OracleAPI::setFilesToWaiting(const std::string& dn, int timeout)
{
    soci::session sql(*connectionPool);

    try
        {

            sql.begin();

            sql <<
                " UPDATE (SELECT t_file.wait_timestamp AS wait_timestamp, t_file.wait_timeout AS wait_timeout "
                "         FROM t_file INNER JOIN t_job ON t_file.job_id = t_job.job_id "
                "         WHERE t_job.user_dn = :dn AND "
                "               t_file.file_state IN ('ACTIVE', 'READY', 'SUBMITTED', 'NOT_USED') "
                "               AND (t_file.wait_timestamp IS NULL or t_file.wait_timeout IS NULL) "
                " ) SET wait_timestamp = sys_extract_utc(systimestamp), wait_timeout = :timeout",
                soci::use(dn), soci::use(timeout)
                ;

            sql.commit();

        }
    catch (std::exception& e)
        {
            sql.rollback();
            throw Err_Custom(std::string(__func__) + ": Caught exception " + e.what());
        }
    catch (...)
        {
            sql.rollback();
            throw Err_Custom(std::string(__func__) + ": Caught exception " );
        }
}

void OracleAPI::cancelWaitingFiles(std::set<std::string>& jobs)
{

    soci::session sql(*connectionPool);

    try
        {
            soci::rowset<soci::row> rs = (
                                             sql.prepare <<
                                             " SELECT file_id, job_id "
                                             " FROM t_file "
                                             " WHERE wait_timeout <> 0 "
                                             "  AND (sys_extract_utc(systimestamp) - wait_timestamp) > numtodsinterval(wait_timeout, 'second') "
                                             "  AND file_state IN ('ACTIVE', 'READY', 'SUBMITTED', 'NOT_USED')"
                                             "  AND (hashed_id >= :hStart AND hashed_id <= :hEnd) ",
                                             soci::use(hashSegment.start), soci::use(hashSegment.end)
                                         );

            soci::rowset<soci::row>::iterator it;

            sql.begin();
            for (it = rs.begin(); it != rs.end(); ++it)
                {

                    jobs.insert(it->get<std::string>("JOB_ID"));

                    sql <<
                        " UPDATE t_file "
                        " SET file_state = 'CANCELED' "
                        " WHERE file_id = :fileId AND file_state IN ('ACTIVE', 'READY', 'SUBMITTED', 'NOT_USED')",
                        soci::use(static_cast<int>(it->get<long long>("FILE_ID")))
                        ;
                }

            sql.commit();

            std::set<std::string>::iterator job_it;
            for (job_it = jobs.begin(); job_it != jobs.end(); ++job_it)
                {
                    updateJobTransferStatusInternal(sql, *job_it, std::string());
                }
        }
    catch (std::exception& e)
        {
            sql.rollback();
            throw Err_Custom(std::string(__func__) + ": Caught exception " + e.what());
        }
    catch (...)
        {
            sql.rollback();
            throw Err_Custom(std::string(__func__) + ": Caught exception " );
        }
}

void OracleAPI::revertNotUsedFiles()
{

    soci::session sql(*connectionPool);
    std::string notUsed;

    try
        {

            soci::rowset<std::string> rs = (
                                               sql.prepare <<
                                               "select distinct f.job_id from t_file f INNER JOIN t_job j ON (f.job_id = j.job_id) "
                                               " WHERE file_state = 'NOT_USED' and j.job_finished is NULL"
                                               "  AND (hashed_id >= :hStart AND hashed_id <= :hEnd) ",
                                               soci::use(hashSegment.start), soci::use(hashSegment.end)
                                           );
            sql.begin();

            for (soci::rowset<std::string>::const_iterator i = rs.begin(); i != rs.end(); ++i)
                {
                    notUsed = *i;

                    sql <<
                        " UPDATE t_file f1 "
                        " SET f1.file_state = 'SUBMITTED' "
                        " WHERE f1.file_state = 'NOT_USED' "
                        "   AND NOT EXISTS ( "
                        "       SELECT NULL "
                        "       FROM ( "
                        "           SELECT job_id, file_index, file_state "
                        "           FROM t_file f2 "
                        "           WHERE f2.job_id = :notUsed AND EXISTS ( "
                        "                   SELECT NULL "
                        "                   FROM t_file f3 "
                        "                   WHERE f2.job_id = f3.job_id "
                        "                       AND f3.file_index = f2.file_index "
                        "                       AND f3.file_state = 'NOT_USED' "
                        "               ) "
                        "               AND f2.file_state <> 'NOT_USED' "
                        "               AND f2.file_state <> 'CANCELED' "
                        "               AND f2.file_state <> 'FAILED' "
                        "       ) t_file_tmp "
                        "       WHERE t_file_tmp.job_id = f1.job_id "
                        "           AND t_file_tmp.file_index = f1.file_index  "
                        "   ) ", soci::use(notUsed)
                        ;

                }
            sql.commit();
        }
    catch (std::exception& e)
        {
            sql.rollback();
            throw Err_Custom(std::string(__func__) + ": Caught exception " + e.what());
        }
    catch (...)
        {
            sql.rollback();
            throw Err_Custom(std::string(__func__) + ": Caught exception " );
        }
}

bool OracleAPI::isShareOnly(std::string se)
{

    soci::session sql(*connectionPool);

    bool ret = true;
    try
        {
            std::string symbolicName;
            sql <<
                " select symbolicName from t_link_config "
                " where source = :source and destination = '*' and auto_tuning = 'all'",
                soci::use(se), soci::into(symbolicName);
            ret = sql.got_data();
        }
    catch (std::exception& e)
        {
            throw Err_Custom(std::string(__func__) + ": Caught exception " + e.what());
        }
    catch (...)
        {
            throw Err_Custom(std::string(__func__) + ": Caught exception " );
        }

    return ret;
}

std::vector<std::string> OracleAPI::getAllShareOnlyCfgs()
{

    soci::session sql(*connectionPool);

    std::vector<std::string> ret;

    try
        {
            soci::rowset<std::string> rs = (
                                               sql.prepare <<
                                               " select source "
                                               " from t_link_config "
                                               " where destination = '*' and auto_tuning = 'all' "
                                           );

            for (soci::rowset<std::string>::const_iterator i = rs.begin(); i != rs.end(); ++i)
                {
                    ret.push_back(*i);
                }
        }
    catch (std::exception& e)
        {
            throw Err_Custom(std::string(__func__) + ": Caught exception " + e.what());
        }
    catch (...)
        {
            throw Err_Custom(std::string(__func__) + ": Caught exception " );
        }

    return ret;
}

void OracleAPI::checkSanityState()
{
    //TERMINAL STATES:  "FINISHED" FAILED" "CANCELED"
    soci::session sql(*connectionPool);

    unsigned int numberOfFiles = 0;
    unsigned int terminalState = 0;
    unsigned int allFinished = 0;
    unsigned int allFailed = 0;
    unsigned int allCanceled = 0;
    unsigned int numberOfFilesRevert = 0;
    std::string canceledMessage = "Transfer canceled by the user";
    std::string failed = "One or more files failed. Please have a look at the details for more information";


    try
        {
            if(hashSegment.start == 0)
                {
                    soci::rowset<std::string> rs = (
                                                       sql.prepare <<
                                                       " select job_id from t_job  where job_finished is null "
                                                   );

                    sql.begin();
                    for (soci::rowset<std::string>::const_iterator i = rs.begin(); i != rs.end(); ++i)
                        {
                            sql << "SELECT COUNT(DISTINCT file_index) FROM t_file where job_id=:jobId ", soci::use(*i), soci::into(numberOfFiles);

                            if(numberOfFiles > 0)
                                {
                                    countFileInTerminalStates(sql, *i, allFinished, allCanceled, allFailed);
                                    terminalState = allFinished + allCanceled + allFailed;

                                    if(numberOfFiles == terminalState)  /* all files terminal state but job in ('ACTIVE','READY','SUBMITTED','STAGING') */
                                        {
                                            if(allCanceled > 0)
                                                {

                                                    sql << "UPDATE t_job SET "
                                                        "    job_state = 'CANCELED', job_finished = sys_extract_utc(systimestamp), finish_time = sys_extract_utc(systimestamp), "
                                                        "    reason = :canceledMessage "
                                                        "    WHERE job_id = :jobId ", soci::use(canceledMessage), soci::use(*i);

                                                }
                                            else   //non canceled, check other states: "FINISHED" and FAILED"
                                                {
                                                    if(numberOfFiles == allFinished)  /*all files finished*/
                                                        {

                                                            sql << "UPDATE t_job SET "
                                                                "    job_state = 'FINISHED', job_finished = sys_extract_utc(systimestamp), finish_time = sys_extract_utc(systimestamp) "
                                                                "    WHERE job_id = :jobId", soci::use(*i);

                                                        }
                                                    else
                                                        {
                                                            if(numberOfFiles == allFailed)  /*all files failed*/
                                                                {

                                                                    sql << "UPDATE t_job SET "
                                                                        "    job_state = 'FAILED', job_finished = sys_extract_utc(systimestamp), finish_time = sys_extract_utc(systimestamp), "
                                                                        "    reason = :failed "
                                                                        "    WHERE job_id = :jobId", soci::use(failed), soci::use(*i);

                                                                }
                                                            else   // otherwise it is FINISHEDDIRTY
                                                                {

                                                                    sql << "UPDATE t_job SET "
                                                                        "    job_state = 'FINISHEDDIRTY', job_finished = sys_extract_utc(systimestamp), finish_time = sys_extract_utc(systimestamp), "
                                                                        "    reason = :failed "
                                                                        "    WHERE job_id = :jobId", soci::use(failed), soci::use(*i);

                                                                }
                                                        }
                                                }
                                        }
                                }
                            //reset
                            numberOfFiles = 0;
                        }
                    sql.commit();

                    sql.begin();

                    //now check reverse sanity checks, JOB can't be FINISH,  FINISHEDDIRTY, FAILED is at least one tr is in SUBMITTED, READY, ACTIVE
                    soci::rowset<std::string> rs2 = (
                                                        sql.prepare <<
                                                        " select job_id from t_job where job_finished is not null "
                                                    );

                    for (soci::rowset<std::string>::const_iterator i2 = rs2.begin(); i2 != rs2.end(); ++i2)
                        {
                            sql << "SELECT COUNT(*) FROM t_file where job_id=:jobId AND file_state in ('ACTIVE','READY','SUBMITTED','STAGING') ", soci::use(*i2), soci::into(numberOfFilesRevert);
                            if(numberOfFilesRevert > 0)
                                {

                                    sql << "UPDATE t_job SET "
                                        "    job_state = 'SUBMITTED', job_finished = NULL, finish_time = NULL, "
                                        "    reason = NULL "
                                        "    WHERE job_id = :jobId", soci::use(*i2);

                                }
                            //reset
                            numberOfFilesRevert = 0;
                        }

                    sql.commit();
                }
        }
    catch (std::exception& e)
        {
            sql.rollback();
            throw Err_Custom(std::string(__func__) + ": Caught exception " + e.what());
        }
    catch (...)
        {
            sql.rollback();
            throw Err_Custom(std::string(__func__) + ": Caught exception " );
        }
}

void OracleAPI::countFileInTerminalStates(soci::session& sql, std::string jobId,
        unsigned int& finished, unsigned int& canceled, unsigned int& failed)
{
    try
        {
            sql <<
                " select count(*)  "
                " from t_file "
                " where job_id = :jobId "
                "   and  file_state = 'FINISHED' ",
                soci::use(jobId),
                soci::into(finished)
                ;

            sql <<
                " select count(distinct f1.file_index) "
                " from t_file f1 "
                " where f1.job_id = :jobId "
                "   and f1.file_state = 'CANCELED' "
                "   and NOT EXISTS ( "
                "       select null "
                "       from t_file f2 "
                "       where f2.job_id = :jobId "
                "           and f1.file_index = f2.file_index "
                "           and f2.file_state <> 'CANCELED' "
                "   ) ",
                soci::use(jobId),
                soci::use(jobId),
                soci::into(canceled)
                ;

            sql <<
                " select count(distinct f1.file_index) "
                " from t_file f1 "
                " where f1.job_id = :jobId "
                "   and f1.file_state = 'FAILED' "
                "   and NOT EXISTS ( "
                "       select null "
                "       from t_file f2 "
                "       where f2.job_id = :jobId "
                "           and f1.file_index = f2.file_index "
                "           and f2.file_state NOT IN ('CANCELED', 'FAILED') "
                "   ) ",
                soci::use(jobId),
                soci::use(jobId),
                soci::into(failed)
                ;
        }
    catch (std::exception& e)
        {
            throw Err_Custom(std::string(__func__) + ": Caught exception " + e.what());
        }
    catch (...)
        {
            throw Err_Custom(std::string(__func__) + ": Caught exception " );
        }
}


void OracleAPI::getFilesForNewSeCfg(std::string source, std::string destination, std::string vo, std::vector<int>& out)
{

    soci::session sql(*connectionPool);

    try
        {
            soci::rowset<int> rs = (
                                       sql.prepare <<
                                       " select f.file_id "
                                       " from t_file f  "
                                       " where f.source_se like :source "
                                       "    and f.dest_se like :destination "
                                       "    and f.vo_name = :vo "
                                       "    and f.file_state in ('READY', 'ACTIVE') ",
                                       soci::use(source == "*" ? "%" : source),
                                       soci::use(destination == "*" ? "%" : destination),
                                       soci::use(vo)
                                   );

            for (soci::rowset<int>::const_iterator i = rs.begin(); i != rs.end(); ++i)
                {
                    out.push_back(*i);
                }
        }
    catch (std::exception& e)
        {
            throw Err_Custom(std::string(__func__) + ": Caught exception " + e.what());
        }
    catch (...)
        {
            throw Err_Custom(std::string(__func__) + ": Caught exception " );
        }
}

void OracleAPI::getFilesForNewGrCfg(std::string source, std::string destination, std::string vo, std::vector<int>& out)
{
    soci::session sql(*connectionPool);

    std::string select;
    select +=
        " select f.file_id "
        " from t_file f "
        " where "
        "   f.vo_name = :vo "
        "   and f.file_state in ('READY', 'ACTIVE')  ";
    if (source != "*")
        select +=
            "   and f.source_se in ( "
            "       select member "
            "       from t_group_members "
            "       where groupName = :source "
            "   ) ";
    if (destination != "*")
        select +=
            "   and f.dest_se in ( "
            "       select member "
            "       from t_group_members "
            "       where groupName = :dest "
            "   ) ";

    try
        {
            int id;

            soci::statement stmt(sql);
            stmt.exchange(soci::use(vo, "vo"));
            if (source != "*") stmt.exchange(soci::use(source, "source"));
            if (destination != "*") stmt.exchange(soci::use(destination, "dest"));
            stmt.exchange(soci::into(id));
            stmt.alloc();
            stmt.prepare(select);
            stmt.define_and_bind();

            if (stmt.execute(true))
                {
                    do
                        {
                            out.push_back(id);
                        }
                    while (stmt.fetch());
                }
        }
    catch (std::exception& e)
        {
            throw Err_Custom(std::string(__func__) + ": Caught exception " + e.what());
        }
    catch (...)
        {
            throw Err_Custom(std::string(__func__) + ": Caught exception " );
        }
}


void OracleAPI::delFileShareConfig(int file_id, std::string source, std::string destination, std::string vo)
{
    soci::session sql(*connectionPool);

    try
        {
            sql.begin();
            sql <<
                " delete from t_file_share_config  "
                " where file_id = :id "
                "   and source = :src "
                "   and destination = :dest "
                "   and vo = :vo",
                soci::use(file_id),
                soci::use(source),
                soci::use(destination),
                soci::use(vo)
                ;
            sql.commit();
        }
    catch (std::exception& e)
        {
            sql.rollback();
            throw Err_Custom(std::string(__func__) + ": Caught exception " + e.what());
        }
    catch (...)
        {
            sql.rollback();
            throw Err_Custom(std::string(__func__) + ": Caught exception " );
        }
}


void OracleAPI::delFileShareConfig(std::string group, std::string se)
{
    soci::session sql(*connectionPool);

    try
        {
            sql.begin();

            sql <<
                " delete from t_file_share_config  "
                " where (source = :gr or destination = :gr) "
                "   and file_id IN ( "
                "       select file_id "
                "       from t_file "
                "       where (source_se = :se or dest_se = :se) "
                "           and file_state in ('READY', 'ACTIVE')"
                "   ) ",
                soci::use(group),
                soci::use(group),
                soci::use(se),
                soci::use(se)
                ;

            sql.commit();
        }
    catch (std::exception& e)
        {
            sql.rollback();
            throw Err_Custom(std::string(__func__) + ": Caught exception " + e.what());
        }
    catch (...)
        {
            sql.rollback();
            throw Err_Custom(std::string(__func__) + ": Caught exception " );
        }
}


bool OracleAPI::hasStandAloneSeCfgAssigned(int file_id, std::string vo)
{
    soci::session sql(*connectionPool);

    int count = 0;

    try
        {
            sql <<
                " select count(*) "
                " from t_file_share_config fc "
                " where fc.file_id = :id "
                "   and fc.vo = :vo "
                "   and ((fc.source <> '(*)' and fc.destination = '*') or (fc.source = '*' and fc.destination <> '(*)')) "
                "   and not exists ( "
                "       select null "
                "       from t_group_members g "
                "       where (g.groupName = fc.source or g.groupName = fc.destination) "
                "   ) ",
                soci::use(file_id),
                soci::use(vo),
                soci::into(count)
                ;
        }
    catch (std::exception& e)
        {
            throw Err_Custom(std::string(__func__) + ": Caught exception " + e.what());
        }
    catch (...)
        {
            throw Err_Custom(std::string(__func__) + ": Caught exception " );
        }

    return count > 0;
}

bool OracleAPI::hasPairSeCfgAssigned(int file_id, std::string vo)
{
    soci::session sql(*connectionPool);

    int count = 0;

    try
        {
            sql <<
                " select count(*) "
                " from t_file_share_config fc "
                " where fc.file_id = :id "
                "   and fc.vo = :vo "
                "   and (fc.source <> '(*)' and fc.source <> '*' and fc.destination <> '*' and fc.destination <> '(*)') "
                "   and not exists ( "
                "       select null "
                "       from t_group_members g "
                "       where (g.groupName = fc.source or g.groupName = fc.destination) "
                "   ) ",
                soci::use(file_id),
                soci::use(vo),
                soci::into(count)
                ;
        }
    catch (std::exception& e)
        {
            throw Err_Custom(std::string(__func__) + ": Caught exception " + e.what());
        }
    catch (...)
        {
            throw Err_Custom(std::string(__func__) + ": Caught exception " );
        }

    return count > 0;
}



bool OracleAPI::hasPairGrCfgAssigned(int file_id, std::string vo)
{
    soci::session sql(*connectionPool);

    int count = 0;

    try
        {
            sql <<
                " select count(*) "
                " from t_file_share_config fc "
                " where fc.file_id = :id "
                "   and fc.vo = :vo "
                "   and (fc.source <> '(*)' and fc.source <> '*' and fc.destination <> '*' and fc.destination <> '(*)') "
                "   and exists ( "
                "       select null "
                "       from t_group_members g "
                "       where (g.groupName = fc.source or g.groupName = fc.destination) "
                "   ) ",
                soci::use(file_id),
                soci::use(vo),
                soci::into(count)
                ;
        }
    catch (std::exception& e)
        {
            throw Err_Custom(std::string(__func__) + ": Caught exception " + e.what());
        }
    catch (...)
        {
            throw Err_Custom(std::string(__func__) + ": Caught exception " );
        }

    return count > 0;
}


void OracleAPI::checkSchemaLoaded()
{
    soci::session sql(*connectionPool);

    int count = 0;

    try
        {
            sql <<
                " select count(*) "
                " from t_debug",
                soci::into(count)
                ;
        }
    catch (std::exception& e)
        {
            throw Err_Custom(std::string(__func__) + ": Caught exception " + e.what());
        }
    catch (...)
        {
            throw Err_Custom(std::string(__func__) + ": Caught exception " );
        }
}

void OracleAPI::storeProfiling(const fts3::ProfilingSubsystem* prof)
{
    soci::session sql(*connectionPool);

    try
        {
            sql.begin();

            sql << "UPDATE t_profiling_snapshot SET "
                "    cnt = 0, exceptions = 0, total = 0, average = 0";

            std::map<std::string, fts3::Profile> profiles = prof->getProfiles();
            std::map<std::string, fts3::Profile>::const_iterator i;
            for (i = profiles.begin(); i != profiles.end(); ++i)
                {
                    sql << "MERGE INTO t_profiling_snapshot USING "
                        "    (SELECT :scope AS scope, :cnt as cnt, :exceptions as exceptions, :total as total, :avg as avg FROM dual) Profile"
                        " ON (t_profiling_snapshot.scope = Profile.scope) "
                        " WHEN     MATCHED THEN UPDATE SET t_profiling_snapshot.cnt = Profile.cnt,"
                        "                                  t_profiling_snapshot.exceptions = Profile.exceptions,"
                        "                                  t_profiling_snapshot.total = Profile.total,"
                        "                                  t_profiling_snapshot.average = Profile.avg "
                        " WHEN NOT MATCHED THEN INSERT (scope, cnt, exceptions, total, average) VALUES "
                        "                              (Profile.scope, Profile.cnt, Profile.exceptions, Profile.total, Profile.avg) ",
                        soci::use(i->second.nCalled, "cnt"), soci::use(i->second.nExceptions, "exceptions"),
                        soci::use(i->second.totalTime, "total"), soci::use(i->second.getAverage(), "avg"),
                        soci::use(i->first, "scope");
                }


            soci::statement update(sql);
            update.exchange(soci::use(prof->getInterval()));
            update.alloc();

            update.prepare("UPDATE t_profiling_info SET "
                           "    updated = sys_extract_utc(systimestamp), period = :period");

            update.define_and_bind();
            update.execute(true);

            if (update.get_affected_rows() == 0)
                {
                    sql << "INSERT INTO t_profiling_info (updated, period) "
                        "VALUES (sys_extract_utc(systimestamp), :period)",
                        soci::use(prof->getInterval());
                }

            sql.commit();
        }
    catch (std::exception& e)
        {
            sql.rollback();
            throw Err_Custom(std::string(__func__) + ": Caught exception " + e.what());
        }
    catch (...)
        {
            sql.rollback();
            throw Err_Custom(std::string(__func__) + ": Caught exception " );
        }
}

void OracleAPI::setOptimizerMode(int mode)
{

    soci::session sql(*connectionPool);
    int _mode = 0;

    try
        {
            sql << "SELECT COUNT(*) FROM t_optimize_mode", soci::into(_mode);
            if (_mode == 0)
                {
                    sql.begin();

                    sql << "INSERT INTO t_optimize_mode (mode_opt) VALUES (:mode_opt)",
                        soci::use(mode);

                    sql.commit();

                }
            else
                {
                    sql.begin();

                    sql << "UPDATE t_optimize_mode SET mode_opt = :mode_opt",
                        soci::use(mode);

                    sql.commit();
                }
        }
    catch (std::exception& e)
        {
            sql.rollback();
            throw Err_Custom(std::string(__func__) + ": Caught exception " + e.what());
        }
    catch (...)
        {
            sql.rollback();
            throw Err_Custom(std::string(__func__) + ": Caught exception " );
        }
}


int OracleAPI::getOptimizerDefaultMode(soci::session& sql)
{
    int modeDefault = 1;
    int mode = 0;
    soci::indicator ind = soci::i_ok;

    try
        {
            sql <<
                " select mode_opt "
                " from t_optimize_mode",
                soci::into(mode, ind)
                ;

            if (ind == soci::i_ok)
                {
                    if(mode == 0)
                        return mode + 1;
                    else
                        return mode;
                }
            return modeDefault;
        }
    catch (std::exception& e)
        {
            throw Err_Custom(std::string(__func__) + ": Caught mode exception " + e.what());
        }
    catch (...)
        {
            throw Err_Custom(std::string(__func__) + ": Caught exception ");
        }

    return modeDefault;
}


int OracleAPI::getOptimizerMode(soci::session& sql)
{
    int modeDefault = 4;
    int mode = 0;
    soci::indicator ind = soci::i_ok;

    try
        {
            sql <<
                " select mode_opt "
                " from t_optimize_mode",
                soci::into(mode, ind)
                ;

            if (ind == soci::i_ok)
                {

                    if(mode==1)
                        {
                            return modeDefault;
                        }
                    else if(mode==2)
                        {
                            return (modeDefault *2);
                        }
                    else if(mode==3)
                        {
                            return (modeDefault *3);
                        }
                    else
                        {
                            return modeDefault;
                        }
                }
            return modeDefault;
        }
    catch (std::exception& e)
        {
            throw Err_Custom(std::string(__func__) + ": Caught mode exception " + e.what());
        }
    catch (...)
        {
            throw Err_Custom(std::string(__func__) + ": Caught exception ");
        }

    return modeDefault;
}


void OracleAPI::setRetryTransfer(const std::string & jobId, int fileId, int retry, const std::string& reason)
{
    soci::session sql(*connectionPool);

    //expressed in secs, default delay
    const int default_retry_delay = 120;
    int retry_delay = 0;
    std::string reuse_job;
    soci::indicator ind = soci::i_ok;

    try
        {
            sql <<
                " select RETRY_DELAY, reuse_job  from t_job where job_id=:jobId ",
                soci::use(jobId),
                soci::into(retry_delay),
                soci::into(reuse_job, ind)
                ;

            sql.begin();

            if ( (ind == soci::i_ok) && reuse_job == "Y")
                {

                    sql << "UPDATE t_job SET "
                        "    job_state = 'ACTIVE' "
                        "WHERE job_id = :jobId AND "
                        "      job_state NOT IN ('FINISHEDDIRTY','FAILED','CANCELED','FINISHED') AND "
                        "      reuse_job = 'Y'",
                        soci::use(jobId);
                }


            if (retry_delay > 0)
                {
                    // update
                    time_t now = getUTC(retry_delay);
                    struct tm tTime;
                    gmtime_r(&now, &tTime);

                    sql << "UPDATE t_file SET retry_timestamp=:1, retry = :retry, file_state = 'SUBMITTED', start_time=NULL, transferHost=NULL, t_log_file=NULL, t_log_file_debug=NULL, throughput = 0 "
                        "WHERE  file_id = :fileId AND  job_id = :jobId AND file_state NOT IN ('FINISHED','SUBMITTED','FAILED','CANCELED')",
                        soci::use(tTime), soci::use(retry), soci::use(fileId), soci::use(jobId);
                }
            else
                {
                    // update
                    time_t now = getUTC(default_retry_delay);
                    struct tm tTime;
                    gmtime_r(&now, &tTime);

                    sql << "UPDATE t_file SET retry_timestamp=:1, retry = :retry, file_state = 'SUBMITTED', start_time=NULL, transferHost=NULL, t_log_file=NULL, t_log_file_debug=NULL, throughput = 0 "
                        "WHERE  file_id = :fileId AND  job_id = :jobId AND file_state NOT IN ('FINISHED','SUBMITTED','FAILED','CANCELED')",
                        soci::use(tTime), soci::use(retry), soci::use(fileId), soci::use(jobId);
                }

            // Keep log
            sql << "INSERT INTO t_file_retry_errors "
                "    (file_id, attempt, datetime, reason) "
                "VALUES (:fileId, :attempt, sys_extract_utc(systimestamp), :reason)",
                soci::use(fileId), soci::use(retry), soci::use(reason);

            sql.commit();
        }
    catch (std::exception& e)
        {
            sql.rollback();
            throw Err_Custom(std::string(__func__) + ": Caught exception " + e.what());
        }
    catch (...)
        {
            sql.rollback();
            throw Err_Custom(std::string(__func__) + ": Caught exception ");
        }
}

void OracleAPI::getTransferRetries(int fileId, std::vector<FileRetry*>& retries)
{
    soci::session sql(*connectionPool);

    try
        {
            soci::rowset<FileRetry> rs = (sql.prepare << "SELECT * FROM t_file_retry_errors WHERE file_id = :fileId",
                                          soci::use(fileId));


            for (soci::rowset<FileRetry>::const_iterator i = rs.begin(); i != rs.end(); ++i)
                {
                    FileRetry const &retry = *i;
                    retries.push_back(new FileRetry(retry));
                }
        }
    catch (std::exception& e)
        {
            std::vector< FileRetry* >::iterator it;
            for (it = retries.begin(); it != retries.end(); ++it)
                {
                    if(*it)
                        delete (*it);
                }
            retries.clear();

            throw Err_Custom(std::string(__func__) + ": Caught exception " + e.what());
        }
    catch (...)
        {
            std::vector< FileRetry* >::iterator it;
            for (it = retries.begin(); it != retries.end(); ++it)
                {
                    if(*it)
                        delete (*it);
                }
            retries.clear();

            throw Err_Custom(std::string(__func__) + ": Caught exception " );
        }
}

bool OracleAPI::assignSanityRuns(soci::session& sql, struct message_sanity &msg)
{

    long long rows = 0;

    try
        {
            if(msg.checkSanityState)
                {
                    sql.begin();
                    soci::statement st((sql.prepare << "update t_server_sanity set checkSanityState=1, t_checkSanityState = sys_extract_utc(systimestamp) "
                                        "where checkSanityState=0"
                                        " AND (t_checkSanityState < (sys_extract_utc(systimestamp) - INTERVAL '30' minute)) "));
                    st.execute(true);
                    rows = st.get_affected_rows();
                    msg.checkSanityState = (rows > 0? true: false);
                    sql.commit();
                    return msg.checkSanityState;
                }
            else if(msg.setToFailOldQueuedJobs)
                {
                    sql.begin();
                    soci::statement st((sql.prepare << "update t_server_sanity set setToFailOldQueuedJobs=1, t_setToFailOldQueuedJobs = sys_extract_utc(systimestamp) "
                                        " where setToFailOldQueuedJobs=0"
                                        " AND (t_setToFailOldQueuedJobs < (sys_extract_utc(systimestamp) - INTERVAL '15' minute)) "
                                       ));
                    st.execute(true);
                    rows = st.get_affected_rows();
                    msg.setToFailOldQueuedJobs = (rows > 0? true: false);
                    sql.commit();
                    return msg.setToFailOldQueuedJobs;
                }
            else if(msg.forceFailTransfers)
                {
                    sql.begin();
                    soci::statement st((sql.prepare << "update t_server_sanity set forceFailTransfers=1, t_forceFailTransfers = sys_extract_utc(systimestamp) "
                                        " where forceFailTransfers=0"
                                        " AND (t_forceFailTransfers < (sys_extract_utc(systimestamp) - INTERVAL '15' minute)) "
                                       ));
                    st.execute(true);
                    rows = st.get_affected_rows();
                    msg.forceFailTransfers = (rows > 0? true: false);
                    sql.commit();
                    return msg.forceFailTransfers;
                }
            else if(msg.revertToSubmitted)
                {
                    sql.begin();
                    soci::statement st((sql.prepare << "update t_server_sanity set revertToSubmitted=1, t_revertToSubmitted = sys_extract_utc(systimestamp) "
                                        " where revertToSubmitted=0"
                                        " AND (t_revertToSubmitted < (sys_extract_utc(systimestamp) - INTERVAL '15' minute)) "
                                       ));
                    st.execute(true);
                    rows = st.get_affected_rows();
                    msg.revertToSubmitted = (rows > 0? true: false);
                    sql.commit();
                    return msg.revertToSubmitted;
                }
            else if(msg.cancelWaitingFiles)
                {
                    sql.begin();
                    soci::statement st((sql.prepare << "update t_server_sanity set cancelWaitingFiles=1, t_cancelWaitingFiles = sys_extract_utc(systimestamp) "
                                        "  where cancelWaitingFiles=0"
                                        " AND (t_cancelWaitingFiles < (sys_extract_utc(systimestamp) - INTERVAL '15' minute)) "
                                       ));
                    st.execute(true);
                    rows = st.get_affected_rows();
                    msg.cancelWaitingFiles = (rows > 0? true: false);
                    sql.commit();
                    return msg.cancelWaitingFiles;
                }
            else if(msg.revertNotUsedFiles)
                {
                    sql.begin();
                    soci::statement st((sql.prepare << "update t_server_sanity set revertNotUsedFiles=1, t_revertNotUsedFiles = sys_extract_utc(systimestamp) "
                                        " where revertNotUsedFiles=0"
                                        " AND (t_revertNotUsedFiles < (sys_extract_utc(systimestamp) - INTERVAL '15' minute)) "
                                       ));
                    st.execute(true);
                    rows = st.get_affected_rows();
                    msg.revertNotUsedFiles = (rows > 0? true: false);
                    sql.commit();
                    return msg.revertNotUsedFiles;
                }
            else if(msg.cleanUpRecords)
                {
                    sql.begin();
                    soci::statement st((sql.prepare << "update t_server_sanity set cleanUpRecords=1, t_cleanUpRecords = sys_extract_utc(systimestamp) "
                                        " where cleanUpRecords=0"
                                        " AND (t_cleanUpRecords < (sys_extract_utc(systimestamp) - INTERVAL '3' day)) "
                                       ));
                    st.execute(true);
                    rows = st.get_affected_rows();
                    msg.cleanUpRecords = (rows > 0? true: false);
                    sql.commit();
                    return msg.cleanUpRecords;
                }
            else if(msg.msgCron)
                {
                    sql.begin();
                    soci::statement st((sql.prepare << "update t_server_sanity set msgcron=1, t_msgcron = sys_extract_utc(systimestamp) "
                                        " where msgcron=0"
                                        " AND (t_msgcron < (sys_extract_utc(systimestamp) - INTERVAL '1' day)) "
                                       ));
                    st.execute(true);
                    rows = st.get_affected_rows();
                    msg.msgCron = (rows > 0? true: false);
                    sql.commit();
                    return msg.msgCron;
                }
        }
    catch (std::exception& e)
        {
            sql.rollback();
            throw Err_Custom(std::string(__func__) + ": Caught exception " + e.what());
        }
    catch (...)
        {
            sql.rollback();
            throw Err_Custom(std::string(__func__) + ": Caught exception " );
        }

    return false;
}


void OracleAPI::resetSanityRuns(soci::session& sql, struct message_sanity &msg)
{
    try
        {
            sql.begin();
            if(msg.checkSanityState)
                {
                    soci::statement st((sql.prepare << "update t_server_sanity set checkSanityState=0 where (checkSanityState=1 "
                                        " OR (t_checkSanityState < (sys_extract_utc(systimestamp) - INTERVAL '45' minute)))  "));
                    st.execute(true);
                }
            else if(msg.setToFailOldQueuedJobs)
                {
                    soci::statement st((sql.prepare << "update t_server_sanity set setToFailOldQueuedJobs=0 where (setToFailOldQueuedJobs=1 "
                                        " OR (t_setToFailOldQueuedJobs < (sys_extract_utc(systimestamp) - INTERVAL '45' minute)))  "));
                    st.execute(true);
                }
            else if(msg.forceFailTransfers)
                {
                    soci::statement st((sql.prepare << "update t_server_sanity set forceFailTransfers=0 where (forceFailTransfers=1 "
                                        " OR (t_forceFailTransfers < (sys_extract_utc(systimestamp) - INTERVAL '45' minute)))  "));
                    st.execute(true);
                }
            else if(msg.revertToSubmitted)
                {
                    soci::statement st((sql.prepare << "update t_server_sanity set revertToSubmitted=0 where (revertToSubmitted=1  "
                                        " OR (t_revertToSubmitted < (sys_extract_utc(systimestamp) - INTERVAL '45' minute)))  "));
                    st.execute(true);
                }
            else if(msg.cancelWaitingFiles)
                {
                    soci::statement st((sql.prepare << "update t_server_sanity set cancelWaitingFiles=0 where (cancelWaitingFiles=1  "
                                        " OR (t_cancelWaitingFiles < (sys_extract_utc(systimestamp) - INTERVAL '45' minute)))  "));
                    st.execute(true);
                }
            else if(msg.revertNotUsedFiles)
                {
                    soci::statement st((sql.prepare << "update t_server_sanity set revertNotUsedFiles=0 where (revertNotUsedFiles=1  "
                                        " OR (t_revertNotUsedFiles < (sys_extract_utc(systimestamp) - INTERVAL '45' minute)))  "));
                    st.execute(true);
                }
            else if(msg.cleanUpRecords)
                {
                    soci::statement st((sql.prepare << "update t_server_sanity set cleanUpRecords=0 where (cleanUpRecords=1  "
                                        " OR (t_cleanUpRecords < (sys_extract_utc(systimestamp) - INTERVAL '4' day)))  "));
                    st.execute(true);
                }
            else if(msg.msgCron)
                {
                    soci::statement st((sql.prepare << "update t_server_sanity set msgcron=0 where msgcron=1"));
                    st.execute(true);
                }
            sql.commit();
        }
    catch (std::exception& e)
        {
            sql.rollback();
            throw Err_Custom(std::string(__func__) + ": Caught exception " + e.what());
        }
    catch (...)
        {
            sql.rollback();
            throw Err_Custom(std::string(__func__) + ": Caught exception " );
        }
}

<<<<<<< HEAD
void OracleAPI::snapshot(const std::string & vo_name, const std::string & source_se, const std::string & dest_se, const std::string & endpoint, std::stringstream & result)
{
}


// the class factories
=======


void OracleAPI::updateHeartBeat(unsigned* index, unsigned* count, unsigned* start, unsigned* end)
{
    soci::session sql(*connectionPool);

    try
        {
            sql.begin();

            // Update beat
            sql << "MERGE INTO t_hosts USING "
                " (SELECT :hostname AS hostname FROM dual) Hostname ON (t_hosts.hostname = Hostname.hostname) "
                " WHEN     MATCHED THEN UPDATE SET t_hosts.beat = sys_extract_utc(systimestamp)"
                " WHEN NOT MATCHED THEN INSERT (hostname, beat) VALUES (Hostname.hostname, sys_extract_utc(systimestamp))",
                soci::use(hostname);

            // Total number of working instances
            sql << "SELECT COUNT(hostname) FROM t_hosts "
                "  WHERE beat >= (sys_extract_utc(systimestamp) - interval '2' minute)",
                soci::into(*count);

            // This instance index
            soci::rowset<std::string> rsHosts = (sql.prepare <<
                                                 "SELECT hostname FROM t_hosts "
                                                 "WHERE beat >= (sys_extract_utc(systimestamp) - interval '2' minute)"
                                                 "ORDER BY hostname");

            soci::rowset<std::string>::const_iterator i;
            for (*index = 0, i = rsHosts.begin(); i != rsHosts.end(); ++i, ++(*index))
                {
                    std::string& host = *i;
                    if (host == hostname)
                        break;
                }

            sql.commit();

            if(*count != 0)
                {
                    // Calculate start and end hash values
                    unsigned segsize = 0xFFFF / *count;
                    unsigned segmod  = 0xFFFF % *count;

                    *start = segsize * (*index);
                    *end   = segsize * (*index + 1) - 1;

                    // Last one take over what is left
                    if (*index == *count - 1)
                        *end += segmod + 1;

                    this->hashSegment.start = *start;
                    this->hashSegment.end   = *end;
                }
        }
    catch (std::exception& e)
        {
            sql.rollback();
            throw Err_Custom(std::string(__func__) + ": Caught exception " + e.what());
        }
    catch (...)
        {
            sql.rollback();
            throw Err_Custom(std::string(__func__) + ": Caught exception " );
        }
}

>>>>>>> b45b83f2


void OracleAPI::updateOptimizerEvolution(soci::session& sql, const std::string & source_hostname, const std::string & destination_hostname, int active, double throughput, double successRate, int buffer)
{
    try
        {
            sql << " INSERT INTO t_optimizer_evolution (datetime, source_se, dest_se, active, throughput, filesize, buffer) "
                " SELECT sys_extract_utc(systimestamp), :source, :dest, :active, :throughput, :filesize, :buffer FROM dual "
                " WHERE not exists (SELECT * FROM t_optimizer_evolution "
                " WHERE source_se=:source and dest_se=:dest and datetime >= (sys_extract_utc(systimestamp) - INTERVAL '50' second) )",
                soci::use(source_hostname),
                soci::use(destination_hostname),
                soci::use(active),
                soci::use(throughput),
                soci::use(successRate),
                soci::use(buffer),
                soci::use(source_hostname),
                soci::use(destination_hostname);
        }
    catch (std::exception& e)
        {
            throw Err_Custom(std::string(__func__) + ": Caught exception " + e.what());
        }
    catch (...)
        {
            throw Err_Custom(std::string(__func__) + ": Caught exception ");
        }
}


void OracleAPI::snapshot(const std::string & vo_name, const std::string & source_se_p, const std::string & dest_se_p, const std::string &, std::stringstream & result)
{
    soci::session sql(*connectionPool);

    std::string vo_name_local;
    std::string dest_se;
    std::string source_se;
    std::string reason;
    std::string queryVo;
    long long countReason = 0;
    long long active = 0;
    long long maxActive = 0;
    long long submitted = 0;
    double throughput = 0.0;
    double tx_duration = 0.0;
    double queuingTime = 0.0;
    std::string querySe = " SELECT DISTINCT source_se, dest_se FROM t_file WHERE file_state in ('ACTIVE','SUBMITTED') ";

    time_t now = time(NULL);
    struct tm tTime;
    gmtime_r(&now, &tTime);

    soci::indicator isNull1 = soci::i_ok;
    soci::indicator isNull2 = soci::i_ok;
    soci::indicator isNull3 = soci::i_ok;
    soci::indicator isNull4 = soci::i_ok;
    soci::indicator isNull5 = soci::i_ok;

    if(!vo_name.empty())
        {
            vo_name_local = vo_name;
            queryVo = "select distinct vo_name from t_job where job_finished is null AND vo_name = ";
            queryVo += "'";
            queryVo += vo_name;
            queryVo += "'";
        }
    else
        {
            queryVo = "select distinct vo_name from t_job WHERE job_finished is null ";
        }

    if(!source_se_p.empty())
        {
            source_se = source_se_p;
            querySe += " AND source_se = '" + source_se;
            querySe += "' ";
        }

    if(!dest_se_p.empty())
        {
            dest_se = dest_se_p;
            querySe += " AND dest_se = '" + dest_se;
            querySe += "' ";
        }

    try
        {
            soci::statement st1((sql.prepare << "select count(*) from t_file where "
                                 " file_state='ACTIVE' and vo_name=:vo_name_local and "
                                 " source_se=:source_se and dest_se=:dest_se",
                                 soci::use(vo_name_local),
                                 soci::use(source_se),
                                 soci::use(dest_se),
                                 soci::into(active)));

            soci::statement st2((sql.prepare << "select active from t_optimize_active where "
                                 " source_se=:source_se and dest_se=:dest_se",
                                 soci::use(source_se),
                                 soci::use(dest_se),
                                 soci::into(maxActive, isNull1)
                                ));

            soci::statement st3((sql.prepare << "select count(*) from t_file where "
                                 " file_state='SUBMITTED' and vo_name=:vo_name_local and "
                                 " source_se=:source_se and dest_se=:dest_se",
                                 soci::use(vo_name_local),
                                 soci::use(source_se),
                                 soci::use(dest_se),
                                 soci::into(submitted)
                                ));

            soci::statement st4((sql.prepare << "select throughput from (select throughput from t_optimizer_evolution where  "
                                 " source_se=:source_se and dest_se=:dest_se"
                                 " order by datetime DESC) WHERE ROWNUM = 1",
                                 soci::use(source_se),
                                 soci::use(dest_se),
                                 soci::into(throughput, isNull2)
                                ));

            soci::statement st5((sql.prepare << "select reason, count(reason) AS c from t_file where "
                                 " (job_finished >= (sys_extract_utc(systimestamp) - interval '15' minute)) "
                                 " AND file_state='FAILED' and "
                                 " source_se=:source_se and dest_se=:dest_se and vo_name =:vo_name_local   "
                                 " group by reason  order by c desc ",
                                 soci::use(source_se),
                                 soci::use(dest_se),
                                 soci::use(vo_name_local),
                                 soci::into(reason, isNull3),
                                 soci::into(countReason)
                                ));


            soci::statement st6((sql.prepare << " select avg(tx_duration) from t_file where file_state='FINISHED'  "
                                 " AND source_se=:source_se and dest_se=:dest_se and vo_name =:vo_name_local ",
                                 soci::use(source_se),
                                 soci::use(dest_se),
                                 soci::use(vo_name_local),
                                 soci::into(tx_duration, isNull4)
                                ));


            soci::statement st7((sql.prepare << "  select avg(EXTRACT(SECOND from (start_time - submit_time))) "
                                 " FROM t_file, t_job "
                                 " WHERE t_job.job_id=t_file.job_id  "
                                 " AND t_file.source_se=:source_se and t_file.dest_se=:dest_se and t_job.vo_name =:vo_name_local "
                                 " AND t_job.job_finished is NULL and t_file.job_finished is NULL and start_time is not NULL order by start_time DESC ",
                                 soci::use(source_se),
                                 soci::use(dest_se),
                                 soci::use(vo_name_local),
                                 soci::into(queuingTime, isNull5)
                                ));

            soci::rowset<std::string> rs = (sql.prepare << queryVo);



            for (soci::rowset<std::string>::const_iterator i = rs.begin(); i != rs.end(); ++i)
                {
                    vo_name_local = *i;

                    if(source_se_p.empty())
                        source_se = "";
                    if(dest_se_p.empty())
                        dest_se = "";

                    std::string tempSeQuery = querySe;

                    tempSeQuery += " AND vo_name= '";
                    tempSeQuery += vo_name_local;
                    tempSeQuery += "' ";


                    soci::rowset<soci::row> rs2 = (sql.prepare << tempSeQuery);

                    for (soci::rowset<soci::row>::const_iterator i2 = rs2.begin(); i2 != rs2.end(); ++i2)
                        {
                            active = 0;
                            maxActive = 0;
                            submitted = 0;
                            throughput = 0.0;

                            result << std::fixed <<  "VO: ";
                            result <<   vo_name_local;
                            result <<   "\n";

                            soci::row const& r2 = *i2;
                            source_se = r2.get<std::string>("SOURCE_SE","");
                            dest_se = r2.get<std::string>("DEST_SE","");

                            result <<   "Source endpoint: ";
                            result <<   source_se;
                            result <<   "\n";
                            result <<   "Destination endpoint: ";
                            result <<   dest_se;
                            result <<   "\n";

                            //get active for this pair and vo
                            st1.execute(true);
                            result <<   "Current active transfers: ";
                            result <<   active;
                            result <<   "\n";

                            //get max active for this pair no matter the vo
                            st2.execute(true);
                            result <<   "Max active transfers: ";
                            result <<   maxActive;
                            result <<   "\n";

                            //get submitted for this pair and vo
                            st3.execute(true);
                            result <<   "Queued files: ";
                            result <<   submitted;
                            result <<   "\n";

                            //weighted-average throughput last sample
                            st4.execute(true);
                            result <<   "Avg throughout: ";
                            result <<  std::setprecision(2) << throughput * active;
                            result <<   " MB/s\n";

                            //success rate the last 15 min
                            soci::rowset<soci::row> rs = (sql.prepare << "SELECT file_state FROM t_file "
                                                          "WHERE "
                                                          "      t_file.source_se = :source AND t_file.dest_se = :dst AND "
                                                          "      t_file.job_finished >= (sys_extract_utc(systimestamp) - interval '15' minute) AND "
                                                          "      file_state IN ('FAILED','FINISHED') and vo_name = :vo_name_local ",
                                                          soci::use(source_se), soci::use(dest_se),soci::use(vo_name_local));


                            double nFailedLastHour = 0.0;
                            double nFinishedLastHour = 0.0;
                            double ratioSuccessFailure = 0.0;
                            for (soci::rowset<soci::row>::const_iterator i = rs.begin();
                                    i != rs.end(); ++i)
                                {
                                    std::string state = i->get<std::string>("FILE_STATE", "");

                                    if (state.compare("FAILED") == 0)
                                        {
                                            nFailedLastHour+=1.0;
                                        }
                                    else if (state.compare("FINISHED") == 0)
                                        {
                                            nFinishedLastHour+=1.0;
                                        }
                                }

                            //round up efficiency
                            if(nFinishedLastHour > 0.0)
                                {
                                    ratioSuccessFailure = ceil(nFinishedLastHour/(nFinishedLastHour + nFailedLastHour) * (100.0/1.0));
                                }


                            result <<   "Link efficiency: ";
                            result <<   long(ratioSuccessFailure);
                            result <<   "%\n";


                            //average transfer duration the last 30min
                            tx_duration = 0.0;
                            st6.execute(true);
                            result <<   "Avg transfer duration: ";
                            result <<   long(tx_duration);
                            result <<   " secs\n";


                            //average queuing time expressed in secs
                            queuingTime = 0;
                            st7.execute(true);
                            result <<   "Avg queuing time: ";
                            result <<   long(queuingTime);
                            result <<   " secs\n";


                            //most frequent error and number the last 30min
                            reason = "";
                            countReason = 0;
                            st5.execute(true);
                            result <<   "Most frequent error: ";
                            result <<   countReason;
                            result <<   " times: ";
                            result <<   reason;


                            result << "\n\n";
                        }
                }
        }
    catch (std::exception& e)
        {
            throw Err_Custom(std::string(__func__) + ": Caught exception " + e.what());
        }
    catch (...)
        {
            throw Err_Custom(std::string(__func__) + ": Caught exception ");
        }
}




bool OracleAPI::getDrain()
{

    soci::session sql(*connectionPool);

    int drain = 0;
    try
        {
            soci::indicator isNull = soci::i_ok;

            sql << "SELECT drain FROM t_hosts WHERE hostname = :hostname",soci::use(hostname), soci::into(drain, isNull);

            if(isNull == soci::i_null || drain == 0)
                return false;


            return true;
        }
    catch (std::exception& e)
        {
            throw Err_Custom(std::string(__func__) + ": Caught exception " + e.what());
        }
    catch (...)
        {
            throw Err_Custom(std::string(__func__) + ": Caught exception " );
        }
    return true;
}


void OracleAPI::setDrain(bool drain)
{

    soci::session sql(*connectionPool);

    try
        {
            sql.begin();
            if(drain == true)
                sql << " update t_hosts set drain=1 where hostname = :hostname ",soci::use(hostname);
            else
                sql << " update t_hosts set drain=0 where hostname = :hostname ",soci::use(hostname);
            sql.commit();
        }
    catch (std::exception& e)
        {
            sql.rollback();
            throw Err_Custom(std::string(__func__) + ": Caught exception " + e.what());
        }
    catch (...)
        {
            sql.rollback();
            throw Err_Custom(std::string(__func__) + ": Caught exception ");
        }
}



// the class factories

    extern "C" GenericDbIfce* create()
    {
        return new OracleAPI;
    }

    extern "C" void destroy(GenericDbIfce* p)
    {
        if (p)
            delete p;
    }

    extern "C" MonitoringDbIfce* create_monitoring()
    {
        return new OracleMonitoring;
    }

    extern "C" void destroy_monitoring(MonitoringDbIfce* p)
    {
        if (p)
            delete p;
    }<|MERGE_RESOLUTION|>--- conflicted
+++ resolved
@@ -34,38 +34,8 @@
 #include "queue_updater.h"
 #include "DbUtils.h"
 
-#include <netdb.h>
-#include <sys/types.h>
-#include <sys/socket.h>
-
 using namespace FTS3_COMMON_NAMESPACE;
 using namespace db;
-
-/**
- * Return the full qualified hostname
- */
-std::string getFullHostname()
-{
-    char hostname[MAXHOSTNAMELEN] = {0};
-    gethostname(hostname, sizeof(hostname));
-
-    struct addrinfo hints, *info;
-    memset(&hints, 0, sizeof(hints));
-
-    hints.ai_family = AF_UNSPEC;
-    hints.ai_socktype = SOCK_STREAM;
-    hints.ai_flags = AI_CANONNAME;
-
-    // First is OK
-    if (getaddrinfo(hostname, NULL, &hints, &info) == 0)
-        {
-            strncpy(hostname, info->ai_canonname, sizeof(hostname));
-            freeaddrinfo(info);
-        }
-    return hostname;
-}
-
-
 
 
 bool OracleAPI::getChangedFile (std::string source, std::string dest, double rate, double& rateStored, double thr, double& thrStored, double retry, double& retryStored, int active, int& activeStored, int throughputSamples, int& throughputSamplesStored)
@@ -175,11 +145,6 @@
 }
 
 
-<<<<<<< HEAD
-    ftsHostName = getFullHostname();
-}
-=======
->>>>>>> b45b83f2
 
 void OracleAPI::init(std::string username, std::string password, std::string connectString, int pooledConn)
 {
@@ -363,115 +328,7 @@
     return ret;
 }
 
-<<<<<<< HEAD
-unsigned int OracleAPI::updateFileStatusReuse(TransferFiles* file, const std::string status)
-{
-    unsigned int updated = 0;
-    unsigned int found = 0;
-    const std::string tag1 = "updateFileStatus11";
-    const std::string tag2 = "updateFileStatus21";
-    const std::string tag3 = "updateFileStatus31";
-
-    std::string query1 =
-        "UPDATE t_file "
-        "SET file_state =:1, start_time=:2, transferHost=:3 "
-        "WHERE job_id = :4 AND FILE_STATE='SUBMITTED' ";
-    std::string query2 =
-        "UPDATE t_job "
-        "SET job_state =:1 "
-        "WHERE job_id = :2 AND JOB_STATE='SUBMITTED' ";
-
-    std::string query3 = "select count(*) from t_file where file_state in ('READY','ACTIVE') and dest_surl=:1 ";
-
-    SafeStatement s1;
-    SafeStatement s2;
-    SafeStatement s3;
-    SafeResultSet r3;
-    SafeConnection pooledConnection;
-
-    try
-        {
-            pooledConnection = conn->getPooledConnection();
-            if (!pooledConnection)
-                return updated;
-
-            s3 = conn->createStatement(query3, tag3, pooledConnection);
-            s3->setString(1, file->DEST_SURL);
-            r3 = conn->createResultset(s3, pooledConnection);
-            if (r3->next())
-                {
-                    found = r3->getInt(1);
-                }
-            conn->destroyResultset(s3, r3);
-            conn->destroyStatement(s3, tag3, pooledConnection);
-
-            if(found != 0)
-                return 0;
-
-            time_t timed = time(NULL);
-            s1 = conn->createStatement(query1, tag1, pooledConnection);
-            s1->setString(1, status);
-            s1->setTimestamp(2, conv->toTimestamp(timed, conn->getEnv()));
-            s1->setString(3, ftsHostName);
-            s1->setString(4, file->JOB_ID);
-            updated = s1->executeUpdate();
-            conn->commit(pooledConnection);
-            conn->destroyStatement(s1, tag1, pooledConnection);
-
-            s2 = conn->createStatement(query2, tag2, pooledConnection);
-            s2->setString(1, status);
-            s2->setString(2, file->JOB_ID);
-            s2->executeUpdate();
-            conn->commit(pooledConnection);
-
-            conn->destroyStatement(s2, tag2, pooledConnection);
-
-        }
-    catch (oracle::occi::SQLException const &e)
-        {
-            conn->rollback(pooledConnection);
-
-            if(s1)
-                conn->destroyStatement(s1, tag1, pooledConnection);
-
-            if(s2)
-                conn->destroyStatement(s2, tag2, pooledConnection);
-
-            if (r3 && s3)
-                conn->destroyResultset(s3, r3);
-            if (s3)
-                conn->destroyStatement(s3, tag3, pooledConnection);
-
-            FTS3_COMMON_EXCEPTION_THROW(Err_Custom(e.what()));
-        }
-    catch (...)
-        {
-            conn->rollback(pooledConnection);
-
-            if(s1)
-                conn->destroyStatement(s1, tag1, pooledConnection);
-
-            if(s2)
-                conn->destroyStatement(s2, tag2, pooledConnection);
-
-            if (r3 && s3)
-                conn->destroyResultset(s3, r3);
-            if (s3)
-                conn->destroyStatement(s3, tag3, pooledConnection);
-
-            FTS3_COMMON_EXCEPTION_THROW(Err_Custom("Oracle plug-in unknown exception"));
-        }
-
-    conn->releasePooledConnection(pooledConnection);
-    return updated;
-}
-
-
-
-unsigned int OracleAPI::updateFileStatus(TransferFiles* file, const std::string status)
-=======
 std::map<std::string, long long> OracleAPI::getActivitiesInQueue(soci::session& sql, std::string src, std::string dst, std::string vo)
->>>>>>> b45b83f2
 {
     std::map<std::string, long long> ret;
 
@@ -595,38 +452,10 @@
 }
 
 
-<<<<<<< HEAD
-void OracleAPI::getByJobId(std::map<std::string, std::list<TransferFiles*> >& files)
-=======
 void OracleAPI::getByJobId(std::map< std::string, std::list<TransferFiles*> >& files)
->>>>>>> b45b83f2
-{
-    soci::session sql(*connectionPool);
-
-<<<<<<< HEAD
-    const std::string pairQuery = "SELECT DISTINCT f.source_se, f.dest_se from t_job j RIGHT JOIN t_file f "
-                                  " ON (j.job_id = f.job_id) WHERE j.vo_name = :1 and f.file_state='SUBMITTED' ";
-    const std::string pairTag = "getByJobId/pair";
-
-    const std::string transferQuery = "SELECT * FROM ("
-                                      "    SELECT "
-                                      "       f.file_state, f.source_surl, f.dest_surl, f.job_id, j.vo_name, "
-                                      "       f.file_id, j.overwrite_flag, j.user_dn, j.cred_id, "
-                                      "       f.checksum, j.checksum_method, j.source_space_token, "
-                                      "       j.space_token, j.copy_pin_lifetime, j.bring_online, "
-                                      "       f.user_filesize, f.file_metadata, j.job_metadata, f.file_index, f.bringonline_token, "
-                                      "       f.source_se, f.dest_se, f.selection_strategy, rownum as rw  "
-                                      "    FROM t_job j RIGHT JOIN t_file f ON (j.job_id = f.job_id) "
-                                      "    WHERE f.file_state = 'SUBMITTED' AND  f.source_se = :1 AND f.dest_se = :2 AND"
-                                      "       j.vo_name = :3 AND "
-                                      "       j.job_state IN ('ACTIVE', 'READY','SUBMITTED') AND "
-                                      "       f.wait_timestamp IS NULL AND "
-                                      "       (j.reuse_job = 'N' OR j.reuse_job IS NULL) AND "
-                                      "       (f.retry_timestamp is NULL OR f.retry_timestamp < :4) "
-                                      "       ORDER BY j.priority DESC, j.submit_time "
-                                      ") WHERE rw <= :5";
-    const std::string transferTag = "getByJobId/transfer";
-=======
+{
+    soci::session sql(*connectionPool);
+
     time_t now = time(NULL);
     struct tm tTime;
     gmtime_r(&now, &tTime);
@@ -655,7 +484,6 @@
                             r.get<std::string>("DEST_SE",""),
                             r.get<std::string>("VO_NAME","")
                         )
->>>>>>> b45b83f2
 
                     );
                 }
@@ -862,99 +690,13 @@
 
 
 
-<<<<<<< HEAD
-void OracleAPI::submitPhysical(const std::string & jobId, std::list<job_element_tupple>& job_elements, const std::string & paramFTP,
-                               const std::string & DN, const std::string & cred, const std::string & voName, const std::string & myProxyServer,
-                               const std::string & delegationID, const std::string & spaceToken, const std::string & overwrite,
-                               const std::string & sourceSpaceToken, const std::string &, int copyPinLifeTime,
-                               const std::string & failNearLine, const std::string & checksumMethod, const std::string & reuse,
-                               int bringonline, std::string metadata,
-                               int retry, int retryDelay, std::string sourceSe, std::string destinationSe)
-{
-
-
-    const std::string initial_state = bringonline > 0 || copyPinLifeTime > 0 ? "STAGING" : "SUBMITTED";
-    time_t timed = time(NULL);
-    const std::string currenthost = ftsHostName; //current hostname
-    const std::string tag_job_statement = "tag_job_statement";
-    const std::string tag_file_statement = "tag_file_statement";
-    const std::string job_statement =
-        "INSERT INTO t_job(job_id, job_state, job_params, user_dn, user_cred, priority, "
-        " vo_name,submit_time,internal_job_params,submit_host, cred_id, myproxy_server, "
-        " SPACE_TOKEN, overwrite_flag,SOURCE_SPACE_TOKEN,copy_pin_lifetime, "
-        " fail_nearline, checksum_method, REUSE_JOB, bring_online, job_metadata, retry, retry_delay, "
-        " source_se, dest_se) "
-        " VALUES (:1,:2,:3,:4,:5,:6,:7, :8, :9, :10, :11, :12, :13, :14, :15, :16, :17, :18, :19, :20, :21, :22, :23, :24, :25)";
-
-    const std::string file_statement =
-        " INSERT "
-        " INTO t_file ("
-        "	job_id, "
-        "	file_state, "
-        "	source_surl, "
-        "	dest_surl, "
-        "	checksum, "
-        "	user_filesize, "
-        "	file_metadata, "
-        "	selection_strategy, "
-        "	file_index, "
-        "	source_se, "
-        "	dest_se, "
-        "   wait_timestamp, "
-        "   wait_timeout "
-        " ) "
-        " VALUES (:1,:2,:3,:4,:5,:6,:7,:8, :9, :10, :11, :12, :13)";
-
-    SafeStatement s_job_statement;
-    SafeStatement s_file_statement;
-    SafeConnection pooledConnection;
-    try
-        {
-            pooledConnection = conn->getPooledConnection();
-            if (!pooledConnection)
-                throw Err_Custom("Can't connect to the database");
-
-            s_job_statement = conn->createStatement(job_statement, tag_job_statement, pooledConnection);
-            s_job_statement->setString(1, jobId); //job_id
-            s_job_statement->setString(2, initial_state); //job_state
-            s_job_statement->setString(3, paramFTP); //job_params
-            s_job_statement->setString(4, DN); //user_dn
-            s_job_statement->setString(5, cred); //user_cred
-            s_job_statement->setInt(6, 3); //priority
-            s_job_statement->setString(7, voName); //vo_name
-            s_job_statement->setTimestamp(8, conv->toTimestamp(timed, conn->getEnv())); //submit_time
-            s_job_statement->setString(9, ""); //internal_job_params
-            s_job_statement->setString(10, currenthost); //submit_host
-            s_job_statement->setString(11, delegationID); //cred_id
-            s_job_statement->setString(12, myProxyServer); //myproxy_server
-            s_job_statement->setString(13, spaceToken); //space_token
-            s_job_statement->setString(14, overwrite); //overwrite_flag
-            s_job_statement->setString(15, sourceSpaceToken); //source_space_token
-            s_job_statement->setInt(16, copyPinLifeTime); //copy_pin_lifetime
-            s_job_statement->setString(17, failNearLine); //fail_nearline
-            if (checksumMethod.length() == 0)
-                s_job_statement->setNull(18, oracle::occi::OCCICHAR);
-            else
-                s_job_statement->setString(18, checksumMethod.substr(0, 1)); //checksum_method
-            if (reuse.length() == 0)
-                s_job_statement->setNull(19, oracle::occi::OCCISTRING);
-            else
-                s_job_statement->setString(19, "Y"); //reuse session for this job
-=======
->>>>>>> b45b83f2
 
 void OracleAPI::setFilesToNotUsed(std::string jobId, int fileIndex, std::vector<int>& files)
 {
     soci::session sql(*connectionPool);
 
-<<<<<<< HEAD
-            //now insert each src/dest pair for this job id
-            std::list<job_element_tupple>::const_iterator iter;
-            s_file_statement = conn->createStatement(file_statement, tag_file_statement, pooledConnection);
-=======
-    try
-        {
->>>>>>> b45b83f2
+    try
+        {
 
             // first really check if it is a multi-source/destination submission
             // count the alternative replicas, if there is more than one it makes sense to set the NOT_USED state
@@ -2012,18 +1754,6 @@
                     throughput = 0.0;
                 }
 
-<<<<<<< HEAD
-            if(s->executeUpdate()!=0)
-                conn->commit(pooledConnection);
-            conn->destroyStatement(s, tag, pooledConnection);
-
-            if(transfer_status == "FAILED")
-                useFileReplica(job_id, file_id);
-
-        }
-    catch (oracle::occi::SQLException const &e)
-        {
-=======
             query << "   , pid = :pid, filesize = :filesize, tx_duration = :duration, throughput = :throughput, current_failures = :current_failures "
                   "WHERE file_id = :fileId AND file_state NOT IN ('FAILED', 'FINISHED', 'CANCELED')";
             stmt.exchange(soci::use(process_id, "pid"));
@@ -2036,7 +1766,6 @@
             stmt.prepare(query.str());
             stmt.define_and_bind();
             stmt.execute(true);
->>>>>>> b45b83f2
 
             sql.commit();
 
@@ -2236,34 +1965,9 @@
     return ok;
 }
 
-<<<<<<< HEAD
+
+
 void OracleAPI::updateFileTransferProgressVector(std::vector<struct message_updater>& messages)
-{
-    std::vector<struct message_updater>::iterator iter;
-    for (iter = messages.begin(); iter != messages.end(); ++iter)
-        {
-            if (iter->msg_errno == 0)
-                {
-                    if((*iter).throughput != 0 && (*iter).transferred != 0)
-                        {
-                            updateFileTransferProgress((*iter).job_id, (*iter).file_id, (*iter).throughput, 0.0);
-                        }
-                }
-            else
-                {
-                    FTS3_COMMON_LOGGER_NEWLOG(ERR) << "Failed to read a stall message: "
-                                                   << iter->msg_error_reason << commit;
-                }
-        }
-}
-
-
-void OracleAPI::updateFileTransferProgress(std::string job_id, int file_id, double throughput, double /*transferred*/)
-=======
-
-
-void OracleAPI::updateFileTransferProgressVector(std::vector<struct message_updater>& messages)
->>>>>>> b45b83f2
 {
 
     soci::session sql(*connectionPool);
@@ -2688,20 +2392,7 @@
 
 bool OracleAPI::getDebugMode(std::string source_hostname, std::string destin_hostname)
 {
-<<<<<<< HEAD
-    std::string tag1 = "getDebugMode1", tag2 = "getDebugMode2", tag3 = "getDebugMode3";
-    std::string query1, query3;
-    bool debug = false;
-
-    query1 = "SELECT debug FROM t_debug WHERE source_se = :1 AND (dest_se = '' OR dest_se IS NULL) ";
-    query3 = "SELECT debug FROM t_debug WHERE source_se = :1 AND dest_se = :2";
-
-    SafeStatement s1, s2, s3;
-    SafeResultSet r1, r2, r3;
-    SafeConnection pooledConnection;
-=======
-    soci::session sql(*connectionPool);
->>>>>>> b45b83f2
+    soci::session sql(*connectionPool);
 
     bool isDebug = false;
     try
@@ -2719,64 +2410,6 @@
             isDebug = (debug == "on");
             if (isDebug) return isDebug;
 
-<<<<<<< HEAD
-            s1 = conn->createStatement(query1, tag1, pooledConnection);
-            s1->setString(1, source_hostname);
-            r1 = conn->createResultset(s1, pooledConnection);
-
-            if (r1->next())
-                {
-                    debug = std::string(r1->getString(1)).compare("on") == 0 ? true : false;
-                }
-            conn->destroyResultset(s1, r1);
-            conn->destroyStatement(s1, tag1, pooledConnection);
-
-            if (debug) return debug;
-
-            s2 = conn->createStatement(query1, tag2, pooledConnection);
-            s2->setString(1, destin_hostname);
-            r2 = conn->createResultset(s2, pooledConnection);
-
-            if (r2->next())
-                {
-                    debug = std::string(r2->getString(1)).compare("on") == 0 ? true : false;
-                }
-            conn->destroyResultset(s2, r2);
-            conn->destroyStatement(s2, tag2, pooledConnection);
-
-            if (debug) return debug;
-
-            s3 = conn->createStatement(query3, tag3, pooledConnection);
-            s3->setString(1, source_hostname);
-            s3->setString(2, destin_hostname);
-            r3 = conn->createResultset(s3, pooledConnection);
-
-            if (r3->next())
-                {
-                    debug = std::string(r3->getString(1)).compare("on") == 0 ? true : false;
-                }
-            conn->destroyResultset(s3, r3);
-            conn->destroyStatement(s3, tag3, pooledConnection);
-        }
-    catch (oracle::occi::SQLException const &e)
-        {
-
-            conn->rollback(pooledConnection);
-            if (s1 && r1)
-                conn->destroyResultset(s1, r1);
-            if (s1)
-                conn->destroyStatement(s1, tag1, pooledConnection);
-
-            if (s2 && r2)
-                conn->destroyResultset(s2, r2);
-            if (s2)
-                conn->destroyStatement(s2, tag2, pooledConnection);
-
-            if (s3 && r3)
-                conn->destroyResultset(s3, r3);
-            if (s3)
-                conn->destroyStatement(s3, tag3, pooledConnection);
-=======
             sql <<
                 " SELECT debug "
                 " FROM t_debug "
@@ -2791,7 +2424,6 @@
 
             sql << "SELECT debug FROM t_debug WHERE source_se = :source AND dest_se = :dest",
                 soci::use(source_hostname), soci::use(destin_hostname), soci::into(debug);
->>>>>>> b45b83f2
 
             isDebug = (debug == "on");
         }
@@ -2801,29 +2433,7 @@
         }
     catch (...)
         {
-<<<<<<< HEAD
-
-            conn->rollback(pooledConnection);
-            if (s1 && r1)
-                conn->destroyResultset(s1, r1);
-            if (s1)
-                conn->destroyStatement(s1, tag1, pooledConnection);
-
-            if (s2 && r2)
-                conn->destroyResultset(s2, r2);
-            if (s2)
-                conn->destroyStatement(s2, tag2, pooledConnection);
-
-            if (s3 && r3)
-                conn->destroyResultset(s3, r3);
-            if (s3)
-                conn->destroyStatement(s3, tag3, pooledConnection);
-
-            FTS3_COMMON_EXCEPTION_THROW(Err_Custom("Unknown exception"));
-            conn->releasePooledConnection(pooledConnection);
-=======
-            throw Err_Custom(std::string(__func__) + ": Caught exception " );
->>>>>>> b45b83f2
+            throw Err_Custom(std::string(__func__) + ": Caught exception " );
         }
     return isDebug;
 }
@@ -2847,194 +2457,6 @@
                 }
             else
                 {
-<<<<<<< HEAD
-                    s1->setString(1, source_hostname);
-                    s1->setString(2, destin_hostname);
-                    s2->setString(1, source_hostname);
-                    s2->setString(2, destin_hostname);
-                    s2->setString(3, mode);
-                }
-            updated += s1->executeUpdate();
-            updated += s2->executeUpdate();
-            if (updated != 0)
-                conn->commit(pooledConnection);
-            conn->destroyStatement(s1, tag1, pooledConnection);
-            conn->destroyStatement(s2, tag2, pooledConnection);
-        }
-    catch (oracle::occi::SQLException const &e)
-        {
-
-            conn->rollback(pooledConnection);
-            if(s1)
-                conn->destroyStatement(s1, tag1, pooledConnection);
-            if(s2)
-                conn->destroyStatement(s2, tag2, pooledConnection);
-
-            FTS3_COMMON_EXCEPTION_THROW(Err_Custom(e.what()));
-        }
-    catch (...)
-        {
-
-            conn->rollback(pooledConnection);
-            if(s1)
-                conn->destroyStatement(s1, tag1, pooledConnection);
-            if(s2)
-                conn->destroyStatement(s2, tag2, pooledConnection);
-
-            FTS3_COMMON_EXCEPTION_THROW(Err_Custom("Unknown exception"));
-        }
-    conn->releasePooledConnection(pooledConnection);
-}
-
-void OracleAPI::getSubmittedJobsReuse(std::vector<TransferJobs*>& jobs, const std::string & vos)
-{
-    TransferJobs* tr_jobs = NULL;
-    std::string tag = "getSubmittedJobsReuse";
-    std::string query_stmt("");
-    bool allVos = vos.compare("*")==0? true: false;
-
-    if (allVos)
-        {
-            query_stmt = "SELECT /* FIRST_ROWS(1) */ "
-                         " job_id, "
-                         " job_state, "
-                         " vo_name,  "
-                         " priority,  "
-                         " source_se, "
-                         " dest_se,  "
-                         " agent_dn, "
-                         " submit_host, "
-                         " user_dn, "
-                         " user_cred, "
-                         " cred_id,  "
-                         " space_token, "
-                         " storage_class,  "
-                         " job_params, "
-                         " overwrite_flag, "
-                         " source_space_token, "
-                         " source_token_description,"
-                         " copy_pin_lifetime, "
-                         " checksum_method "
-                         " from ( select /* FIRST_ROWS(1) */ "
-                         " t_job.job_id, "
-                         " t_job.job_state, "
-                         " t_job.vo_name,  "
-                         " t_job.priority,  "
-                         " t_job.source_se, "
-                         " t_job.dest_se,  "
-                         " t_job.agent_dn, "
-                         " t_job.submit_host, "
-                         " t_job.user_dn, "
-                         " t_job.user_cred, "
-                         " t_job.cred_id,  "
-                         " t_job.space_token, "
-                         " t_job.storage_class,  "
-                         " t_job.job_params, "
-                         " t_job.overwrite_flag, "
-                         " t_job.source_space_token, "
-                         " t_job.source_token_description,"
-                         " t_job.copy_pin_lifetime, "
-                         " t_job.checksum_method "
-                         " FROM t_job "
-                         " WHERE t_job.job_finished is NULL"
-                         " AND t_job.CANCEL_JOB is NULL"
-                         " AND t_job.reuse_job='Y' "
-                         " AND t_job.job_state = 'SUBMITTED' "
-                         " ORDER BY t_job.priority DESC"
-                         " , SYS_EXTRACT_UTC(t_job.submit_time) ) WHERE ROWNUM <=1 ";
-        }
-    else
-        {
-            tag += "1";
-            query_stmt = "SELECT /* FIRST_ROWS(1) */ "
-                         " job_id, "
-                         " job_state, "
-                         " vo_name,  "
-                         " priority,  "
-                         " source_se, "
-                         " dest_se,  "
-                         " agent_dn, "
-                         " submit_host, "
-                         " user_dn, "
-                         " user_cred, "
-                         " cred_id,  "
-                         " space_token, "
-                         " storage_class,  "
-                         " job_params, "
-                         " overwrite_flag, "
-                         " source_space_token, "
-                         " source_token_description,"
-                         " copy_pin_lifetime, "
-                         " checksum_method "
-                         " from ( select /* FIRST_ROWS(1) */ "
-                         " t_job.job_id, "
-                         " t_job.job_state, "
-                         " t_job.vo_name,  "
-                         " t_job.priority,  "
-                         " t_job.source_se, "
-                         " t_job.dest_se,  "
-                         " t_job.agent_dn, "
-                         " t_job.submit_host, "
-                         " t_job.user_dn, "
-                         " t_job.user_cred, "
-                         " t_job.cred_id,  "
-                         " t_job.space_token, "
-                         " t_job.storage_class,  "
-                         " t_job.job_params, "
-                         " t_job.overwrite_flag, "
-                         " t_job.source_space_token, "
-                         " t_job.source_token_description,"
-                         " t_job.copy_pin_lifetime, "
-                         " t_job.checksum_method "
-                         " FROM t_job "
-                         " WHERE t_job.job_finished is NULL"
-                         " AND t_job.CANCEL_JOB is NULL"
-                         " AND t_job.VO_NAME IN " + vos +
-                         " AND t_job.reuse_job='Y' "
-                         " AND t_job.job_state = 'SUBMITTED' "
-                         " ORDER BY t_job.priority DESC"
-                         " , SYS_EXTRACT_UTC(t_job.submit_time) ) WHERE ROWNUM <=1 ";
-        }
-
-    SafeStatement s;
-    SafeResultSet r;
-    SafeConnection pooledConnection;
-
-    try
-        {
-            pooledConnection = conn->getPooledConnection();
-            if (!pooledConnection)
-                return;
-
-            s = conn->createStatement(query_stmt, tag, pooledConnection);
-            r = conn->createResultset(s, pooledConnection);
-            while (r->next())
-                {
-                    tr_jobs = new TransferJobs();
-                    tr_jobs->JOB_ID = r->getString(1);
-                    tr_jobs->JOB_STATE = r->getString(2);
-                    tr_jobs->VO_NAME = r->getString(3);
-                    tr_jobs->PRIORITY = r->getInt(4);
-                    tr_jobs->SOURCE = r->getString(5);
-                    tr_jobs->DEST = r->getString(6);
-                    tr_jobs->AGENT_DN = r->getString(7);
-                    tr_jobs->SUBMIT_HOST = r->getString(8);
-                    tr_jobs->USER_DN = r->getString(9);
-                    tr_jobs->USER_CRED = r->getString(10);
-                    tr_jobs->CRED_ID = r->getString(11);
-                    tr_jobs->SPACE_TOKEN = r->getString(12);
-                    tr_jobs->STORAGE_CLASS = r->getString(13);
-                    tr_jobs->INTERNAL_JOB_PARAMS = r->getString(14);
-                    tr_jobs->OVERWRITE_FLAG = r->getString(15);
-                    tr_jobs->SOURCE_SPACE_TOKEN = r->getString(16);
-                    tr_jobs->SOURCE_TOKEN_DESCRIPTION = r->getString(17);
-                    tr_jobs->COPY_PIN_LIFETIME = r->getInt(18);
-                    tr_jobs->CHECKSUM_METHOD = r->getString(19);
-                    jobs.push_back(tr_jobs);
-                }
-            conn->destroyResultset(s, r);
-            conn->destroyStatement(s, tag, pooledConnection);
-=======
                     sql << "DELETE FROM t_debug WHERE source_se = :source AND dest_se = :dest",
                         soci::use(source_hostname), soci::use(destin_hostname);
                     sql << "INSERT INTO t_debug (source_se, dest_se, debug) VALUES (:source, :dest, :mode)",
@@ -3569,744 +2991,17 @@
                     std::string source_hostname = *it;
                     ret += getCredits(source_hostname, destin_hostname);
                 }
->>>>>>> b45b83f2
-
-        }
-    catch (std::exception& e)
-        {
-<<<<<<< HEAD
-
-            conn->rollback(pooledConnection);
-            if (s && r)
-                conn->destroyResultset(s, r);
-            if (s)
-                conn->destroyStatement(s, tag, pooledConnection);
-
-            FTS3_COMMON_EXCEPTION_THROW(Err_Custom(e.what()));
-
-=======
-            throw Err_Custom(std::string(__func__) + ": Caught exception " + e.what());
->>>>>>> b45b83f2
-        }
-    catch (...)
-        {
-            throw Err_Custom(std::string(__func__) + ": Caught exception " );
-        }
-
-<<<<<<< HEAD
-            conn->rollback(pooledConnection);
-            if (s && r)
-                conn->destroyResultset(s, r);
-            if (s)
-                conn->destroyStatement(s, tag, pooledConnection);
-
-            FTS3_COMMON_EXCEPTION_THROW(Err_Custom("Unknown exception"));
-
-        }
-    conn->releasePooledConnection(pooledConnection);
-}
-
-void OracleAPI::auditConfiguration(const std::string & dn, const std::string & config, const std::string & action)
-{
-    const std::string tag = "auditConfiguration";
-    std::string query = "INSERT INTO t_config_audit (datetime, dn, config, action ) VALUES (:1, :2, :3, :4)";
-
-    SafeStatement s;
-    SafeConnection pooledConnection;
-
-    try
-        {
-            pooledConnection = conn->getPooledConnection();
-            if (!pooledConnection)
-                return;
-
-            time_t timed = time(NULL);
-            s = conn->createStatement(query, tag, pooledConnection);
-            s->setTimestamp(1, conv->toTimestamp(timed, conn->getEnv()));
-            s->setString(2, dn);
-            s->setString(3, config);
-            s->setString(4, action);
-            if (s->executeUpdate() != 0)
-                conn->commit(pooledConnection);
-            conn->destroyStatement(s, tag, pooledConnection);
-        }
-    catch (oracle::occi::SQLException const &e)
-        {
-
-            conn->rollback(pooledConnection);
-            if(s)
-                conn->destroyStatement(s, tag, pooledConnection);
-
-            FTS3_COMMON_EXCEPTION_THROW(Err_Custom(e.what()));
-        }
-    catch (...)
-        {
-
-            conn->rollback(pooledConnection);
-            if(s)
-                conn->destroyStatement(s, tag, pooledConnection);
-
-            FTS3_COMMON_EXCEPTION_THROW(Err_Custom("Unknown exception"));
-        }
-    conn->releasePooledConnection(pooledConnection);
-}
-
-
-void OracleAPI::fetchOptimizationConfig2(OptimizerSample* ops, const std::string & source_hostname, const std::string & destin_hostname)
-{
-    ops->streamsperfile = DEFAULT_NOSTREAMS;
-    ops->timeout = MID_TIMEOUT;
-    ops->bufsize = DEFAULT_BUFFSIZE;
-}
-
-
-bool OracleAPI::isCredentialExpired(const std::string & dlg_id, const std::string & dn)
-{
-
-    bool valid = false;
-    const std::string tag = "isCredentialExpired";
-    std::string query = "SELECT termination_time from t_credential where dlg_id=:1 and dn=:2";
-    double dif;
-
-
-    SafeStatement s;
-    SafeResultSet r;
-    SafeConnection pooledConnection;
-    try
-        {
-
-            pooledConnection = conn->getPooledConnection();
-            if (!pooledConnection)
-                return false;
-
-            s = conn->createStatement(query, tag, pooledConnection);
-            s->setString(1, dlg_id);
-            s->setString(2, dn);
-            r = conn->createResultset(s, pooledConnection);
-
-            if (r->next())
-                {
-                    time_t lifetime = std::time(NULL);
-                    time_t term_time = conv->toTimeT(r->getTimestamp(1));
-                    dif = difftime(term_time, lifetime);
-
-                    if (dif > 0)
-                        valid = true;
-
-                }
-            conn->destroyResultset(s, r);
-            conn->destroyStatement(s, tag, pooledConnection);
-        }
-    catch (oracle::occi::SQLException const &e)
-        {
-
-            conn->rollback(pooledConnection);
-
-            if (s && r)
-                conn->destroyResultset(s, r);
-            if (s)
-                conn->destroyStatement(s, tag, pooledConnection);
-
-            FTS3_COMMON_EXCEPTION_THROW(Err_Custom(e.what()));
-        }
-    catch (...)
-        {
-
-            conn->rollback(pooledConnection);
-
-            if (s && r)
-                conn->destroyResultset(s, r);
-            if (s)
-                conn->destroyStatement(s, tag, pooledConnection);
-
-            FTS3_COMMON_EXCEPTION_THROW(Err_Custom("Unknown exception"));
-        }
-    conn->releasePooledConnection(pooledConnection);
-    return valid;
-}
-
-bool OracleAPI::isTrAllowed2(const std::string & source_hostname, const std::string & destin_hostname)
-{
-    return isTrAllowed(source_hostname, destin_hostname);
-}
-
-bool OracleAPI::isTrAllowed(const std::string & source_hostname, const std::string & destin_hostname)
-{
-    const std::string tag1 = "isTrAllowed1";
-    const std::string tag2 = "isTrAllowed2";
-    const std::string tag3 = "isTrAllowed3";
-    const std::string tag4 = "isTrAllowed4";
-    const std::string tag5 = "isTrAllowed5";
-    const std::string tag6 = "isTrAllowed6";
-    const std::string tag7 = "isTrAllowed7";
-    const std::string tag8 = "isTrAllowed8";
-
-    bool allowed = true;
-    int act = 0;
-    int maxDest = 0;
-    int maxSource = 0;
-    double numberOfFinished = 0;
-    double numberOfFailed = 0;
-    double ratioSuccessFailure = 0;
-    double numberOfFinishedAll = 0;
-    double numberOfFailedAll = 0;
-    double throughput = 0.0;
-    double avgThr = 0.0;
-
-    std::string query_stmt1 = " select count(*) from  t_file where t_file.file_state in ('READY','ACTIVE') and t_file.source_se=:1 ";
-
-    std::string query_stmt2 = " select count(*) from  t_file where t_file.file_state in ('READY','ACTIVE') and t_file.dest_se=:1";
-
-    std::string query_stmt3 = " select file_state from t_file where t_file.source_se=:1 and t_file.dest_se=:2 "
-                              " and file_state in ('FAILED','FINISHED') and (t_file.FINISH_TIME > (SYS_EXTRACT_UTC(SYSTIMESTAMP) - interval '5' minute)) order by "
-                              " SYS_EXTRACT_UTC(t_file.FINISH_TIME) desc ";
-
-    std::string query_stmt4 = " select count(*) from  t_file where  t_file.source_se=:1 and t_file.dest_se=:2 "
-                              " and file_state in ('READY','ACTIVE') ";
-
-    std::string query_stmt5 = " select count(*) from  t_file where t_file.source_se=:1 and t_file.dest_se=:2 "
-                              " and file_state = 'FINISHED' and (t_file.FINISH_TIME > (SYS_EXTRACT_UTC(SYSTIMESTAMP) - interval '5' minute))";
-
-    std::string query_stmt6 = " select count(*) from  t_file where t_file.source_se=:1 and t_file.dest_se=:2 "
-                              " and file_state = 'FAILED' and (t_file.FINISH_TIME > (SYS_EXTRACT_UTC(SYSTIMESTAMP) - interval '5' minute))";
-
-    std::string query_stmt7 =   " SELECT avg(ROUND((filesize * throughput)/filesize,2)) from ( select filesize, throughput from t_file where "
-                                " source_se=:1 and dest_se=:2 "
-                                " and file_state in ('ACTIVE','FINISHED') and throughput > 0 and filesize > 0 "
-                                " and (start_time >= (SYS_EXTRACT_UTC(SYSTIMESTAMP) - interval '10' minute) OR "
-                                " job_finished >= (SYS_EXTRACT_UTC(SYSTIMESTAMP) - interval '5' minute)) "
-                                " order by FILE_ID DESC)  where rownum <= 10 ";
-
-    std::string query_stmt8 =   " SELECT avg(ROUND((filesize * throughput)/filesize,2)) from ( select filesize, throughput from t_file where "
-                                " source_se=:1 and dest_se=:2 "
-                                " and file_state in ('ACTIVE','FINISHED') and throughput > 0  and filesize > 0 "
-                                " and (start_time >= (SYS_EXTRACT_UTC(SYSTIMESTAMP) - interval '30' minute) OR "
-                                " job_finished >= (SYS_EXTRACT_UTC(SYSTIMESTAMP) - interval '30' minute)) "
-                                " order by FILE_ID DESC) where rownum <= 30 ";
-
-
-
-    SafeStatement s1;
-    SafeResultSet r1;
-    SafeStatement s2;
-    SafeResultSet r2;
-    SafeStatement s3;
-    SafeResultSet r3;
-    SafeStatement s4;
-    SafeResultSet r4;
-    SafeStatement s5;
-    SafeResultSet r5;
-    SafeStatement s6;
-    SafeResultSet r6;
-    SafeStatement s7;
-    SafeResultSet r7;
-    SafeStatement s8;
-    SafeResultSet r8;
-    SafeConnection pooledConnection;
-
-
-    try
-        {
-            int mode = getOptimizerMode();
-            if(mode==1)
-                {
-                    lowDefault = mode_1[0];
-                    highDefault = mode_1[1];
-                }
-            else if(mode==2)
-                {
-                    lowDefault = mode_2[0];
-                    highDefault = mode_2[1];
-                }
-            else if(mode==3)
-                {
-                    lowDefault = mode_3[0];
-                    highDefault = mode_3[1];
-                }
-            else
-                {
-                    jobsNum = mode_1[0];
-                    highDefault = mode_1[1];
-                }
-
-
-            pooledConnection = conn->getPooledConnection();
-            if (!pooledConnection)
-                return false;
-
-            s8 = conn->createStatement(query_stmt8, tag8, pooledConnection);
-            s8->setString(1, source_hostname);
-            s8->setString(2, destin_hostname);
-            r8 = conn->createResultset(s8, pooledConnection);
-            if (r8->next())
-                {
-                    avgThr = r8->getDouble(1);
-                }
-            conn->destroyResultset(s8, r8);
-            conn->destroyStatement(s8, tag8, pooledConnection);
-
-            s7 = conn->createStatement(query_stmt7, tag7, pooledConnection);
-            s7->setString(1, source_hostname);
-            s7->setString(2, destin_hostname);
-            r7 = conn->createResultset(s7, pooledConnection);
-            if (r7->next())
-                {
-                    throughput = r7->getDouble(1);
-                }
-            conn->destroyResultset(s7, r7);
-            conn->destroyStatement(s7, tag7, pooledConnection);
-
-            s1 = conn->createStatement(query_stmt1, tag1, pooledConnection);
-            s1->setString(1, source_hostname);
-            r1 = conn->createResultset(s1, pooledConnection);
-            if (r1->next())
-                {
-                    maxSource = r1->getInt(1);
-                }
-            conn->destroyResultset(s1, r1);
-            conn->destroyStatement(s1, tag1, pooledConnection);
-
-            s2 = conn->createStatement(query_stmt2, tag2, pooledConnection);
-            s2->setString(1, destin_hostname);
-            r2 = conn->createResultset(s2, pooledConnection);
-            if (r2->next())
-                {
-                    maxDest = r2->getInt(1);
-                }
-            conn->destroyResultset(s2, r2);
-            conn->destroyStatement(s2, tag2, pooledConnection);
-
-            s3 = conn->createStatement(query_stmt3, tag3, pooledConnection);
-            s3->setString(1, source_hostname);
-            s3->setString(2, destin_hostname);
-            r3 = conn->createResultset(s3, pooledConnection);
-
-            while (r3->next())
-                {
-                    std::string fileState = r3->getString(1);
-                    if(fileState.compare("FAILED")==0)
-                        numberOfFailed += 1.0;
-
-                    if(fileState.compare("FINISHED")==0)
-                        numberOfFinished += 1.0;
-                }
-            conn->destroyResultset(s3, r3);
-            conn->destroyStatement(s3, tag3, pooledConnection);
-
-            s4 = conn->createStatement(query_stmt4, tag4, pooledConnection);
-            s4->setString(1, source_hostname);
-            s4->setString(2, destin_hostname);
-            r4 = conn->createResultset(s4, pooledConnection);
-            if (r4->next())
-                {
-                    act = r4->getInt(1);
-                }
-            conn->destroyResultset(s4, r4);
-            conn->destroyStatement(s4, tag4, pooledConnection);
-
-            s5 = conn->createStatement(query_stmt5, tag5, pooledConnection);
-            s5->setString(1, source_hostname);
-            s5->setString(2, destin_hostname);
-            r5 = conn->createResultset(s5, pooledConnection);
-            if (r5->next())
-                {
-                    numberOfFinishedAll = r5->getInt(1);
-                }
-            conn->destroyResultset(s5, r5);
-            conn->destroyStatement(s5, tag5, pooledConnection);
-
-            s6 = conn->createStatement(query_stmt6, tag6, pooledConnection);
-            s6->setString(1, source_hostname);
-            s6->setString(2, destin_hostname);
-            r6 = conn->createResultset(s6, pooledConnection);
-            if (r6->next())
-                {
-                    numberOfFailedAll = r6->getInt(1);
-                }
-            conn->destroyResultset(s6, r6);
-            conn->destroyStatement(s6, tag6, pooledConnection);
-
-            if(numberOfFinished>0)
-                {
-                    ratioSuccessFailure = numberOfFinished/(numberOfFinished + numberOfFailed) * (100.0/1.0);
-                }
-            else
-                {
-                    ratioSuccessFailure = 0;
-                }
-
-
-            allowed = optimizerObject.transferStart((int) numberOfFinished, (int) numberOfFailed,source_hostname, destin_hostname, act, maxSource, maxDest,
-                                                    ratioSuccessFailure,numberOfFinishedAll, numberOfFailedAll, throughput, avgThr, lowDefault, highDefault);
-
-        }
-    catch (oracle::occi::SQLException const &e)
-        {
-
-            conn->rollback(pooledConnection);
-
-            if (s1 && r1)
-                conn->destroyResultset(s1, r1);
-            if (s1)
-                conn->destroyStatement(s1, tag1, pooledConnection);
-
-            if (s2 && r2)
-                conn->destroyResultset(s1, r1);
-            if (s2)
-                conn->destroyStatement(s1, tag1, pooledConnection);
-
-            if (s3 && r3)
-                conn->destroyResultset(s3, r3);
-            if (s3)
-                conn->destroyStatement(s3, tag3, pooledConnection);
-
-            if (s4 && r4)
-                conn->destroyResultset(s4, r4);
-            if (s4)
-                conn->destroyStatement(s4, tag4, pooledConnection);
-
-            if (s5 && r5)
-                conn->destroyResultset(s5, r5);
-            if (s5)
-                conn->destroyStatement(s5, tag5, pooledConnection);
-
-            if (s6 && r6)
-                conn->destroyResultset(s6, r6);
-            if (s6)
-                conn->destroyStatement(s6, tag6, pooledConnection);
-
-            if (s7 && r7)
-                conn->destroyResultset(s7, r7);
-            if (s7)
-                conn->destroyStatement(s7, tag7, pooledConnection);
-
-            if (s8 && r8)
-                conn->destroyResultset(s8, r8);
-            if (s8)
-                conn->destroyStatement(s8, tag8, pooledConnection);
-
-            FTS3_COMMON_EXCEPTION_THROW(Err_Custom(e.what()));
-        }
-    catch (...)
-        {
-
-            conn->rollback(pooledConnection);
-
-            if (s1 && r1)
-                conn->destroyResultset(s1, r1);
-            if (s1)
-                conn->destroyStatement(s1, tag1, pooledConnection);
-
-            if (s2 && r2)
-                conn->destroyResultset(s1, r1);
-            if (s2)
-                conn->destroyStatement(s1, tag1, pooledConnection);
-
-            if (s3 && r3)
-                conn->destroyResultset(s3, r3);
-            if (s3)
-                conn->destroyStatement(s3, tag3, pooledConnection);
-
-            if (s4 && r4)
-                conn->destroyResultset(s4, r4);
-            if (s4)
-                conn->destroyStatement(s4, tag4, pooledConnection);
-
-            if (s5 && r5)
-                conn->destroyResultset(s5, r5);
-            if (s5)
-                conn->destroyStatement(s5, tag5, pooledConnection);
-
-            if (s6 && r6)
-                conn->destroyResultset(s6, r6);
-            if (s6)
-                conn->destroyStatement(s6, tag6, pooledConnection);
-
-            if (s7 && r7)
-                conn->destroyResultset(s7, r7);
-            if (s7)
-                conn->destroyStatement(s7, tag7, pooledConnection);
-
-            if (s8 && r8)
-                conn->destroyResultset(s8, r8);
-            if (s8)
-                conn->destroyStatement(s8, tag8, pooledConnection);
-
-            FTS3_COMMON_EXCEPTION_THROW(Err_Custom("Unknown exception"));
-        }
-    conn->releasePooledConnection(pooledConnection);
-    return allowed;
-}
-
-
-int OracleAPI::getSeOut(const std::string & source, const std::set<std::string> & destination)
-{
-    // total number of allowed active for the source (both currently in use and free credits)
-    int ret = 0;
-
-    std::string tag[8];
-    std::string query[8];
-
-    SafeStatement s[8];
-    SafeResultSet r[8];
-
-    SafeConnection pooledConnection;
-
-    try
-        {
-            int nActiveSource = 0;
-
-            pooledConnection = conn->getPooledConnection();
-            if (!pooledConnection)
-                return false;
-
-            initVariablesForGetCredits(pooledConnection, s, query, tag, "getSeOut");
-
-            std::string source_hostname = source;
-
-            // get number of active for the destination
-
-            s[0]->setString(1, source_hostname);
-            r[0] = conn->createResultset(s[0], pooledConnection);
-
-            if (r[0]->next())
-                {
-                    nActiveSource = r[0]->getInt(1);
-                }
-
-            conn->destroyResultset(s[0], r[0]);
-
-            ret += nActiveSource;
-
-            std::set<std::string>::iterator it;
-
-            for (it = destination.begin(); it != destination.end(); ++it)
-                {
-                    std::string destin_hostname = *it;
-                    ret += getCredits(pooledConnection, s, r, source_hostname, destin_hostname);
-                }
-
-            for (int i = 0; i < 8; i++)
-                {
-                    conn->destroyStatement(s[i], tag[i], pooledConnection);
-                }
-        }
-    catch (oracle::occi::SQLException const &e)
-        {
-            conn->rollback(pooledConnection);
-
-            for (int i = 0; i < 8; i++)
-                {
-                    if (s[i] && r[i])
-                        conn->destroyResultset(s[i], r[i]);
-                    if (s[i])
-                        conn->destroyStatement(s[i], tag[i], pooledConnection);
-                }
-
-            FTS3_COMMON_EXCEPTION_THROW(Err_Custom(e.what()));
-        }
-    catch (...)
-        {
-            conn->rollback(pooledConnection);
-
-            for (int i = 0; i < 8; i++)
-                {
-                    if (s[i] && r[i])
-                        conn->destroyResultset(s[i], r[i]);
-                    if (s[i])
-                        conn->destroyStatement(s[i], tag[i], pooledConnection);
-                }
-
-            FTS3_COMMON_EXCEPTION_THROW(Err_Custom("Unknown exception"));
-        }
-
-    conn->releasePooledConnection(pooledConnection);
-
-    return ret;
-}
-
-int OracleAPI::getSeIn(const std::set<std::string> & source, const std::string & destination)
-{
-    // total number of allowed active for the source (both currently in use and free credits)
-    int ret = 0;
-
-    std::string tag[8];
-    std::string query[8];
-
-    SafeStatement s[8];
-    SafeResultSet r[8];
-
-    SafeConnection pooledConnection;
-
-    try
-        {
-            int nActiveDest = 0;
-
-            pooledConnection = conn->getPooledConnection();
-            if (!pooledConnection)
-                return false;
-
-            initVariablesForGetCredits(pooledConnection, s, query, tag, "getSeIn");
-
-            std::string destin_hostname = destination;
-
-            // get number of active for the destination
-            s[1]->setString(1, destin_hostname);
-            r[1] = conn->createResultset(s[1], pooledConnection);
-
-            if (r[1]->next())
-                {
-                    nActiveDest = r[1]->getInt(1);
-                }
-
-            conn->destroyResultset(s[1], r[1]);
-
-            ret += nActiveDest;
-
-            std::set<std::string>::iterator it;
-
-            for (it = source.begin(); it != source.end(); ++it)
-                {
-                    std::string source_hostname = *it;
-                    ret += getCredits(pooledConnection, s, r, source_hostname, destin_hostname);
-                }
-
-            for (int i = 0; i < 8; i++)
-                {
-                    conn->destroyStatement(s[i], tag[i], pooledConnection);
-                }
-        }
-    catch (oracle::occi::SQLException const &e)
-        {
-            conn->rollback(pooledConnection);
-
-            for (int i = 0; i < 8; i++)
-                {
-                    if (s[i] && r[i])
-                        conn->destroyResultset(s[i], r[i]);
-                    if (s[i])
-                        conn->destroyStatement(s[i], tag[i], pooledConnection);
-                }
-
-            FTS3_COMMON_EXCEPTION_THROW(Err_Custom(e.what()));
-        }
-    catch (...)
-        {
-            conn->rollback(pooledConnection);
-
-            for (int i = 0; i < 8; i++)
-                {
-                    if (s[i] && r[i])
-                        conn->destroyResultset(s[i], r[i]);
-                    if (s[i])
-                        conn->destroyStatement(s[i], tag[i], pooledConnection);
-                }
-
-            FTS3_COMMON_EXCEPTION_THROW(Err_Custom("Unknown exception"));
-        }
-
-    conn->releasePooledConnection(pooledConnection);
-
-    return ret;
-}
-
-void OracleAPI::initVariablesForGetCredits(SafeConnection& pooledConnection, SafeStatement s[], std::string* query, std::string* tag, std::string basename)
-{
-    tag[0] = basename + "0";
-    tag[1] = basename + "1";
-    tag[2] = basename + "2";
-    tag[3] = basename + "3";
-    tag[4] = basename + "4";
-    tag[5] = basename + "5";
-    tag[6] = basename + "6";
-    tag[7] = basename + "7";
-
-    query[0] =
-        "SELECT COUNT(*) FROM t_file "
-        "WHERE t_file.file_state in ('READY','ACTIVE') AND "
-        "      t_file.source_se = :1 "
-        ;
-
-    query[1] =
-        "SELECT COUNT(*) FROM t_file "
-        "WHERE t_file.file_state in ('READY','ACTIVE') AND "
-        "      t_file.dest_se = :1"
-        ;
-
-    query[2] =
-        " select throughput "
-        " from ("
-        "	select throughput "
-        "	from  t_file "
-        "	where source_se = :1 "
-        "		and dest_se = :2 "
-        "		and throughput is not NULL "
-        " 		and throughput != 0  "
-        "	order by FINISH_TIME DESC"
-        " ) "
-        " where rownum = 1"
-        ;
-
-    query[3] =
-        "SELECT file_state "
-        "FROM t_file "
-        "WHERE "
-        "      t_file.source_se = :1 AND t_file.dest_se = :2 AND "
-        "      file_state IN ('FAILED','FINISHED') AND "
-        "      (t_file.FINISH_TIME > (SYS_EXTRACT_UTC(SYSTIMESTAMP) - interval '1' hour))"
-        ;
-
-    query[4] =
-        "SELECT COUNT(*) "
-        "FROM t_file "
-        "WHERE "
-        "      t_file.source_se = :1 AND t_file.dest_se = :2 AND "
-        "      file_state in ('READY','ACTIVE')"
-        ;
-
-    query[5] =
-        "SELECT COUNT(*) FROM t_file "
-        "WHERE "
-        "      t_file.source_se = :1 AND t_file.dest_se = :2 AND "
-        "      file_state = 'FINISHED'"
-        ;
-
-    query[6] =
-        "SELECT COUNT(*) FROM t_file "
-        "WHERE "
-        "      t_file.source_se = :1 AND t_file.dest_se = :2 AND "
-        "      file_state = 'FAILED'"
-        ;
-
-    query[7] = " select ROUND(AVG(throughput),2) AS Average  from t_file where source_se = :1 and dest_se = :2 "
-               " and file_state = 'FINISHED' and throughput is not NULL and throughput != 0 "
-               " and (t_file.FINISH_TIME > (SYS_EXTRACT_UTC(SYSTIMESTAMP) - interval '5' minute))";
-
-    s[0] = conn->createStatement(query[0], tag[0], pooledConnection);
-    s[1] = conn->createStatement(query[1], tag[1], pooledConnection);
-    s[2] = conn->createStatement(query[2], tag[2], pooledConnection);
-    s[3] = conn->createStatement(query[3], tag[3], pooledConnection);
-    s[4] = conn->createStatement(query[4], tag[4], pooledConnection);
-    s[5] = conn->createStatement(query[5], tag[5], pooledConnection);
-    s[6] = conn->createStatement(query[6], tag[6], pooledConnection);
-    s[7] = conn->createStatement(query[7], tag[7], pooledConnection);
-}
-
-int OracleAPI::getCredits(SafeConnection& pooledConnection, SafeStatement s[], SafeResultSet r[], const std::string & source_hostname, const std::string & destin_hostname)
-{
-    int nActiveSource = 0, nActiveDest = 0;
-    double nFailedLastHour = 0, nFinishedLastHour = 0;
-    int nActive = 0;
-    double nFailedAll = 0, nFinishedAll = 0, throughput = 0;
-    double avgThr = 0.0;
-
-    s[7]->setString(1, source_hostname);
-    s[7]->setString(2, destin_hostname);
-    r[7] = conn->createResultset(s[7], pooledConnection);
-    if (r[7]->next())
-        {
-            avgThr = r[7]->getDouble(1);
-=======
+
+        }
+    catch (std::exception& e)
+        {
+            throw Err_Custom(std::string(__func__) + ": Caught exception " + e.what());
+        }
+    catch (...)
+        {
+            throw Err_Custom(std::string(__func__) + ": Caught exception " );
+        }
+
     return ret;
 }
 
@@ -4333,7 +3028,6 @@
             if (isNull != soci::i_null)
                 freeCredits = maxActive - limit;
 
->>>>>>> b45b83f2
         }
     catch (std::exception& e)
         {
@@ -4536,78 +3230,6 @@
     return ok;
 }
 
-<<<<<<< HEAD
-bool OracleAPI::retryFromDead(std::vector<struct message_updater>& messages, bool diskFull)
-{
-    std::vector<struct message_updater>::const_iterator iter;
-    bool isUpdated = true;
-    const std::string transfer_status = "FAILED";
-    std::string transfer_message;
-    if(diskFull)
-        {
-            transfer_message = "No space left on device in " + ftsHostName;
-        }
-    else
-        {
-            transfer_message = "no FTS server had updated the transfer status the last 300 seconds, probably stalled in " + ftsHostName;
-        }
-
-    const std::string status = "FAILED";
-    SafeStatement s;
-    SafeResultSet r;
-    std::string query = "select file_id from t_file where job_id=:1 and file_id=:2 and file_state='ACTIVE' and transferhost=:3 ";
-    const std::string tag = "retryFormDead";
-    SafeConnection pooledConnection;
-    try
-        {
-            pooledConnection = conn->getPooledConnection();
-            if (!pooledConnection)
-                {
-                    return isUpdated;
-                }
-
-            s = conn->createStatement(query, tag, pooledConnection);
-            for (iter = messages.begin(); iter != messages.end(); ++iter)
-                {
-                    s->setString(1, (*iter).job_id);
-                    s->setInt(2, (*iter).file_id);
-                    s->setString(3, ftsHostName);
-                    r = conn->createResultset(s, pooledConnection);
-                    if(r->next())
-                        {
-                            updateFileTransferStatus(0.0, (*iter).job_id, (*iter).file_id, transfer_status, transfer_message, (*iter).process_id, 0, 0);
-                            updateJobTransferStatus((*iter).file_id, (*iter).job_id, status);
-                        }
-                    conn->destroyResultset(s, r);
-                }
-
-            conn->destroyStatement(s, tag, pooledConnection);
-        }
-    catch (oracle::occi::SQLException const &e)
-        {
-            isUpdated = false;
-
-            conn->rollback(pooledConnection);
-
-            if(s && r)
-                conn->destroyResultset(s, r);
-            if (s)
-                conn->destroyStatement(s, tag, pooledConnection);
-
-            FTS3_COMMON_EXCEPTION_THROW(Err_Custom(e.what()));
-        }
-    catch (...)
-        {
-            isUpdated = false;
-
-            conn->rollback(pooledConnection);
-
-            if(s && r)
-                conn->destroyResultset(s, r);
-            if (s)
-                conn->destroyStatement(s, tag, pooledConnection);
-=======
->>>>>>> b45b83f2
 
 
 void OracleAPI::setPid(const std::string & /*jobId*/, int fileId, int pid)
@@ -4899,38 +3521,7 @@
 
 
 
-<<<<<<< HEAD
-void OracleAPI::allowSubmit(std::string ses, std::string vo, std::list<std::string>& notAllowed)
-{
-    // TODO soci not yet supported
-//    soci::session sql(*connectionPool);
-//
-//    std::string query = "SELECT se FROM t_bad_ses WHERE se IN " + ses + " AND status != 'WAIT_AS' AND (vo IS NULL OR vo='' OR vo = :vo)";
-//
-//    try
-//        {
-//            soci::rowset<std::string> rs = (sql.prepare << query, soci::use(vo));
-//
-//            for (soci::rowset<std::string>::const_iterator i = rs.begin(); i != rs.end(); ++i)
-//                {
-//                    notAllowed.push_back(*i);
-//                }
-//        }
-//    catch (std::exception& e)
-//        {
-//            throw Err_Custom(std::string(__func__) + ": Caught exception " + e.what());
-//        }
-//    catch (...)
-//        {
-//            throw Err_Custom(std::string(__func__) + ": Caught exception " );
-//        }
-}
-
-
-boost::optional<int> OracleAPI::getTimeoutForSe(std::string se)
-=======
 bool OracleAPI::retryFromDead(std::vector<struct message_updater>& messages, bool diskFull)
->>>>>>> b45b83f2
 {
     soci::session sql(*connectionPool);
 
@@ -4979,48 +3570,6 @@
     return ok;
 }
 
-<<<<<<< HEAD
-void OracleAPI::getTimeoutForSe(std::string ses, std::map<std::string, int>& ret)
-{
-// TODO soci not yet supported
-//    soci::session sql(*connectionPool);
-//
-//    std::string query =
-//        " select se, wait_timeout  "
-//        " from t_bad_ses "
-//        " where se in "
-//        ;
-//    query += ses;
-//
-//    try
-//        {
-//            soci::rowset<soci::row> rs = (
-//                                             sql.prepare << query
-//                                         );
-//
-//            for (soci::rowset<soci::row>::const_iterator i = rs.begin(); i != rs.end(); ++i)
-//                {
-//                    ret[i->get<std::string>("se")] =  i->get<int>("wait_timeout");
-//                }
-//
-//        }
-//    catch (std::exception& e)
-//        {
-//            throw Err_Custom(std::string(__func__) + ": Caught exception " + e.what());
-//        }
-//    catch (...)
-//        {
-//            throw Err_Custom(std::string(__func__) + ": Caught exception " );
-//        }
-}
-
-bool OracleAPI::isDnBlacklisted(std::string dn)
-{
-
-    std::string tag = "isDnBlacklisted";
-    std::string stmt = "SELECT * FROM t_bad_dns WHERE dn = :1";
-=======
->>>>>>> b45b83f2
 
 
 void OracleAPI::blacklistSe(std::string se, std::string vo, std::string status, int timeout, std::string msg, std::string adm_dn)
@@ -7325,79 +5874,11 @@
 }
 
 
-<<<<<<< HEAD
+
 void OracleAPI::transferLogFileVector(std::map<int, struct message_log>& messagesLog)
 {
-    std::map<int, struct message_log>::const_iterator iterLog;
-    for (iterLog = messagesLog.begin(); iterLog != messagesLog.end(); iterLog++)
-        {
-            std::string jobId = std::string(((*iterLog).second).job_id).substr(0, 36);
-            transferLogFile( ((*iterLog).second).filePath, jobId , ((*iterLog).second).file_id, ((*iterLog).second).debugFile);
-        }
-}
-
-
-std::vector<struct message_state>  OracleAPI::getStateOfTransfer(const std::string& jobId, int fileId)
-{
-    std::string tag1 = "getStateOfTransfer1";
-    std::string tag2 = "getStateOfTransfer2";
-
-    std::string query1 =
-        " select t_job.job_id, t_job.job_state, t_job.vo_name, t_job.job_metadata, t_job.retry, t_file.file_id, t_file.file_state, t_file.retry, "
-        " t_file.file_metadata, t_file.source_se, t_file.dest_se "
-        " from t_file, t_job "
-        " where t_job.job_id = t_file.job_id "
-        " and t_job.job_id=:1 and t_file.file_id=:2 ";
-
-    std::string query2 =
-        " select t_job.job_id, t_job.job_state, t_job.vo_name, t_job.job_metadata, t_job.retry, t_file.file_id, t_file.file_state, t_file.retry, "
-        " t_file.file_metadata, t_file.source_se, t_file.dest_se "
-        " from t_file, t_job "
-        " where t_job.job_id = t_file.job_id "
-        " and t_job.job_id=:1 ";
-=======
->>>>>>> b45b83f2
-
-void OracleAPI::transferLogFileVector(std::map<int, struct message_log>& messagesLog)
-{
-    soci::session sql(*connectionPool);
-
-<<<<<<< HEAD
-    SafeStatement s1;
-    SafeResultSet r1;
-    SafeStatement s2;
-    SafeResultSet r2;
-    SafeConnection pooledConnection;
-    struct message_state ret;
-    std::vector<struct message_state> temp;
-
-    try
-        {
-            pooledConnection = conn->getPooledConnection();
-            if (!pooledConnection) return temp;
-
-            if(fileId != -1)
-                {
-                    s1 = conn->createStatement(query1, tag1, pooledConnection);
-                    s1->setString(1, jobId);
-                    s1->setInt(2, fileId);
-                    r1 = conn->createResultset(s1, pooledConnection);
-                    while (r1->next())
-                        {
-                            ret.job_id = r1->getString(1);
-                            ret.job_state = r1->getString(2);
-                            ret.vo_name = r1->getString(3);
-                            ret.job_metadata = r1->getString(4);
-                            ret.retry_max = r1->getInt(5);
-                            ret.file_id = r1->getInt(6);
-                            ret.file_state = r1->getString(7);
-                            ret.retry_counter = r1->getInt(8);
-                            ret.file_metadata = r1->getString(9);
-                            ret.source_se = r1->getString(10);
-                            ret.dest_se = r1->getString(11);
-                            ret.timestamp = _getTrTimestampUTC();
-                            temp.push_back(ret);
-=======
+    soci::session sql(*connectionPool);
+
     std::string filePath;
     //soci doesn't access bool
     unsigned int debugFile = 0;
@@ -7504,79 +5985,20 @@
                     if(ret.retry_max == 0)
                         {
                             ret.retry_max = retry;
->>>>>>> b45b83f2
                         }
 
                     temp.push_back(ret);
                 }
-            else
-                {
-                    s2 = conn->createStatement(query2, tag2, pooledConnection);
-                    s2->setString(1, jobId);
-                    r2 = conn->createResultset(s2, pooledConnection);
-                    while (r2->next())
-                        {
-                            ret.job_id = r2->getString(1);
-                            ret.job_state = r2->getString(2);
-                            ret.vo_name = r2->getString(3);
-                            ret.job_metadata = r2->getString(4);
-                            ret.retry_max = r2->getInt(5);
-                            ret.file_id = r2->getInt(6);
-                            ret.file_state = r2->getString(7);
-                            ret.retry_counter = r2->getInt(8);
-                            ret.file_metadata = r2->getString(9);
-                            ret.source_se = r2->getString(10);
-                            ret.dest_se = r2->getString(11);
-                            ret.timestamp = _getTrTimestampUTC();
-                            temp.push_back(ret);
-                        }
-                    conn->destroyResultset(s2, r2);
-                    conn->destroyStatement(s2, tag2, pooledConnection);
-                }
-        }
-    catch (std::exception& e)
-        {
-<<<<<<< HEAD
-
-            conn->rollback(pooledConnection);
-            if(s1 && r1)
-                conn->destroyResultset(s1, r1);
-            if (s1)
-                conn->destroyStatement(s1, tag1, pooledConnection);
-
-            if(s2 && r2)
-                conn->destroyResultset(s2, r2);
-            if (s2)
-                conn->destroyStatement(s2, tag2, pooledConnection);
-
-            FTS3_COMMON_EXCEPTION_THROW(Err_Custom(e.what()));
-        }
-    catch (...)
-        {
-            conn->rollback(pooledConnection);
-            if(s1 && r1)
-                conn->destroyResultset(s1, r1);
-            if (s1)
-                conn->destroyStatement(s1, tag1, pooledConnection);
-
-            if(s2 && r2)
-                conn->destroyResultset(s2, r2);
-            if (s2)
-                conn->destroyStatement(s2, tag2, pooledConnection);
-
-            FTS3_COMMON_EXCEPTION_THROW(Err_Custom("Unknown exception"));
-        }
-    conn->releasePooledConnection(pooledConnection);
-    return temp;
-}
-=======
-            throw Err_Custom(std::string(__func__) + ": Caught exception " + e.what());
-        }
-    catch (...)
-        {
-            throw Err_Custom(std::string(__func__) + ": Caught exception " );
-        }
->>>>>>> b45b83f2
+
+        }
+    catch (std::exception& e)
+        {
+            throw Err_Custom(std::string(__func__) + ": Caught exception " + e.what());
+        }
+    catch (...)
+        {
+            throw Err_Custom(std::string(__func__) + ": Caught exception " );
+        }
 
     return temp;
 }
@@ -8894,14 +7316,6 @@
         }
 }
 
-<<<<<<< HEAD
-void OracleAPI::snapshot(const std::string & vo_name, const std::string & source_se, const std::string & dest_se, const std::string & endpoint, std::stringstream & result)
-{
-}
-
-
-// the class factories
-=======
 
 
 void OracleAPI::updateHeartBeat(unsigned* index, unsigned* count, unsigned* start, unsigned* end)
@@ -8969,7 +7383,6 @@
         }
 }
 
->>>>>>> b45b83f2
 
 
 void OracleAPI::updateOptimizerEvolution(soci::session& sql, const std::string & source_hostname, const std::string & destination_hostname, int active, double throughput, double successRate, int buffer)
