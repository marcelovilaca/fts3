--- conflicted
+++ resolved
@@ -270,19 +270,11 @@
                     std::string vo_name = rVO.get<std::string>("vo_name");
                     soci::rowset<soci::row> rs = (
                                                      sql.prepare <<
-<<<<<<< HEAD
-                                                     " SELECT DISTINCT p.source_se, p.dest_se FROM t_file p "
-                                                     " JOIN t_job c ON p.job_id = c.job_id JOIN t_job b ON p.job_id = b.job_id "
-                                                     " WHERE b.vo_name=:vo_name and b.job_finished IS NULL and b.CANCEL_JOB IS NULL "
-                                                     " and (b.reuse_job='N' OR b.reuse_job is NULL) and "
-                                                     " b.job_state IN ('ACTIVE', 'READY','SUBMITTED')",
-=======
                                                      " SELECT DISTINCT t_file.source_se, t_file.dest_se FROM t_file "
                                                      " JOIN t_job ON t_job.job_id = t_file.job_id "
                                                      " WHERE vo_name = :vo_name and job_finished IS NULL and cancel_job IS NULL "
                                                      " and (reuse_job='N' OR reuse_job is NULL) and "
                                                      " job_state IN ('ACTIVE', 'READY','SUBMITTED')",
->>>>>>> 112158b9
                                                      soci::use(vo_name)
                                                  );
                     for (soci::rowset<soci::row>::const_iterator i = rs.begin(); i != rs.end(); ++i)
