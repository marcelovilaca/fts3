--- conflicted
+++ resolved
@@ -4797,11 +4797,7 @@
                                 {
 				     //reset
 				     countBeat = 0;
-<<<<<<< HEAD
-				     
-=======
-
->>>>>>> a41901e6
+
                                     //update heartbeat first
                                     updateHeartBeatInternal(sql, &index, &count1, &start, &end, service_name);
 
@@ -7364,11 +7360,7 @@
                     ret.retry_counter = it->get<int>("retry_counter",0);
                     ret.file_metadata = it->get<std::string>("file_metadata","");
                     ret.source_se = it->get<std::string>("source_se");
-<<<<<<< HEAD
-                    ret.dest_se = it->get<std::string>("dest_se");
-=======
                     ret.dest_se = it->get<std::string>("dest_se", "");
->>>>>>> a41901e6
                     ret.user_dn = it->get<std::string>("user_dn","");
                     ret.source_url = it->get<std::string>("source_surl","");
                     ret.dest_url = it->get<std::string>("dest_surl","");
@@ -10446,15 +10438,9 @@
                         {
                             file_ids += ", " + boost::lexical_cast<std::string>(*it_v);
                         }
-<<<<<<< HEAD
 
                     file_ids += ")";
 
-=======
-
-                    file_ids += ")";
-
->>>>>>> a41901e6
                     std::stringstream query;
                     query << "update t_file set bringonline_token = :token where job_id = :jobId and file_id IN " << file_ids;
 
