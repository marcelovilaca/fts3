--- conflicted
+++ resolved
@@ -11926,37 +11926,9 @@
 bool MySqlAPI::isDmJob(std::string const & job)
 {
     soci::session sql(*connectionPool);
-
-<<<<<<< HEAD
-bool MySqlAPI::getOauthCredentials(const std::string& user_dn, const std::string& cloud_name, OAuth& oauth)
-{
-    soci::session sql(*connectionPool);
-
-    try
-        {
-            sql << "SELECT app_key, app_secret, access_token, access_token_secret "
-                   "FROM t_cloudStorage cs, t_cloudStorageUser cu "
-                   "WHERE cu.user_dn=:user_dn AND cs.cloudStorage_name=:cs_name AND cs.cloudStorage_name = cu.cloudStorage_name",
-                   soci::use(user_dn), soci::use(cloud_name), soci::into(oauth);
-
-             if (!sql.got_data())
-                 return false;
-        }
-    catch (std::exception& e)
-        {
-            throw Err_Custom(std::string(__func__) + ": Caught exception " + e.what());
-        }
-    catch (...)
-        {
-            throw Err_Custom(std::string(__func__) + ": Caught exception " );
-        }
-
-    return true;
-=======
     try
         {
             int count = 0;
-
             sql <<
                     "SELECT COUNT(file_id) "
                     "FROM t_dm "
@@ -11964,7 +11936,6 @@
                     soci::use(job),
                     soci::into(count)
             ;
-
             return count > 0;
         }
     catch (std::exception& e)
@@ -11976,6 +11947,32 @@
             throw Err_Custom(std::string(__func__) + ": Caught exception " );
         }
 }
+
+
+bool MySqlAPI::getOauthCredentials(const std::string& user_dn, const std::string& cloud_name, OAuth& oauth)
+{
+    soci::session sql(*connectionPool);
+
+    try
+        {
+            sql << "SELECT app_key, app_secret, access_token, access_token_secret "
+                   "FROM t_cloudStorage cs, t_cloudStorageUser cu "
+                   "WHERE cu.user_dn=:user_dn AND cs.cloudStorage_name=:cs_name AND cs.cloudStorage_name = cu.cloudStorage_name",
+                   soci::use(user_dn), soci::use(cloud_name), soci::into(oauth);
+             if (!sql.got_data())
+                 return false;
+        }
+    catch (std::exception& e)
+        {
+            throw Err_Custom(std::string(__func__) + ": Caught exception " + e.what());
+        }
+    catch (...)
+        {
+            throw Err_Custom(std::string(__func__) + ": Caught exception " );
+        }
+    return true;
+}
+
 
 void MySqlAPI::cancelDmJobs(std::vector<std::string> const & jobs)
 {
@@ -12062,9 +12059,7 @@
             sql.rollback();
             throw Err_Custom(std::string(__func__) + ": Caught exception " );
         }
->>>>>>> a47943d5
-}
-
+}
 
 // the class factories
 
