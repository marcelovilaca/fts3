/*
 * Copyright (c) CERN 2013-2016
 *
 * Copyright (c) Members of the EMI Collaboration. 2010-2013
 *  See  http://www.eu-emi.eu/partners for details on the copyright
 *  holders.
 *
 * Licensed under the Apache License, Version 2.0 (the "License");
 * you may not use this file except in compliance with the License.
 * You may obtain a copy of the License at
 *
 *    http://www.apache.org/licenses/LICENSE-2.0
 *
 * Unless required by applicable law or agreed to in writing, software
 * distributed under the License is distributed on an "AS IS" BASIS,
 * WITHOUT WARRANTIES OR CONDITIONS OF ANY KIND, either express or implied.
 * See the License for the specific language governing permissions and
 * limitations under the License.
 */

#pragma once

#include <soci/soci.h>
#include "db/generic/GenericDbIfce.h"
#include "db/generic/StoragePairState.h"
#include "msg-bus/consumer.h"
#include "msg-bus/producer.h"

OptimizerMode getOptimizerModeInner(soci::session &sql, const std::string &source, const std::string &dest);

class MySqlAPI : public GenericDbIfce
{
public:
    MySqlAPI();
    virtual ~MySqlAPI();

    struct HashSegment
    {
        unsigned start;
        unsigned end;

        HashSegment(): start(0), end(0xFFFF) {}
    } hashSegment;

    /// Initialize database connection by providing information from fts3config file
    /// @param nPooledConnections   The number connections to pool
    virtual void init(const std::string& username, const std::string& password,
        const std::string& connectString, int nPooledConnections);

    /// Recover from the DB transfers marked as ACTIVE for the host 'host'
    virtual std::list<fts3::events::MessageUpdater> getActiveInHost(const std::string &host);

    /// Get a list of transfers ready to go for the given queues
    /// When session reuse is enabled for a job, all the files belonging to that job should run at once
    /// @param queues       Queues for which to check (see getQueuesWithSessionReusePending)
    /// @param[out] files   A map where the key is the VO. The value is a queue of pairs (jobId, list of transfers)
    virtual void getReadySessionReuseTransfers(const std::vector<QueueId>& queues,
        std::map< std::string, std::queue< std::pair<std::string, std::list<TransferFile>>>>& files);

    /// Get a list of transfers ready to go for the given queues
    /// @param queues       Queues for which to check (see getQueuesWithPending)
    /// @param[out] files   A map where the key is the VO. The value is a list of transfers belonging to that VO
    virtual void getReadyTransfers(const std::vector<QueueId>& queues,
        std::map< std::string, std::list<TransferFile>>& files);

    /// Update the status of a transfer
    /// @param jobId            The job ID
    /// @param fileId           The file ID
    /// @param throughput       Transfer throughput
    /// @param transferState    Transfer statue
    /// @param errorReason      For failed states, the error message
    /// @param processId        fts_url_copy process ID running the transfer
    /// @param filesize         Actual filesize reported by the storage
    /// @param duration         How long (in seconds) took to transfer the file
    /// @param retry            If the error is considered recoverable by fts_url_copy
    /// @return                 true if an updated was done into the DB, false otherwise
    ///                         (i.e. trying to set ACTIVE an already ACTIVE transfer)
    /// @note                   If jobId is empty, or if fileId is 0, then processId will be used to decide
    ///                         which transfers to update
    virtual boost::tuple<bool, std::string> updateTransferStatus(const std::string& jobId, uint64_t fileId, double throughput,
        const std::string& transferState, const std::string& errorReason,
        int processId, double filesize, double duration, bool retry);

    /// Update the status of a job
    /// @param jobId            The job ID
    /// @param jobState         The job state
    virtual bool updateJobStatus(const std::string& jobId, const std::string& jobState);

    /// Get the credentials associated with the given delegation ID and user
    /// @param delegationId     Delegation ID. See insertCredentialCache
    /// @param userDn           The user's DN
    /// @return                 The delegated credentials, if any
    virtual boost::optional<UserCredential> findCredential(const std::string& delegationId, const std::string& userDn);

    /// Check if the credential for the given delegation id and user is expired or not
    /// @param delegationId     Delegation ID. See insertCredentialCache
    /// @param userDn           The user's DN
    /// @return                 true if the stored credentials expired or do not exist
    virtual bool isCredentialExpired(const std::string& delegationId, const std::string &userDn);

    /// Get the debug level for the given pair
    /// @param sourceStorage    The source storage as protocol://host
    /// @param destStorage      The destination storage as protocol://host
    /// @return                 An integer with the debug level configured for the pair. 0 = no debug.
    virtual unsigned getDebugLevel(const std::string& sourceStorage, const std::string& destStorage);

    /// Optimizer data source
    virtual fts3::optimizer::OptimizerDataSource* getOptimizerDataSource();

    /// Checks if there are available slots to run transfers for the given pair
    /// @param sourceStorage        The source storage  (as protocol://host)
    /// @param destStorage          The destination storage  (as protocol://host)
    /// @param[out] currentActive   The current number of running transfers is put here
    virtual bool isTrAllowed(const std::string& sourceStorage, const std::string& destStorage, int &currentActive);

    /// Mark a reuse job (and its files) as failed
    /// @param jobId    The job id
    /// @param pid      The PID of the fts_url_copy
    /// @param message  The error message
    /// @note           If jobId is empty, the implementation may look for the job bound to the pid.
    ///                 Note that I am not completely sure you can get an empty jobId.
    virtual bool terminateReuseProcess(const std::string & jobId, int pid, const std::string & message);

    /// Goes through transfers marked as 'ACTIVE' and make sure the timeout didn't expire
    /// @param[out] transfers   An array with the expired transfers. Only jobId, fileId and pid are filled
    virtual void reapStalledTransfers(std::vector<TransferFile>& transfers);

    /// Set the PID for all the files inside a reuse or multihop job
    /// @param jobId    The job id for which the files will be updated
    /// @param pid      The process ID
    /// @note           Transfers within reuse and multihop jobs go all together to a single fts_url_copy process
    virtual void setPidForJob(const std::string& jobId, int pid);

    /// Moves old transfer and job records to the archive tables
    /// Delete old entries in other tables (i.e. t_optimize_evolution)
    /// @param[in] intervalDays Jobs older than this many days will be purged
    /// @param[in] bulkSize How many jobs per iteration must be processed
    /// @param[out] nJobs   How many jobs have been moved
    /// @param[out] nFiles  How many files have been moved
    /// @param[out] nDeletions  How many deletions have been moved
    virtual void backup(int intervalDays, long bulkSize, long* nJobs, long* nFiles, long* nDeletions);

    /// Mark all the transfers as failed because the process fork failed
    /// @param jobId    The job id for which url copy failed to fork
    /// @note           This method is used only for reuse jobs
    virtual void forkFailed(const std::string& jobId);

    /// Get the link configuration for the link defined by the source and destination given
    virtual std::unique_ptr<LinkConfig> getLinkConfig(const std::string &source, const std::string &destination);

    /// Get the list of VO share configurations for the given link
    virtual std::vector<ShareConfig> getShareConfig(const std::string &source, const std::string &destination);

    /// Returns how many retries there is configured for the given jobId
    virtual int getRetry(const std::string & jobId);

    /// Returns how many thime the given file has been already retried
    virtual int getRetryTimes(const std::string & jobId, uint64_t fileId);

    /// Set to FAIL jobs that have been in the queue for more than its max in queue time
    /// @param jobs An output parameter, where the set of expired job ids is stored
    virtual void setToFailOldQueuedJobs(std::vector<std::string>& jobs);

    /// Update the protocol parameters used for each transfer
    virtual void updateProtocol(const std::vector<fts3::events::Message>& tempProtocol);

    /// Get the state the transfer identified by jobId/fileId
    virtual std::vector<TransferState> getStateOfTransfer(const std::string& jobId, uint64_t fileId);

    /// Run a set of sanity checks over the database, logging potential inconsistencies and logging them
    virtual void checkSanityState();

    /// Add a new retry to the transfer identified by fileId
    /// @param jobId    Job identifier
    /// @param fileId   Transfer identifier
    /// @param reason   String representation of the failure
    /// @param errcode  An integer representing the failure
    virtual void setRetryTransfer(const std::string & jobId, uint64_t fileId, int retry, const std::string& reason,
        int errcode);

    /// Bulk update of transfer progress
    virtual void updateFileTransferProgressVector(const std::vector<fts3::events::MessageUpdater> &messages);

    /// Bulk update for log files
    virtual void transferLogFileVector(std::map<int, fts3::events::MessageLog>& messagesLog);

    /**
     * Signals that the server is alive
     * The total number of running (alive) servers is put in count
     * The index of this specific machine is put in index
     * A default implementation is provided, as this is used for optimization,
     * so it is not mandatory.
     * start and end are set to the interval of hash values this host will process
     */
    virtual void updateHeartBeat(unsigned* index, unsigned* count, unsigned* start, unsigned* end,
        std::string service_name);

    /// Update the state of a trnasfer inside a session reuse job
    virtual unsigned int updateFileStatusReuse(const TransferFile &file, const std::string &status);

    /// Puts into requestIDs, jobs that have been cancelled, and for which the running fts_url_copy must be killed
    virtual void getCancelJob(std::vector<int>& requestIDs);

    /// Returns if this host has been set to drain
    virtual bool getDrain();

    /// Returns if for the given link, UDT has been enabled
    virtual boost::tribool isProtocolUDT(const std::string &source, const std::string &dest);

    /// Returns if for the given link, IPv6 has been enabled
    virtual boost::tribool isProtocolIPv6(const std::string &source, const std::string &dest);

    /// Returns how many streams must be used for the given link
    virtual int getStreamsOptimization(const std::string &sourceSe, const std::string &destSe);

    /// Returns the globally configured transfer timeout
    virtual int getGlobalTimeout(const std::string &voName);

    /// Returns how many seconds must be added to the timeout per MB to be transferred
    virtual int getSecPerMb(const std::string &voName);

    /// Puts into the vector queue the Queues for which there are pending transfers
    virtual void getQueuesWithPending(std::vector<QueueId>& queues);

    /// Puts into the vector queues the Queues for which there are session-reuse pending transfers
    virtual void getQueuesWithSessionReusePending(std::vector<QueueId>& queues);

    /// Updates the status for delete operations
    /// @param delOpsStatus  Update for files in delete or started
    virtual void updateDeletionsState(const std::vector<MinFileStatus>& delOpsStatus);

    /// Gets a list of delete operations in the queue
    /// @params[out] delOps A list of namespace operations (deletion)
    virtual void getFilesForDeletion(std::vector<DeleteOperation>& delOps);

    /// Revert namespace operations already in 'STARTED' back to the 'DELETE'
    /// state, so they re-enter the queue
    virtual void requeueStartedDeletes();

    /// Updates the status for staging operations
    /// @param stagingOpStatus  Update for files in staging or started
    virtual void updateStagingState(const std::vector<MinFileStatus>& stagingOpStatus);

    /// Updates the status for archiving operations
    /// @param archivingOpStatus  Update for files in archiving
    virtual void updateArchivingState(const std::vector<MinFileStatus>& archivingOpStatus);

    /// Updates the start time for archiving operations
    /// @param jobs  A map where the key is the job id, and the value another map where the key is a surl, and the
    ///                     value a file id
    virtual void setArchivingStartTime(const std::map< std::string, std::map<std::string, std::vector<uint64_t> > > &jobs);

    /// Update the bring online token for the given set of transfers
    /// @param jobs     A map where the key is the job id, and the value another map where the key is a surl, and the
    ///                     value a file id
    /// @param token    The SRM token
    virtual void updateBringOnlineToken(const std::map< std::string, std::map<std::string, std::vector<uint64_t> > > &jobs,
        const std::string &token);

    /// Get staging operations ready to be started
    /// @params[out] stagingOps The list of staging operations will be put here
    virtual void getFilesForStaging(std::vector<StagingOperation> &stagingOps);

    /// Get qosTransition operations ready to be started
    /// @params[out] qosTranstionOps The list of QoS Transition operations will be put here
<<<<<<< HEAD
    virtual void getFilesForQosTransition(std::vector<QosTransitionOperation> &qosTranstionOps, const std::string& qosOp);

    /// Get archivingOps operations ready to be polled
    /// @params[out] archivingOps The list of Archiving  operations will be put here
    virtual void getFilesForArchiving(std::vector<ArchivingOperation> &archivingOps);

    /// Update File State to QOS_REQUEST_SUBMITTED after QoS Transition Task for file successfully completed
    /// @params[out] Nothing returned
    virtual void updateFileStateToQosRequestSubmitted(const std::string& jobId, uint64_t fileId);

    /// Update File State to FINISHED after QoS Transition for file successfully completed
    /// @params[out] Nothing returned
    virtual void updateFileStateToFinished(const std::string& jobId, uint64_t fileId);

    /// Update File State to FAILED after QoS Transition for file failed
    /// @params[out] Nothing returned
    virtual void updateFileStateToFailed(const std::string& jobId, uint64_t fileId);
=======
    virtual void getFilesForQosTransition(std::vector<QosTransitionOperation> &qosTranstionOps, const std::string &qosOp,
                                          bool matchHost = false);

    /// Update File State to QOS_REQUEST_SUBMITTED after QoS Transition Task successfully requested QoS transition
    /// @params[out] true if file state was updated, false otherwise
    virtual bool updateFileStateToQosRequestSubmitted(const std::string& jobId, uint64_t fileId);

    /// Update File State to FINISHED after QoS Transition of file reached a terminal state
    /// @params[out] Nothing returned
    virtual void updateFileStateToQosTerminal(const std::string& jobId, uint64_t fileId, const std::string& fileState,
                                              const std::string& reason = "");
>>>>>>> 9b1d1f13

    /// Get staging operations already started
    /// @params[out] stagingOps The list of started staging operations will be put here
    virtual void getAlreadyStartedStaging(std::vector<StagingOperation> &stagingOps);

    /// Get archiving operations already started
    /// @params[out] archivingOps The list of started archiving operations will be put here
    virtual void getAlreadyStartedArchiving(std::vector<ArchivingOperation> &archivingOps);

    /// Put into files a set of bring online requests that must be cancelled
    /// @param files    Each entry in the set if a pair of surl / token
    virtual void getStagingFilesForCanceling(std::set< std::pair<std::string, std::string> >& files);
    
    
    /// Put into files a set of archiving requests that must be cancelled
    /// @param files    Each entry in the set if a pair of jobid / surl
    virtual void getArchivingFilesForCanceling(std::set< std::pair<std::string, std::string> >& files);

    /// Retrieve the credentials for a cloud storage endpoint for the given user/VO
    virtual bool getCloudStorageCredentials(const std::string& userDn,
        const std::string& voName,
        const std::string& cloudName,
        CloudStorageAuth& auth);

    /// Get if the user dn should be visible or not in the messaging
    virtual bool publishUserDn(const std::string &vo);

    /// Get the configuration for a given storage
    virtual StorageConfig getStorageConfig(const std::string &storage);

private:
    size_t                poolSize;
    soci::connection_pool* connectionPool;
    std::string           hostname;
    std::string username_;
    std::map<std::string, boost::posix_time::ptime> queuedStagingFiles;

    void updateHeartBeatInternal(soci::session& sql, unsigned* index, unsigned* count, unsigned* start, unsigned* end,
        std::string serviceName);

    std::map<std::string, int> getFilesNumPerActivity(soci::session& sql,
        std::string src, std::string dst, std::string vo, int filesNum,
        std::set<std::string> & defaultActivities);

    std::map<std::string, long long> getActivitiesInQueue(soci::session& sql, std::string src,
        std::string dst, std::string vo);

    std::map<std::string, double> getActivityShareConf(soci::session& sql, std::string vo);

    void updateArchivingStateInternal(soci::session& sql, const std::vector<MinFileStatus> &archivingOpsStatus);
      
    void updateDeletionsStateInternal(soci::session& sql, const std::vector<MinFileStatus> &delOpsStatus);

    void updateStagingStateInternal(soci::session& sql, const std::vector<MinFileStatus> &stagingOpsStatus);

    boost::tuple<bool, std::string>  updateFileTransferStatusInternal(soci::session& sql, double throughput,
        std::string jobId, uint64_t fileId,
        std::string newFileState, std::string transferMessage, int processId, double filesize, double duration, bool retry);

    bool updateJobTransferStatusInternal(soci::session& sql, std::string jobId, const std::string state);

    bool resetForRetryStaging(soci::session& sql, uint64_t fileId, const std::string & jobId, bool retry, int& times);

    bool resetForRetryDelete(soci::session& sql, uint64_t fileId, const std::string & jobId, bool retry);

    uint64_t getBestNextReplica(soci::session& sql, const std::string & jobId, const std::string & voName);

    std::vector<TransferState> getStateOfTransferInternal(soci::session& sql, const std::string& jobId, uint64_t fileId);

    std::vector<TransferState> getStateOfDeleteInternal(soci::session& sql, const std::string& jobId, uint64_t fileId);

    void useFileReplica(soci::session& sql, std::string jobId, uint64_t fileId, std::string destSurlUuid, soci::indicator destSurlUuidInd);

    void useNextHop(soci::session& sql, std::string jobId);

    void setNullDestSURLMultiHop(soci::session& sql, std::string jobId);

    bool getDrainInternal(soci::session& sql);

    int getMaxTimeInQueue(const std::string &voName);

    bool publishUserDnInternal(soci::session& sql, const std::string &vo);

    // Sanity checks
    void fixJobNonTerminallAllFilesTerminal(soci::session &sql);
    void fixJobTerminalFileNonTerminal(soci::session &sql);
    void fixDeleteInconsistencies(soci::session &sql);
    void recoverFromDeadHosts(soci::session &sql);
    void recoverStalledStaging(soci::session &sql);

    void fixEmptyJob(soci::session &sql, const std::string &jobId);
    void fixNonTerminalJob(soci::session &sql, const std::string &jobId,
        uint64_t filesInJob, uint64_t cancelCount, uint64_t finishedCount, uint64_t failedCount);

    std::vector<std::string> getVos(void);
    void cancelExpiredJobsForVo(std::vector<std::string>& jobs, int maxTime, const std::string &vo);
};
<|MERGE_RESOLUTION|>--- conflicted
+++ resolved
@@ -261,27 +261,12 @@
     /// @params[out] stagingOps The list of staging operations will be put here
     virtual void getFilesForStaging(std::vector<StagingOperation> &stagingOps);
 
-    /// Get qosTransition operations ready to be started
-    /// @params[out] qosTranstionOps The list of QoS Transition operations will be put here
-<<<<<<< HEAD
-    virtual void getFilesForQosTransition(std::vector<QosTransitionOperation> &qosTranstionOps, const std::string& qosOp);
-
     /// Get archivingOps operations ready to be polled
     /// @params[out] archivingOps The list of Archiving  operations will be put here
     virtual void getFilesForArchiving(std::vector<ArchivingOperation> &archivingOps);
 
-    /// Update File State to QOS_REQUEST_SUBMITTED after QoS Transition Task for file successfully completed
-    /// @params[out] Nothing returned
-    virtual void updateFileStateToQosRequestSubmitted(const std::string& jobId, uint64_t fileId);
-
-    /// Update File State to FINISHED after QoS Transition for file successfully completed
-    /// @params[out] Nothing returned
-    virtual void updateFileStateToFinished(const std::string& jobId, uint64_t fileId);
-
-    /// Update File State to FAILED after QoS Transition for file failed
-    /// @params[out] Nothing returned
-    virtual void updateFileStateToFailed(const std::string& jobId, uint64_t fileId);
-=======
+    /// Get qosTransition operations ready to be started
+    /// @params[out] qosTranstionOps The list of QoS Transition operations will be put here
     virtual void getFilesForQosTransition(std::vector<QosTransitionOperation> &qosTranstionOps, const std::string &qosOp,
                                           bool matchHost = false);
 
@@ -293,7 +278,6 @@
     /// @params[out] Nothing returned
     virtual void updateFileStateToQosTerminal(const std::string& jobId, uint64_t fileId, const std::string& fileState,
                                               const std::string& reason = "");
->>>>>>> 9b1d1f13
 
     /// Get staging operations already started
     /// @params[out] stagingOps The list of started staging operations will be put here
@@ -306,8 +290,7 @@
     /// Put into files a set of bring online requests that must be cancelled
     /// @param files    Each entry in the set if a pair of surl / token
     virtual void getStagingFilesForCanceling(std::set< std::pair<std::string, std::string> >& files);
-    
-    
+
     /// Put into files a set of archiving requests that must be cancelled
     /// @param files    Each entry in the set if a pair of jobid / surl
     virtual void getArchivingFilesForCanceling(std::set< std::pair<std::string, std::string> >& files);
@@ -344,7 +327,7 @@
     std::map<std::string, double> getActivityShareConf(soci::session& sql, std::string vo);
 
     void updateArchivingStateInternal(soci::session& sql, const std::vector<MinFileStatus> &archivingOpsStatus);
-      
+
     void updateDeletionsStateInternal(soci::session& sql, const std::vector<MinFileStatus> &delOpsStatus);
 
     void updateStagingStateInternal(soci::session& sql, const std::vector<MinFileStatus> &stagingOpsStatus);
