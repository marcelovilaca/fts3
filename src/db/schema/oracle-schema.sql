--
-- Only one host at a time must run sanity checks
--
CREATE TABLE t_server_sanity (
  revertToSubmitted         INT DEFAULT 0,
  cancelWaitingFiles        INT DEFAULT 0,
  revertNotUsedFiles        INT DEFAULT 0,
  forceFailTransfers        INT DEFAULT 0,
  setToFailOldQueuedJobs    INT DEFAULT 0,
  checkSanityState          INT DEFAULT 0,
  cleanUpRecords            INT DEFAULT 0,
  msgcron            	    INT DEFAULT 0,
  t_revertToSubmitted       TIMESTAMP WITH TIME ZONE,
  t_cancelWaitingFiles      TIMESTAMP WITH TIME ZONE,
  t_revertNotUsedFiles      TIMESTAMP WITH TIME ZONE,
  t_forceFailTransfers      TIMESTAMP WITH TIME ZONE,
  t_setToFailOldQueuedJobs  TIMESTAMP WITH TIME ZONE,
  t_checkSanityState        TIMESTAMP WITH TIME ZONE,
  t_cleanUpRecords          TIMESTAMP WITH TIME ZONE,
  t_msgcron                 TIMESTAMP WITH TIME ZONE  
); 
<<<<<<< HEAD
INSERT INTO t_server_sanity
    (revertToSubmitted, cancelWaitingFiles, revertNotUsedFiles, forceFailTransfers, setToFailOldQueuedJobs, checkSanityState, cleanUpRecords, msgcron,
     t_revertToSubmitted, t_cancelWaitingFiles, t_revertNotUsedFiles, t_forceFailTransfers, t_setToFailOldQueuedJobs, t_checkSanityState, t_cleanUpRecords, t_msgcron)
VALUES (0, 0, 0, 0, 0, 0, 0, 0,
        CURRENT_TIMESTAMP, CURRENT_TIMESTAMP, CURRENT_TIMESTAMP, CURRENT_TIMESTAMP, CURRENT_TIMESTAMP, CURRENT_TIMESTAMP, CURRENT_TIMESTAMP, CURRENT_TIMESTAMP);
=======
INSERT INTO t_server_sanity (revertToSubmitted, cancelWaitingFiles, revertNotUsedFiles, forceFailTransfers, setToFailOldQueuedJobs, checkSanityState, cleanUpRecords,msgcron, t_revertToSubmitted, t_cancelWaitingFiles, t_revertNotUsedFiles, t_forceFailTransfers, t_setToFailOldQueuedJobs, t_checkSanityState, t_cleanUpRecords, t_msgcron) VALUES (0, 0, 0, 0, 0, 0, 0, 0,CURRENT_TIMESTAMP, CURRENT_TIMESTAMP, CURRENT_TIMESTAMP, CURRENT_TIMESTAMP, CURRENT_TIMESTAMP, CURRENT_TIMESTAMP, CURRENT_TIMESTAMP, CURRENT_TIMESTAMP);
>>>>>>> b45b83f2

--
-- Holds various server configuration options
--
CREATE TABLE t_server_config (
  retry       INTEGER default 0,
  max_time_queue INTEGER default 0
);
insert into t_server_config(retry,max_time_queue) values(0,0);

--
-- Holds the optimizer mode
--
CREATE TABLE t_optimize_mode (
  mode_opt       INTEGER DEFAULT 1
);

--
-- Holds optimization parameters
--
CREATE TABLE t_optimize (
--
   auto_number		INTEGER
			CONSTRAINT t_optimize_a_not_null NOT NULL		     
		        CONSTRAINT t_optimize_anumber_pk PRIMARY KEY,
--
-- file id
   file_id	INTEGER NOT NULL,
--
-- source se
   source_se	VARCHAR2(255),
--
-- dest se
   dest_se	VARCHAR2(255),
--
-- number of streams
   nostreams       	NUMBER default NULL,
--
-- timeout
   timeout       	NUMBER default NULL,
--
-- active transfers
   active       	NUMBER default NULL,
--
-- throughput
   throughput       	NUMBER default NULL,
--
-- tcp buffer size
   buffer       	NUMBER default NULL,
--
-- the nominal size of the file (bytes)
  filesize         	NUMBER default NULL,
--
-- timestamp
   datetime			TIMESTAMP WITH TIME ZONE
);

--
-- Historial optimizer evolution
--
CREATE TABLE t_optimizer_evolution (
    datetime     TIMESTAMP WITH TIME ZONE,
    source_se    VARCHAR(255),
    dest_se      VARCHAR(255),
    nostreams    NUMBER DEFAULT NULL,
    timeout      NUMBER DEFAULT NULL,
    active       NUMBER DEFAULT NULL,
    throughput   NUMBER DEFAULT NULL,
    buffer       NUMBER DEFAULT NULL,
    filesize     NUMBER DEFAULT NULL
);
CREATE INDEX t_optimizer_source_and_dest ON t_optimizer_evolution(source_se, dest_se);

--
-- Holds certificate request information
--
CREATE TABLE t_config_audit (
--
-- timestamp
   datetime		TIMESTAMP WITH TIME ZONE,
--
-- dn
   dn			VARCHAR2(1024),
--
-- what has changed
   config		VARCHAR2(4000),
--
-- action (insert/update/delete)
   action		VARCHAR2(100)
);


--
-- Configures debug mode for a given pair
--
CREATE TABLE t_debug (
--
-- source hostname
   source_se	VARCHAR2(255),
--
-- dest hostanme
   dest_se		VARCHAR2(255),
--
-- debug on/off
   debug		VARCHAR2(3) default 'off'
);


--
-- Holds certificate request information
--
CREATE TABLE t_credential_cache (
--
-- delegation identifier
   dlg_id	VARCHAR2(100),
--
-- DN of delegated proxy owner
   dn		VARCHAR2(255),
--
-- certificate request
   cert_request CLOB default empty_clob(),
--
-- private key of request
   priv_key	CLOB default empty_clob(),
--
-- list of voms attributes contained in delegated proxy
   voms_attrs CLOB default empty_clob(),
--
-- set primary key
   CONSTRAINT cred_cache_pk PRIMARY KEY (dlg_id, dn)
);

--
-- Holds delegated proxies
--
CREATE TABLE t_credential (
--
-- delegation identifier
   dlg_id	VARCHAR2(100),
--
-- DN of delegated proxy owner
   dn		VARCHAR2(255),
--
-- delegated proxy certificate chain
   proxy CLOB default empty_clob(),
--
-- list of voms attributes contained in delegated proxy
   voms_attrs CLOB default empty_clob(),
--
-- termination time of the credential
   termination_time TIMESTAMP WITH TIME ZONE
        CONSTRAINT cred_term_time_not_null NOT NULL,
--
-- set primary key
   CONSTRAINT cred_pk PRIMARY KEY (dlg_id, dn)
);

--
-- Schema version
--
CREATE TABLE t_credential_vers (
  major NUMBER NOT NULL,
  minor NUMBER NOT NULL,
  patch NUMBER NOT NULL
);
INSERT INTO t_credential_vers (major,minor,patch) VALUES (1,2,0);

-- t_credential index:
-- t_credential(dlg,dn) is primary key
CREATE INDEX credential_term_time ON t_credential(termination_time);

--
-- SE from the information service, currently BDII
--

CREATE TABLE t_se (
-- The internal id
   se_id_info INTEGER
  ,name VARCHAR2(255) not null
  ,endpoint VARCHAR2(1024)
  ,se_type VARCHAR2(30)
  ,site VARCHAR2(100)
  ,state VARCHAR2(30)
  ,version VARCHAR2(30)
-- This field will contain the host parse for FTS and extracted from name
  ,host varchar2(100)
  ,se_transfer_type VARCHAR2(30)
  ,se_transfer_protocol VARCHAR2(30)
  ,se_control_protocol VARCHAR2(30)
  ,gocdb_id VARCHAR2(100)
  ,CONSTRAINT se_info_pk PRIMARY KEY (name)
);

--
-- relation of SE and VOs
--
CREATE TABLE t_se_acl (
  name varchar2(255)
  ,vo varchar2(32)
  ,CONSTRAINT se_acl_pk PRIMARY KEY (name, vo)
);

--
-- autoinc sequence on se_id_info
--
CREATE SEQUENCE se_id_info_seq;

CREATE OR REPLACE TRIGGER se_id_info_auto_inc
BEFORE INSERT ON t_se
FOR EACH ROW
WHEN (new.se_id_info IS NULL)
BEGIN
  SELECT se_id_info_seq.nextval
  INTO   :new.se_id_info from dual;
END;
/

-- GROUP NAME and its members
CREATE TABLE t_group_members(
	groupName VARCHAR2(255) NOT NULL
	,member VARCHAR2(255) NOT NULL UNIQUE
	,CONSTRAINT t_group_members_pk PRIMARY KEY (groupName, member)
	,CONSTRAINT t_group_members_fk FOREIGN KEY (member) REFERENCES t_se (name)
);

-- SE HOSTNAME / GROUP NAME / *

CREATE TABLE t_link_config (
   source         VARCHAR2(255)   NOT NULL
   ,destination         VARCHAR2(255)   NOT NULL
   ,state VARCHAR2(30)  NOT NULL
   ,symbolicName         VARCHAR2(255)  NOT NULL UNIQUE
   ,nostreams       	INTEGER NOT NULL
   ,tcp_buffer_size     INTEGER DEFAULT 0
   ,urlcopy_tx_to      INTEGER NOT NULL
   ,no_tx_activity_to INTEGER DEFAULT 360
   ,auto_tuning VARCHAR2(3) check (auto_tuning in ('on', 'off', 'all'))
   ,placeholder1 INTEGER
   ,placeholder2 INTEGER
   ,placeholder3 VARCHAR2(255)
   ,CONSTRAINT t_link_config_pk PRIMARY KEY (source, destination)
);

CREATE TABLE t_share_config (
   source         VARCHAR2(255)   NOT NULL
   ,destination         VARCHAR2(255)   NOT NULL
   ,vo VARCHAR2(100) NOT NULL
   ,active INTEGER NOT NULL
   ,CONSTRAINT t_share_config_pk PRIMARY KEY (source, destination, vo)
   ,CONSTRAINT t_share_config_fk FOREIGN KEY (source, destination) REFERENCES t_link_config (source, destination)
);

CREATE TABLE t_activity_share_config (
  vo             VARCHAR(100) NOT NULL PRIMARY KEY,
  activity_share VARCHAR(255) NOT NULL,
  active         VARCHAR(3) check (active in ('on', 'off'))
);

--
-- blacklist of bad SEs that should not be transferred to
--
CREATE TABLE t_bad_ses (
--
-- The hostname of the bad SE
   se         VARCHAR2(256)
--
-- The reason this host was added
   ,message             VARCHAR2(2048) DEFAULT NULL
--
-- The time the host was added
   ,addition_time       TIMESTAMP WITH TIME ZONE
--
-- The DN of the administrator who added it
   ,admin_dn            VARCHAR2(1024)
--
-- VO that is banned for the SE
   ,vo   				VARCHAR2(50) DEFAULT NULL
--
-- status: either CANCEL or WAIT or WAIT_AS
   ,status 				VARCHAR2(10) DEFAULT NULL
--
-- the timeout that is used when WAIT status was specified
   , wait_timeout 		NUMBER default 0
   ,CONSTRAINT bad_se_pk PRIMARY KEY (se)
);

--
-- blacklist of bad DNs that should not be transferred to
--
CREATE TABLE t_bad_dns (
--
-- The hostname of the bad SE
   dn         VARCHAR2(256)
--
-- The reason this host was added
   ,message             VARCHAR2(2048) DEFAULT NULL
--
-- The time the host was added
   ,addition_time       TIMESTAMP WITH TIME ZONE
--
-- The DN of the administrator who added it
   ,admin_dn            VARCHAR2(1024)
--
-- status: either CANCEL or WAIT
   ,status 				VARCHAR2(10) DEFAULT NULL
--
-- the timeout that is used when WAIT status was specified
   , wait_timeout 		NUMBER default 0
   ,CONSTRAINT bad_dn_pk PRIMARY KEY (dn)
);




--
-- Store se_pair ACL
--
CREATE TABLE t_se_pair_acl (
--
-- the name of the se_pair
   se_pair_name         VARCHAR2(32)
                    	CONSTRAINT se_pair_acl_ch_name_not_null NOT NULL
--
-- The principal name
  ,principal            VARCHAR2(255)
                    	CONSTRAINT se_pair_acl_pr_not_null NOT NULL
--
-- Set Primary Key
  ,CONSTRAINT se_pair_acl_pk PRIMARY KEY (se_pair_name, principal)
);

--
-- Store VO ACL
--
CREATE TABLE t_vo_acl (
--
-- the name of the VO
   vo_name		VARCHAR2(50)
			CONSTRAINT vo_acl_vo_name_not_null NOT NULL
--
-- The principal name
  ,principal            VARCHAR2(255)
                    	CONSTRAINT vo_acl_pr_not_null NOT NULL
--
-- Set Primary Key
  ,CONSTRAINT vo_acl_pk PRIMARY KEY (vo_name, principal)
);

--
-- t_job contains the list of jobs currently in the transfer database.
--
CREATE TABLE t_job (
--
-- the job_id, a IETF UUID in string form.
   job_id		CHAR(36)
                    	CONSTRAINT job_job_id_not_null NOT NULL
                    	CONSTRAINT job_job_id_pk PRIMARY KEY
--
-- The state the job is currently in
  ,job_state       	VARCHAR2(32)
                    	CONSTRAINT job_job_state_not_null NOT NULL
--
-- Session reuse for this job. Allowed values are Y, (N), NULL
  ,reuse_job           VARCHAR2(3)
--
-- Canceling flag. Allowed values are Y, (N), NULL
  ,cancel_job           CHAR(1)
--
-- Transport specific parameters
  ,job_params       	VARCHAR2(255)
--
-- Source SE host name
  ,source_se         VARCHAR2(255)
--
-- Dest SE host name
  ,dest_se           VARCHAR2(255)
--
-- the DN of the user starting the job - they are the only one
-- who can sumbit/cancel
  ,user_dn          	VARCHAR2(1024)
                    	CONSTRAINT job_user_dn_not_null NOT NULL
--
-- the DN of the agent currently serving the job
  ,agent_dn         	VARCHAR2(1024)
--
-- the user credentials passphrase. This is passed to the movement service in
-- order to retrieve the appropriate user proxy to do the transfers
  ,user_cred        	VARCHAR2(255)
--
-- The user's credential delegation id
  ,cred_id              VARCHAR2(100)
--
-- Blob to store user capabilites and groups
  ,voms_cred            BLOB
--
-- The VO that owns this job
  ,vo_name              VARCHAR2(50)
--
-- The reason the job is in the current state
  ,reason           	VARCHAR2(2048)
--
-- The time that the job was submitted
  ,submit_time      	TIMESTAMP WITH TIME ZONE DEFAULT SYSTIMESTAMP AT TIME ZONE '+00:00'
--
-- The time that the job was in a terminal state
  ,finish_time      	TIMESTAMP WITH TIME ZONE
--
-- Priority for Intra-VO Scheduling
  ,priority      	INTEGER DEFAULT 3
--
-- Submitting FTS hostname
  ,submit_host		VARCHAR2(255)
--
-- Maximum time in queue before start of transfer (in seconds)
  ,max_time_in_queue	INTEGER
--
-- The Space token to be used for the destination files
  ,space_token          VARCHAR2(255)
--
-- The Storage Service Class to be used for the destination files
  ,storage_class        VARCHAR2(255)
--
-- The endpoint of the MyProxy server that should be used if the
-- legacy cert retrieval is used
  ,myproxy_server       VARCHAR2(255)
--
-- Internal job parameters,used to pass job specific data from the
-- WS to the agent
  ,internal_job_params   VARCHAR2(255)
--
-- Overwrite flag for job
  ,overwrite_flag        CHAR(1) DEFAULT NULL
--
-- this timestamp will be set when the job enter in one of the terminal
-- states (Finished, FinishedDirty, Failed, Canceled). Use for table
-- partitioning
  ,job_finished          TIMESTAMP WITH TIME ZONE DEFAULT NULL
--
--	Space token of the source files
--
  ,source_space_token VARCHAR2(255)
--
-- description used by the agents to eventually get the source token.
--
  ,source_token_description VARCHAR2(255)
-- *** New in 3.3.0 ***
--
-- pin lifetime of the copy of the file created after a successful srmPutDone
-- or srmCopy operations, in seconds
  ,copy_pin_lifetime NUMBER default NULL
  ,bring_online NUMBER default NULL
-- fail the transfer immediately if the file location is NEARLINE (do not even
-- start the transfer). The default is false.
  ,fail_nearline CHAR(1) default NULL
--
-- Specified is the checksum is required on the source and destination, destination or none
  ,checksum_method CHAR(1) default NULL
 --
 -- Specifies how many configurations were assigned to the transfer-job
  ,configuration_count INTEGER default NULL
--
-- retry
  ,retry INTEGER default 0
--
-- retry delay
  ,retry_delay INTEGER default 0
--
-- user provided metadata
  ,job_metadata    VARCHAR2(1024)
  );

--
-- t_file stores the actual file transfers - one row per source/dest pair
--
CREATE TABLE t_file (
-- file_id is a unique identifier for a (source, destination) pair with a
-- job.  It is created automatically.
--
   file_id		INTEGER
			CONSTRAINT file_file_id_not_null NOT NULL		     
		        CONSTRAINT file_file_id_pk PRIMARY KEY
--
-- file index
   ,file_index       INTEGER
--
-- job_id (used in joins with file table)
   ,job_id		CHAR(36)
                    	CONSTRAINT file_job_id_not_null NOT NULL
			REFERENCES t_job(job_id)
--
-- The state of this file
  ,file_state		VARCHAR2(32)
                    	CONSTRAINT file_file_state_not_null NOT NULL
-- The Source Logical Name
  ,symbolicName      	VARCHAR2(255)
--
-- Hostname which this file was transfered
  ,transferHost       	VARCHAR2(255)
--
-- The Source
  ,source_surl      	VARCHAR2(1100)
--
-- The Destination
  ,dest_surl		VARCHAR2(1100)
--
-- Source SE host name
  ,source_se         VARCHAR2(255)
--
-- Dest SE host name
  ,dest_se           VARCHAR2(255)
--
-- The agent who is transferring the file. This is only valid when the file
-- is in 'Active' state
  ,agent_dn		VARCHAR2(1024)
--
-- The error scope
  ,error_scope          VARCHAR2(32)
--
-- The FTS phase when the error happened
  ,error_phase          VARCHAR2(32)
--
-- The class for the reason field
  ,reason_class		VARCHAR2(32)
--
-- The reason the file is in this state
  ,reason           	VARCHAR2(2048)
--
-- Total number of failures (including transfer,catalog and prestaging errors)
  ,num_failures         INTEGER
--
-- Number of transfer failures in last attemp cycle (reset at the Hold->Pending transition)
  ,current_failures	INTEGER
--
-- Number of catalog failures (not reset at the Hold->Pending transition)
  ,catalog_failures	INTEGER
--
-- Number of prestaging failures (reset at the Hold->Pending transition)
  ,prestage_failures	INTEGER
--
-- the nominal size of the file (bytes)
  ,filesize         	INTEGER
--
-- the user-defined checksum of the file "checksum_type:checksum"
  ,checksum         	VARCHAR2(100)
--
-- the timestamp when the file is in a terminal state
  ,finish_time		TIMESTAMP WITH TIME ZONE
--
-- the timestamp when the file is in a terminal state
  ,start_time		TIMESTAMP WITH TIME ZONE
--
-- internal file parameters for storing information between retry attempts
  ,internal_file_params    VARCHAR2(255)
--
-- this timestamp will be set when the job enter in one of the terminal
-- states (Finished, FinishedDirty, Failed, Canceled). Use for table
-- partitioning
  ,job_finished          TIMESTAMP WITH TIME ZONE DEFAULT NULL
--
-- the pid of the process which is executing the file transfer
  ,pid INTEGER
--
-- transfer duration
  ,TX_DURATION		NUMBER
--
-- Average throughput
  ,throughput           NUMBER
--
-- How many times should the transfer be retried
  ,retry           NUMBER DEFAULT 0
  ,staging_start          TIMESTAMP WITH TIME ZONE DEFAULT NULL
  ,staging_finished       TIMESTAMP WITH TIME ZONE DEFAULT NULL
--
-- user provided size of the file (bytes)
  ,user_filesize         	INTEGER
--
-- user provided metadata
  ,file_metadata    VARCHAR2(255)
--
-- activity name
  ,activity   VARCHAR(255) DEFAULT 'default'
--
-- selection strategy used in case when multiple protocols were provided
  ,selection_strategy VARCHAR(255)
--
-- bringonline token
  ,bringonline_token VARCHAR2(255)
--
-- the timestamp that the file will be retried
  ,retry_timestamp          TIMESTAMP WITH TIME ZONE DEFAULT NULL
--
--
  ,wait_timestamp		TIMESTAMP WITH TIME ZONE DEFAULT NULL
--
--
  ,wait_timeout			NUMBER
  ,t_log_file        VARCHAR2(2048)
  ,t_log_file_debug  INTEGER
--
  ,hashed_id       INTEGER DEFAULT 0
--
-- The VO that owns this job
  ,vo_name              VARCHAR(50)  
);

--
-- Keep error reason that drove to retries
--
CREATE TABLE t_file_retry_errors (
    file_id   INTEGER NOT NULL,
    attempt   INTEGER NOT NULL,
    datetime  TIMESTAMP WITH TIME ZONE,
    reason    VARCHAR2(2048),
    CONSTRAINT t_file_retry_errors_pk PRIMARY KEY(file_id, attempt),
    CONSTRAINT t_file_retry_fk FOREIGN KEY (file_id) REFERENCES t_file(file_id) ON DELETE CASCADE
);
CREATE INDEX t_file_retry_fid ON t_file_retry_errors (file_id);

--
-- t_file_share_config the se configuration to be used by the job
--
CREATE TABLE t_file_share_config (
   file_id			INTEGER 		NOT NULL
   ,source    		VARCHAR2(255)   NOT NULL
   ,destination     VARCHAR2(255)   NOT NULL
   ,vo 				VARCHAR2(100) 	NOT NULL
   ,CONSTRAINT t_file_share_config_pk PRIMARY KEY (file_id, source, destination, vo)
   ,CONSTRAINT t_share_config_fk1 FOREIGN KEY (source, destination, vo) REFERENCES t_share_config (source, destination, vo) ON DELETE CASCADE
   ,CONSTRAINT t_share_config_fk2 FOREIGN KEY (file_id) REFERENCES t_file (file_id) ON DELETE CASCADE
);


--
-- autoinc sequence on file_id
--
CREATE SEQUENCE file_file_id_seq;

CREATE OR REPLACE TRIGGER file_file_id_auto_inc
BEFORE INSERT ON t_file
FOR EACH ROW
WHEN (new.file_id IS NULL)
BEGIN
  SELECT file_file_id_seq.nextval
  INTO   :new.file_id from dual;
END;
/


--
-- autoinc sequence on auto_number
--
CREATE SEQUENCE t_optimize_auto_number_seq;

CREATE OR REPLACE TRIGGER t_optimize_auto_number_inc
BEFORE INSERT ON t_optimize
FOR EACH ROW
WHEN (new.auto_number IS NULL)
BEGIN
  SELECT t_optimize_auto_number_seq.nextval
  INTO   :new.auto_number from dual;
END;
/


--
-- t_stage_req table stores the data related to a file orestaging request
--
CREATE TABLE t_stage_req (
--
-- vo name
   vo_name           VARCHAR2(255) CONSTRAINT stagereq_vo_name_not_null NOT NULL
--
-- hostname
   ,host           VARCHAR2(255) CONSTRAINT stagereq_host_not_null NOT NULL
--
-- parallel bringonline ops
  ,concurrent_ops              INTEGER DEFAULT 0
--
-- Set primary key
  ,CONSTRAINT stagereq_pk PRIMARY KEY (vo_name, host)
);

--
-- Host hearbeats
--
CREATE TABLE t_hosts (
    hostname    VARCHAR2(64) PRIMARY KEY NOT NULL,
    beat        TIMESTAMP WITH TIME ZONE DEFAULT NULL,
    drain 	INTEGER DEFAULT 0
);


CREATE TABLE t_optimize_active (
  source_se    VARCHAR2(255) NOT NULL,
  dest_se      VARCHAR2(255) NOT NULL,
  active       INTEGER DEFAULT 5,
  message      VARCHAR2(512),
  datetime  TIMESTAMP WITH TIME ZONE,
  CONSTRAINT t_optimize_active_pk PRIMARY KEY (source_se, dest_se)
);

--
--
-- Index Section 
--
--
-- t_job indexes:
-- t_job(job_id) is primary key
CREATE INDEX job_job_state    ON t_job(job_state, vo_name, job_finished, submit_time);
CREATE INDEX job_vo_name      ON t_job(vo_name);
CREATE INDEX job_cred_id      ON t_job(user_dn,cred_id);
CREATE INDEX job_jobfinished_id     ON t_job(job_finished);
CREATE INDEX job_priority     ON t_job(priority, submit_time);
CREATE INDEX t_job_submit_host ON t_job(submit_host);

-- t_file indexes:
-- t_file(file_id) is primary key
CREATE INDEX file_job_id     ON t_file(job_id);
CREATE INDEX file_jobfinished_id ON t_file(job_finished);
CREATE INDEX job_reuse  ON t_job(reuse_job);
CREATE INDEX file_source_dest ON t_file(source_se, dest_se, file_state); 
CREATE INDEX t_waittimeout ON t_file(wait_timeout);
CREATE INDEX file_id_hashed ON t_file(hashed_id, file_state);
CREATE INDEX t_retry_timestamp ON t_file(retry_timestamp);
CREATE INDEX t_file_select ON t_file(dest_se, source_se, job_finished, file_state );
CREATE INDEX file_vo_name_state ON t_file(file_state, vo_name, source_se, dest_se);
CREATE INDEX file_vo_name ON t_file( vo_name, source_se, dest_se, file_state);
CREATE INDEX file_tr_host  ON t_file(TRANSFERHOST);
CREATE INDEX t_file_activity ON t_file(activity);

CREATE INDEX optimize_source_a         ON t_optimize(source_se,dest_se);

--
--
-- Schema version
--
CREATE TABLE t_schema_vers (
  major NUMBER(2) NOT NULL,
  minor NUMBER(2) NOT NULL,
  patch NUMBER(2) NOT NULL,
  --
  -- save a state when upgrading the schema
  state VARCHAR2(24)
);
INSERT INTO t_schema_vers (major,minor,patch) VALUES (1,0,0);

CREATE TABLE t_file_backup AS (SELECT * FROM t_file);
CREATE TABLE t_job_backup  AS (SELECT * FROM t_job);

CREATE INDEX t_job_backup_1            ON t_job_backup(job_id);
CREATE INDEX t_file_backup_1            ON t_file_backup(job_id);


-- Profiling information
CREATE TABLE t_profiling_info (
    period  INT NOT NULL,
    updated TIMESTAMP NOT NULL
);

CREATE TABLE t_profiling_snapshot (
    scope      VARCHAR(255) NOT NULL PRIMARY KEY,
    cnt        INT NOT NULL,
    exceptions INT NOT NULL,
    total      NUMBER NOT NULL,
    average    NUMBER NOT NULL
);

CREATE INDEX t_prof_snapshot_total ON t_profiling_snapshot(total);

exit;
<|MERGE_RESOLUTION|>--- conflicted
+++ resolved
@@ -19,15 +19,7 @@
   t_cleanUpRecords          TIMESTAMP WITH TIME ZONE,
   t_msgcron                 TIMESTAMP WITH TIME ZONE  
 ); 
-<<<<<<< HEAD
-INSERT INTO t_server_sanity
-    (revertToSubmitted, cancelWaitingFiles, revertNotUsedFiles, forceFailTransfers, setToFailOldQueuedJobs, checkSanityState, cleanUpRecords, msgcron,
-     t_revertToSubmitted, t_cancelWaitingFiles, t_revertNotUsedFiles, t_forceFailTransfers, t_setToFailOldQueuedJobs, t_checkSanityState, t_cleanUpRecords, t_msgcron)
-VALUES (0, 0, 0, 0, 0, 0, 0, 0,
-        CURRENT_TIMESTAMP, CURRENT_TIMESTAMP, CURRENT_TIMESTAMP, CURRENT_TIMESTAMP, CURRENT_TIMESTAMP, CURRENT_TIMESTAMP, CURRENT_TIMESTAMP, CURRENT_TIMESTAMP);
-=======
 INSERT INTO t_server_sanity (revertToSubmitted, cancelWaitingFiles, revertNotUsedFiles, forceFailTransfers, setToFailOldQueuedJobs, checkSanityState, cleanUpRecords,msgcron, t_revertToSubmitted, t_cancelWaitingFiles, t_revertNotUsedFiles, t_forceFailTransfers, t_setToFailOldQueuedJobs, t_checkSanityState, t_cleanUpRecords, t_msgcron) VALUES (0, 0, 0, 0, 0, 0, 0, 0,CURRENT_TIMESTAMP, CURRENT_TIMESTAMP, CURRENT_TIMESTAMP, CURRENT_TIMESTAMP, CURRENT_TIMESTAMP, CURRENT_TIMESTAMP, CURRENT_TIMESTAMP, CURRENT_TIMESTAMP);
->>>>>>> b45b83f2
 
 --
 -- Holds various server configuration options
