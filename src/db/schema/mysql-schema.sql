SET storage_engine=INNODB;

CREATE TABLE t_server_sanity (
  revertToSubmitted TINYINT(1) DEFAULT 0,
  cancelWaitingFiles TINYINT(1) DEFAULT 0,
  revertNotUsedFiles TINYINT(1) DEFAULT 0,
  forceFailTransfers TINYINT(1) DEFAULT 0,
  setToFailOldQueuedJobs TINYINT(1) DEFAULT 0,
  checkSanityState TINYINT(1) DEFAULT 0,
  cleanUpRecords TINYINT(1) DEFAULT 0,
  msgcron TINYINT(1) DEFAULT 0,
  t_revertToSubmitted          TIMESTAMP NULL DEFAULT NULL,
  t_cancelWaitingFiles          TIMESTAMP NULL DEFAULT NULL,
  t_revertNotUsedFiles          TIMESTAMP NULL DEFAULT NULL,
  t_forceFailTransfers          TIMESTAMP NULL DEFAULT NULL,
  t_setToFailOldQueuedJobs          TIMESTAMP NULL DEFAULT NULL,
  t_checkSanityState          TIMESTAMP NULL DEFAULT NULL,
  t_cleanUpRecords          TIMESTAMP NULL DEFAULT NULL,
  t_msgcron          TIMESTAMP NULL DEFAULT NULL
); 
INSERT INTO t_server_sanity
    (revertToSubmitted, cancelWaitingFiles, revertNotUsedFiles, forceFailTransfers, setToFailOldQueuedJobs, checkSanityState, cleanUpRecords, msgcron,
     t_revertToSubmitted, t_cancelWaitingFiles, t_revertNotUsedFiles, t_forceFailTransfers, t_setToFailOldQueuedJobs, t_checkSanityState, t_cleanUpRecords, t_msgcron)
VALUES (0, 0, 0, 0, 0, 0, 0, 0,
        UTC_TIMESTAMP(), UTC_TIMESTAMP(), UTC_TIMESTAMP(), UTC_TIMESTAMP(), UTC_TIMESTAMP(), UTC_TIMESTAMP(), UTC_TIMESTAMP(), UTC_TIMESTAMP());

--
-- Holds various server configuration options
--
CREATE TABLE t_server_config (
  retry          INTEGER DEFAULT 0,
  max_time_queue INTEGER DEFAULT 0
);
INSERT INTO t_server_config (retry,max_time_queue) values(0,0);

--
-- Holds the optimizer mode
--
CREATE TABLE t_optimize_mode (
  mode_opt       INTEGER NOT NULL DEFAULT 1
);

--
-- Holds optimization parameters
--
CREATE TABLE t_optimize (
  auto_number	INTEGER AUTO_INCREMENT,
--
-- file id
  file_id      INTEGER NOT NULL,
--
-- source se
  source_se    VARCHAR(255),
--
-- dest se  
  dest_se      VARCHAR(255),
--
-- number of streams
  nostreams    INTEGER DEFAULT NULL,
--
-- timeout
  timeout      INTEGER DEFAULT NULL,
--
-- active transfers
  active       INTEGER DEFAULT NULL,
--
-- throughput
  throughput   FLOAT DEFAULT NULL,
--
-- tcp buffer size
  buffer       INTEGER DEFAULT NULL,   
--
-- the nominal size of the file (bytes)
  filesize     DOUBLE DEFAULT NULL,
--
-- timestamp
  datetime     TIMESTAMP,
  
  CONSTRAINT t_optimize_pk PRIMARY KEY (auto_number)
);

--
-- Historial optimizer evolution
--
CREATE TABLE t_optimizer_evolution (
    datetime     TIMESTAMP,
    source_se    VARCHAR(255),
    dest_se      VARCHAR(255),
    nostreams    INTEGER DEFAULT NULL,
    timeout      INTEGER DEFAULT NULL,
    active       INTEGER DEFAULT NULL,
    throughput   FLOAT DEFAULT NULL,
    buffer       INTEGER DEFAULT NULL,
    filesize     DOUBLE DEFAULT NULL
);
CREATE INDEX t_optimizer_source_and_dest ON t_optimizer_evolution(source_se, dest_se);

--
-- Holds certificate request information
--
CREATE TABLE t_config_audit (
--
-- timestamp
  datetime     TIMESTAMP,
--
-- dn
  dn           VARCHAR(1024),
--
-- what has changed
  config       VARCHAR(4000), 
--
-- action (insert/update/delete)
  action       VARCHAR(100)    
);


--
-- Configures debug mode for a given pair
--
CREATE TABLE t_debug (
--
-- source hostname
  source_se    VARCHAR(255),
--
-- dest hostanme
  dest_se      VARCHAR(255),
--
-- debug on/off
  debug        VARCHAR(3) DEFAULT 'off'
);


--
-- Holds certificate request information
--
CREATE TABLE t_credential_cache (
--
-- delegation identifier
  dlg_id       VARCHAR(100),
--
-- DN of delegated proxy owner
  dn           VARCHAR(255),
--
-- certificate request
  cert_request LONGTEXT,
--
-- private key of request
  priv_key     LONGTEXT,
--
-- list of voms attributes contained in delegated proxy
  voms_attrs   LONGTEXT,
--
-- set primary key
  CONSTRAINT cred_cache_pk PRIMARY KEY (dlg_id, dn)
);

--
-- Holds delegated proxies
--
CREATE TABLE t_credential (
--
-- delegation identifier
  dlg_id     VARCHAR(100),
--
-- DN of delegated proxy owner
  dn         VARCHAR(255),
--
-- delegated proxy certificate chain
  proxy      LONGTEXT,
--
-- list of voms attributes contained in delegated proxy
  voms_attrs LONGTEXT,
--
-- termination time of the credential
  termination_time TIMESTAMP NOT NULL,
--
-- set primary key
  CONSTRAINT cred_pk PRIMARY KEY (dlg_id, dn),
  INDEX (termination_time)
);

--
-- Schema version
--
CREATE TABLE t_credential_vers (
  major INTEGER NOT NULL,
  minor INTEGER NOT NULL,
  patch INTEGER NOT NULL
);
INSERT INTO t_credential_vers (major,minor,patch) VALUES (1,2,0);

--
-- SE from the information service, currently BDII
--

CREATE TABLE t_se (
-- The internal id
  se_id_info INTEGER AUTO_INCREMENT,
  name       VARCHAR(255) NOT NULL,
  endpoint   VARCHAR(1024),
  se_type    VARCHAR(30),
  site       VARCHAR(100),
  state      VARCHAR(30),
  version    VARCHAR(30),
-- This field will contain the host parse for FTS and extracted from name 
  host       VARCHAR(100),
  se_transfer_type     VARCHAR(30),
  se_transfer_protocol VARCHAR(30),
  se_control_protocol  VARCHAR(30),
  gocdb_id             VARCHAR(100),
  KEY (se_id_info),
  CONSTRAINT se_info_pk PRIMARY KEY (name)
);

-- 
-- relation of SE and VOs
--
CREATE TABLE t_se_acl (
  name VARCHAR(255),
  vo   VARCHAR(32),
  CONSTRAINT se_acl_pk PRIMARY KEY (name, vo)
);

-- GROUP NAME and its members
CREATE TABLE t_group_members (
  groupName VARCHAR(255) NOT NULL,
  member    VARCHAR(255) NOT NULL UNIQUE,
  CONSTRAINT t_group_members_pk PRIMARY KEY (groupName, member),
  CONSTRAINT t_group_members_fk FOREIGN KEY (member) REFERENCES t_se (name)  
); 

-- SE HOSTNAME / GROUP NAME / *

CREATE TABLE t_link_config ( 
  source               VARCHAR(255) NOT NULL,
  destination          VARCHAR(255) NOT NULL,
  state                VARCHAR(30)  NOT NULL,
  symbolicName         VARCHAR(255) NOT NULL UNIQUE,
  nostreams            INTEGER NOT NULL,
  tcp_buffer_size      INTEGER DEFAULT 0,
  urlcopy_tx_to        INTEGER NOT NULL,
  no_tx_activity_to    INTEGER DEFAULT 360,
  auto_tuning		   VARCHAR(3) check (auto_tuning in ('on', 'off', 'all')),
  placeholder1         INTEGER,
  placeholder2         INTEGER,  
  placeholder3         VARCHAR(255),
  CONSTRAINT t_link_config_pk PRIMARY KEY (source, destination)    
);

CREATE TABLE t_share_config ( 
  source       VARCHAR(255) NOT NULL,
  destination  VARCHAR(255) NOT NULL,
  vo           VARCHAR(100) NOT NULL,
  active       INTEGER NOT NULL,
  CONSTRAINT t_share_config_pk PRIMARY KEY (source, destination, vo),
  CONSTRAINT t_share_config_fk FOREIGN KEY (source, destination) REFERENCES t_link_config (source, destination) ON DELETE CASCADE
);

--
-- blacklist of bad SEs that should not be transferred to
--
CREATE TABLE t_bad_ses (
--
-- The hostname of the bad SE   
  se             VARCHAR(256),
--
-- The reason this host was added 
  message        VARCHAR(2048) DEFAULT NULL,
--
-- The time the host was added
  addition_time  TIMESTAMP NULL DEFAULT NULL,
--
-- The DN of the administrator who added it
  admin_dn       VARCHAR(1024),
  --
-- VO that is banned for the SE
   vo			 VARCHAR(50) DEFAULT NULL,
--
-- status: either CANCEL or WAIT or WAIT_AS
   status 		 VARCHAR(10) DEFAULT NULL,
--
-- the timeout that is used when WAIT status was specified
   wait_timeout  INTEGER default 0,
  CONSTRAINT bad_se_pk PRIMARY KEY (se)
);

--
-- blacklist of bad DNs that should not be transferred to
--
CREATE TABLE t_bad_dns (
--
-- The hostname of the bad SE   
  dn              VARCHAR(256),
--
-- The reason this host was added 
  message        VARCHAR(2048) DEFAULT NULL,
--
-- The time the host was added
  addition_time  TIMESTAMP NULL DEFAULT NULL,
--
-- The DN of the administrator who added it
  admin_dn       VARCHAR(1024),
--
-- status: either CANCEL or WAIT
  status 		 VARCHAR(10) DEFAULT NULL,
--
-- the timeout that is used when WAIT status was specified
  wait_timeout  INTEGER default 0,
  CONSTRAINT bad_dn_pk PRIMARY KEY (dn)
);


--
-- Store se_pair ACL
--
CREATE TABLE t_se_pair_acl (
--
-- the name of the se_pair
  se_pair_name  VARCHAR(32),
--
-- The principal name
  principal     VARCHAR(255) NOT NULL,
--
-- Set Primary Key
  CONSTRAINT se_pair_acl_pk PRIMARY KEY (se_pair_name, principal)
);

--
-- Store VO ACL
--
CREATE TABLE t_vo_acl (
--
-- the name of the VO
  vo_name     VARCHAR(50) NOT NULL,
--
-- The principal name
  principal   VARCHAR(255) NOT NULL,
--
-- Set Primary Key
  CONSTRAINT vo_acl_pk PRIMARY KEY (vo_name, principal)
);

--
-- t_job contains the list of jobs currently in the transfer database.
--
CREATE TABLE t_job (
--
-- the job_id, a IETF UUID in string form.
  job_id               CHAR(36) NOT NULL PRIMARY KEY,
--
-- The state the job is currently in
  job_state            VARCHAR(32) NOT NULL,
--
-- Session reuse for this job. Allowed values are Y, (N), NULL
  reuse_job            VARCHAR(3), 
--
-- Canceling flag. Allowed values are Y, (N), NULL
  cancel_job           CHAR(1),
--
-- Transport specific parameters
  job_params           VARCHAR(255),
--
-- Source SE host name
  source_se            VARCHAR(255),
--
-- Dest SE host name
  dest_se              VARCHAR(255),  
--
-- the DN of the user starting the job - they are the only one
-- who can sumbit/cancel
  user_dn              VARCHAR(1024) NOT NULL,
--
-- the DN of the agent currently serving the job
  agent_dn             VARCHAR(1024),
--
-- the user credentials passphrase. This is passed to the movement service in
-- order to retrieve the appropriate user proxy to do the transfers
  user_cred            VARCHAR(255),
--
-- The user's credential delegation id
  cred_id              VARCHAR(100),
--
-- Blob to store user capabilites and groups
  voms_cred            LONGTEXT,
--
-- The VO that owns this job
  vo_name              VARCHAR(50),
--
-- The reason the job is in the current state
  reason               VARCHAR(2048),
--
-- The time that the job was submitted
  submit_time          TIMESTAMP NULL DEFAULT NULL,
--
-- The time that the job was in a terminal state
  finish_time          TIMESTAMP NULL DEFAULT NULL,
--
-- Priority for Intra-VO Scheduling
  priority             INTEGER DEFAULT 3,
--
-- Submitting FTS hostname
  submit_host          VARCHAR(255),
--
-- Maximum time in queue before start of transfer (in seconds)
  max_time_in_queue    INTEGER,
--
-- The Space token to be used for the destination files
  space_token          VARCHAR(255),
--
-- The Storage Service Class to be used for the destination files
  storage_class        VARCHAR(255),
--
-- The endpoint of the MyProxy server that should be used if the
-- legacy cert retrieval is used
  myproxy_server       VARCHAR(255),
--
-- Internal job parameters,used to pass job specific data from the
-- WS to the agent
  internal_job_params  VARCHAR(255),
--
-- Overwrite flag for job
  overwrite_flag       CHAR(1) DEFAULT NULL,
--
-- this timestamp will be set when the job enter in one of the terminal 
-- states (Finished, FinishedDirty, Failed, Canceled). Use for table
-- partitioning
  job_finished         TIMESTAMP NULL DEFAULT NULL,
--
--  Space token of the source files
--
  source_space_token   VARCHAR(255),
--
-- description used by the agents to eventually get the source token. 
--
  source_token_description VARCHAR(255), 
-- *** New in 3.3.0 ***
--
-- pin lifetime of the copy of the file created after a successful srmPutDone
-- or srmCopy operations, in seconds
  copy_pin_lifetime        INTEGER DEFAULT NULL,
--
-- fail the transfer immediately if the file location is NEARLINE (do not even
-- start the transfer). The default is false.
  fail_nearline            CHAR(1) DEFAULT NULL,
--
-- Specified is the checksum is required on the source and destination, destination or none
  checksum_method          CHAR(1) DEFAULT NULL,
 --
 -- Specifies how many configurations were assigned to the transfer-job
  configuration_count      INTEGER default NULL,
--
-- Bringonline timeout
  bring_online INTEGER default NULL,
--
-- retry
  retry INTEGER default 0,
--
-- retry delay
  retry_delay INTEGER default 0,
--
-- Job metadata
  job_metadata VARCHAR(255)     
);
  
  
--
-- t_file stores the actual file transfers - one row per source/dest pair
--
CREATE TABLE t_file (
-- file_id is a unique identifier for a (source, destination) pair with a
-- job.  It is created automatically.
--
  file_id          INTEGER PRIMARY KEY AUTO_INCREMENT,
-- the file index is used in case multiple sources/destinations were provided for one file
-- entries with the same file_index and same file_id are pointing to the same file 
-- (but use different protocol)
  file_index       INTEGER,
--
-- job_id (used in joins with file table)
  job_id           CHAR(36) NOT NULL,
--
-- The state of this file
  file_state       VARCHAR(32) NOT NULL,
--
-- The Source Logical Name
  logical_name     VARCHAR(1100),
--
-- The Source Logical Name
  symbolicName     VARCHAR(255),  
--
-- Hostname which this file was transfered
  transferHost     VARCHAR(255),
--
-- The Source
  source_surl      VARCHAR(1100),
--
-- The Destination
  dest_surl        VARCHAR(1100),
--
-- Source SE host name
  source_se            VARCHAR(255),
--
-- Dest SE host name
  dest_se              VARCHAR(255),  
--
-- The agent who is transferring the file. This is only valid when the file
-- is in 'Active' state
  agent_dn         VARCHAR(1024),
--
-- The error scope
  error_scope      VARCHAR(32),
--
-- The FTS phase when the error happened
  error_phase      VARCHAR(32),
--
-- The class for the reason field
  reason_class     VARCHAR(32),
--
-- The reason the file is in this state
  reason           VARCHAR(2048),
--
-- Total number of failures (including transfer,catalog and prestaging errors)
  num_failures     INTEGER,
--
-- Number of transfer failures in last attemp cycle (reset at the Hold->Pending transition)
  current_failures INTEGER,
--
-- Number of catalog failures (not reset at the Hold->Pending transition)
  catalog_failures INTEGER,
--
-- Number of prestaging failures (reset at the Hold->Pending transition)
  prestage_failures  INTEGER,
--
-- the nominal size of the file (bytes)
  filesize           DOUBLE,
--
-- the user-defined checksum of the file "checksum_type:checksum"
  checksum           VARCHAR(100),
--
-- the timestamp when the file is in a terminal state
  finish_time       TIMESTAMP NULL DEFAULT NULL,
--
-- the timestamp when the file is in a terminal state
  start_time        TIMESTAMP NULL DEFAULT NULL,  
--
-- internal file parameters for storing information between retry attempts
  internal_file_params  VARCHAR(255),
--
-- this timestamp will be set when the job enter in one of the terminal 
-- states (Finished, FinishedDirty, Failed, Canceled). Use for table
-- partitioning
  job_finished          TIMESTAMP NULL DEFAULT NULL,
--
-- the pid of the process which is executing the file transfer
  pid                   INTEGER,
--
-- transfer duration
  tx_duration           DOUBLE,
--
-- Average throughput
  throughput            FLOAT,
--
-- How many times should the transfer be retried 
  retry                 INTEGER DEFAULT 0,
  
--
-- user provided size of the file (bytes)
-- we use DOUBLE because SOCI truncates BIGINT to int32
  user_filesize  DOUBLE,  
  
--
-- File metadata
  file_metadata   VARCHAR(255),
  
--
-- selection strategy used in case when multiple protocols were provided
  selection_strategy VARCHAR(255),
--
-- Staging start timestamp
  staging_start   TIMESTAMP NULL DEFAULT NULL,  
--
-- Staging finish timestamp
  staging_finished   TIMESTAMP NULL DEFAULT NULL,
--
-- bringonline token
  bringonline_token VARCHAR(255),
--
-- the timestamp that the file will be retried
  retry_timestamp          TIMESTAMP NULL DEFAULT NULL,
--
--
  wait_timestamp		TIMESTAMP NULL DEFAULT NULL,
--
--
  wait_timeout			INTEGER,

  t_log_file        VARCHAR(2048),
  t_log_file_debug  INTEGER,
<<<<<<< HEAD
=======

  hashed_id INTEGER UNSIGNED DEFAULT 0,
>>>>>>> f772e837
--
-- The VO that owns this job
  vo_name              VARCHAR(50),  
    
  FOREIGN KEY (job_id) REFERENCES t_job(job_id)
);

--
-- Keep error reason that drove to retries
--
CREATE TABLE t_file_retry_errors (
    file_id   INTEGER NOT NULL,
    attempt   INTEGER NOT NULL,
    datetime  TIMESTAMP,
    reason    VARCHAR(2048),
    CONSTRAINT t_file_retry_errors_pk PRIMARY KEY(file_id, attempt),
    CONSTRAINT t_file_retry_fk FOREIGN KEY (file_id) REFERENCES t_file(file_id) ON DELETE CASCADE
);


-- 
-- t_file_share_config the se configuration to be used by the job
--
CREATE TABLE t_file_share_config (
  file_id         INTEGER       NOT NULL,
  source          VARCHAR(255)   NOT NULL,
  destination     VARCHAR(255)   NOT NULL,
  vo              VARCHAR(100)   NOT NULL,
  CONSTRAINT t_file_share_config_pk PRIMARY KEY (file_id, source, destination, vo),
  CONSTRAINT t_share_config_fk1 FOREIGN KEY (source, destination, vo) REFERENCES t_share_config (source, destination, vo) ON DELETE CASCADE,
  CONSTRAINT t_share_config_fk2 FOREIGN KEY (file_id) REFERENCES t_file (file_id) ON DELETE CASCADE
);


--
-- t_stage_req table stores the data related to a file orestaging request
--
CREATE TABLE t_stage_req (
--
-- vo name
   vo_name           VARCHAR(255) NOT NULL
-- hostname
   ,host           VARCHAR(255) NOT NULL			
--
-- parallel bringonline ops
  ,concurrent_ops INTEGER DEFAULT 0
  
-- Set primary key
  ,CONSTRAINT stagereq_pk PRIMARY KEY (vo_name, host)
);

--
-- Host hearbeats
--
CREATE TABLE t_hosts (
    hostname    VARCHAR(64) PRIMARY KEY NOT NULL,
    beat        TIMESTAMP NULL DEFAULT NULL
);

--
--
-- Index Section 
--
--
-- t_job indexes:
-- t_job(job_id) is primary key
CREATE INDEX job_job_state    ON t_job(job_state, vo_name, job_finished);
CREATE INDEX job_vo_name      ON t_job(vo_name);
CREATE INDEX job_cred_id      ON t_job(user_dn,cred_id);
CREATE INDEX job_jobfinished_id     ON t_job(job_finished);
CREATE INDEX job_priority     ON t_job(priority, submit_time);

-- t_file indexes:
-- t_file(file_id) is primary key
CREATE INDEX file_job_id     ON t_file(job_id);
CREATE INDEX file_jobfinished_id ON t_file(job_finished);
CREATE INDEX job_reuse  ON t_job(reuse_job);
CREATE INDEX file_source_dest ON t_file(source_se, dest_se);
CREATE INDEX t_waittimeout ON t_file(wait_timeout);
<<<<<<< HEAD
=======
CREATE INDEX file_id_hashed ON t_file(hashed_id);
>>>>>>> f772e837
CREATE INDEX t_retry_timestamp ON t_file(retry_timestamp);
CREATE INDEX t_file_select ON t_file(dest_se, source_se, job_finished, file_state );
CREATE INDEX file_vo_name_state ON t_file(file_state, vo_name);
CREATE INDEX file_vo_name ON t_file( vo_name, source_se, dest_se, file_state);
<<<<<<< HEAD


=======
>>>>>>> f772e837

CREATE INDEX optimize_source_a         ON t_optimize(source_se,dest_se);


-- 
--
-- Schema version
--
CREATE TABLE t_schema_vers (
  major INTEGER NOT NULL,
  minor INTEGER NOT NULL,
  patch INTEGER NOT NULL,
  --
  -- save a state when upgrading the schema
  state VARCHAR(24)
);
INSERT INTO t_schema_vers (major,minor,patch) VALUES (1,0,0);


-- Saves the bother of writing down again the same schema
CREATE TABLE t_file_backup AS (SELECT * FROM t_file);
CREATE TABLE t_job_backup  AS (SELECT * FROM t_job);


-- Profiling information
CREATE TABLE t_profiling_info (
    period  INT NOT NULL,
    updated TIMESTAMP NOT NULL
);

CREATE TABLE t_profiling_snapshot (
    scope      VARCHAR(255) NOT NULL PRIMARY KEY,
    cnt        LONG NOT NULL,
    exceptions LONG NOT NULL,
    total      DOUBLE NOT NULL,
    average    DOUBLE NOT NULL
);

CREATE INDEX t_prof_snapshot_total ON t_profiling_snapshot(total);
<|MERGE_RESOLUTION|>--- conflicted
+++ resolved
@@ -596,11 +596,8 @@
 
   t_log_file        VARCHAR(2048),
   t_log_file_debug  INTEGER,
-<<<<<<< HEAD
-=======
 
   hashed_id INTEGER UNSIGNED DEFAULT 0,
->>>>>>> f772e837
 --
 -- The VO that owns this job
   vo_name              VARCHAR(50),  
@@ -680,19 +677,11 @@
 CREATE INDEX job_reuse  ON t_job(reuse_job);
 CREATE INDEX file_source_dest ON t_file(source_se, dest_se);
 CREATE INDEX t_waittimeout ON t_file(wait_timeout);
-<<<<<<< HEAD
-=======
 CREATE INDEX file_id_hashed ON t_file(hashed_id);
->>>>>>> f772e837
 CREATE INDEX t_retry_timestamp ON t_file(retry_timestamp);
 CREATE INDEX t_file_select ON t_file(dest_se, source_se, job_finished, file_state );
 CREATE INDEX file_vo_name_state ON t_file(file_state, vo_name);
 CREATE INDEX file_vo_name ON t_file( vo_name, source_se, dest_se, file_state);
-<<<<<<< HEAD
-
-
-=======
->>>>>>> f772e837
 
 CREATE INDEX optimize_source_a         ON t_optimize(source_se,dest_se);
 
