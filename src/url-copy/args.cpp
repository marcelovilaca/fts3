#include <boost/lexical_cast.hpp>
#include <sstream>
#include "common/definitions.h"
#include "args.h"

UrlCopyOpts UrlCopyOpts::instance;


const option UrlCopyOpts::long_options[] =
{
    {"monitoring",        no_argument,       0, 'P'},
    {"auto-tunned",       no_argument,       0, 'O'},
    {"manual-config",     no_argument,       0, 'N'},
    {"infosystem",        required_argument, 0, 'M'},
    {"token-bringonline", required_argument, 0, 'L'},
    {"file-metadata",     required_argument, 0, 'K'},
    {"job-metadata",      required_argument, 0, 'J'},
    {"user-filesize",     required_argument, 0, 'I'},
    {"bringonline",       required_argument, 0, 'H'},
    {"reuse",             no_argument,       0, 'G'},
    {"multi-hop",         no_argument,       0, 'R'},
    {"debug",             optional_argument, 0, 'F'},
    {"source-site",       required_argument, 0, 'D'},
    {"dest-site",         required_argument, 0, 'E'},
    {"vo",                required_argument, 0, 'C'},
    {"checksum",          required_argument, 0, 'z'},
    {"compare-checksum",  required_argument, 0, 'A'},
    {"pin-lifetime",      required_argument, 0, 't'},
    {"job-id",            required_argument, 0, 'a'},
    {"source",            required_argument, 0, 'b'},
    {"destination",       required_argument, 0, 'c'},
    {"overwrite",         no_argument,       0, 'd'},
    {"nstreams",          required_argument, 0, 'e'},
    {"tcp-buffersize",    required_argument, 0, 'f'},
    {"timeout",           required_argument, 0, 'h'},
    {"daemonize",         no_argument,       0, 'i'},
    {"dest-token-desc",   required_argument, 0, 'j'},
    {"source-token-desc", required_argument, 0, 'k'},
    {"file-id",           required_argument, 0, 'B'},
    {"proxy",             required_argument, 0, '5'},
    {"stderr",            no_argument,       0, '1'},
    {"udt",               no_argument,       0, 'U'},
    {"ipv6",              no_argument,       0, 'X'},
    {"global-timeout",    no_argument,       0, 'Z'},
    {"sec-per-mb",    	  required_argument, 0, 'V'},
    {"user-dn",    	  required_argument, 0, 'Y'},
    {"alias",    	  required_argument, 0, '7'},
<<<<<<< HEAD
    {"oauth",         required_argument, 0, '@'},
    {0, 0, 0, 0}
};

const char UrlCopyOpts::short_options[] = "PONM:L:K:J:I:H:GRFD:E:C:z:A:t:a:b:c:de:f:h:ij:k:B:5:UXZV:Y:7:@:";
=======
    {"strict-copy",   no_argument,       0, 'S'},
    {0, 0, 0, 0}
};

const char UrlCopyOpts::short_options[] = "PONM:L:K:J:I:H:GRFD:E:C:z:A:t:a:b:c:de:f:h:ij:k:B:5:UXZV:Y:7:S";
>>>>>>> 13e455c4


UrlCopyOpts::UrlCopyOpts(): monitoringMessages(false), autoTunned(false),
    manualConfig(false), overwrite(false), daemonize(false),
    logToStderr(false), reuse(false), multihop(false), enable_udt(false), enable_ipv6(false),
    global_timeout(false), strictCopy(false),
    debugLevel(0),
    compareChecksum(CHECKSUM_DONT_CHECK),
    fileId(0), userFileSize(0), bringOnline(-1), copyPinLifetime(-1),
    nStreams(DEFAULT_NOSTREAMS), tcpBuffersize(DEFAULT_BUFFSIZE),
    blockSize(0), timeout(DEFAULT_TIMEOUT), secPerMb(0)
{
}



UrlCopyOpts& UrlCopyOpts::getInstance()
{
    return UrlCopyOpts::instance;
}



std::string UrlCopyOpts::usage(const std::string& bin)
{
    std::stringstream msg;
    msg << "Usage: " << bin << " [options]" << std::endl
        << "Options: " << std::endl;
    for (int i = 0; long_options[i].name; ++i)
        {
            msg << "\t--" << long_options[i].name
                << ",-" << static_cast<char>(long_options[i].val)
                << std::endl;
        }
    return msg.str();
}


std::string UrlCopyOpts::getErrorMessage()
{
    return errorMessage;
}


int UrlCopyOpts::parse(int argc, char * const argv[])
{


    int option_index;
    int opt;

    try
        {
            while ((opt = getopt_long_only(argc, argv, short_options, long_options, &option_index)) > -1)
                {
                    switch (opt)
                        {
                        case 'P':
                            monitoringMessages = true;
                            break;
                        case 'O':
                            autoTunned = true;
                            break;
                        case 'N':
                            manualConfig = true;
                            break;
                        case 'M':
                            infosys = optarg;
                            break;
                        case 'L':
                            tokenBringOnline = optarg;
                            break;
                        case 'K':
                            fileMetadata = optarg;
                            break;
                        case 'J':
                            jobMetadata = optarg;
                            break;
                        case 'I':
                            userFileSize = boost::lexical_cast<long long>(optarg);
                            break;
                        case 'H':
                            bringOnline = boost::lexical_cast<int>(optarg);
                            break;
                        case 'G':
                            reuse = true;
                            break;
                        case 'R':
                            multihop = true;
                            break;
                        case 'F':
                            if (optarg)
                                debugLevel = boost::lexical_cast<unsigned>(optarg);
                            else
                                debugLevel = 1;
                            break;
                        case 'D':
                            sourceSiteName = optarg;
                            break;
                        case 'E':
                            destSiteName = optarg;
                            break;
                        case 'C':
                            vo = optarg;
                            break;
                        case 'U':
                            enable_udt = true;
                            break;
                        case 'X':
                            enable_ipv6 = true;
                            break;
                        case 'Z':
                            global_timeout = true;
                            break;
                        case 'z':
                            checksumValue = optarg;
                            break;
                        case 'A':
                            if (strcmp("relaxed", optarg) == 0 || strcmp("r", optarg) == 0)
                                compareChecksum = CHECKSUM_RELAXED;
                            else
                                compareChecksum = CHECKSUM_STRICT;
                            break;
                        case 't':
                            copyPinLifetime = boost::lexical_cast<int>(optarg);
                            break;
                        case 'a':
                            jobId = optarg;
                            break;
                        case 'b':
                            sourceUrl = optarg;
                            break;
                        case 'c':
                            destUrl = optarg;
                            break;
                        case 'd':
                            overwrite = true;
                            break;
                        case 'e':
                            nStreams = boost::lexical_cast<int>(optarg);
                            break;
                        case 'f':
                            tcpBuffersize = boost::lexical_cast<unsigned>(optarg);
                            break;
                        case 'g':
                            blockSize = boost::lexical_cast<unsigned>(optarg);
                            break;
                        case 'V':
                            secPerMb = boost::lexical_cast<int>(optarg);
                            break;
                        case 'h':
                            timeout = boost::lexical_cast<unsigned>(optarg);
                            break;
                        case 'i':
                            daemonize = true;
                            break;
                        case 'j':
                            destTokenDescription = optarg;
                            break;
                        case 'Y':
                            user_dn = optarg;
                            break;
                        case '7':
                            alias = optarg;
                            break;
                        case 'k':
                            sourceTokenDescription = optarg;
                            break;
                        case 'B':
                            fileId = boost::lexical_cast<unsigned>(optarg);
                            break;
                        case '5':
                            proxy = optarg;
                            break;
                        case '1':
                            logToStderr = true;
                            break;
<<<<<<< HEAD
                        case '@':
                            oauthFile = optarg;
=======
                        case 'S':
                            strictCopy = true;
>>>>>>> 13e455c4
                            break;
                        case '?':
                            errorMessage = usage(argv[0]);
                            return -1;
                        }
                }
        }
    catch (boost::bad_lexical_cast &e)
        {
            errorMessage = "Expected a numeric value for option -";
            errorMessage += static_cast<char>(opt);
            return -1;
        }

    return 0;
}



std::ostream& operator << (std::ostream& out, const UrlCopyOpts::CompareChecksum& c)
{
    switch (c)
        {
        case UrlCopyOpts::CHECKSUM_DONT_CHECK:
            out << "No checksum comparison";
            break;
        case UrlCopyOpts::CHECKSUM_STRICT:
            out << "Strict comparison";
            break;
        case UrlCopyOpts::CHECKSUM_RELAXED:
            out << "Relaxed comparison";
            break;
        default:
            out << "Uknown value!";
        }
    return out;
}<|MERGE_RESOLUTION|>--- conflicted
+++ resolved
@@ -45,20 +45,12 @@
     {"sec-per-mb",    	  required_argument, 0, 'V'},
     {"user-dn",    	  required_argument, 0, 'Y'},
     {"alias",    	  required_argument, 0, '7'},
-<<<<<<< HEAD
     {"oauth",         required_argument, 0, '@'},
-    {0, 0, 0, 0}
-};
-
-const char UrlCopyOpts::short_options[] = "PONM:L:K:J:I:H:GRFD:E:C:z:A:t:a:b:c:de:f:h:ij:k:B:5:UXZV:Y:7:@:";
-=======
     {"strict-copy",   no_argument,       0, 'S'},
     {0, 0, 0, 0}
 };
 
-const char UrlCopyOpts::short_options[] = "PONM:L:K:J:I:H:GRFD:E:C:z:A:t:a:b:c:de:f:h:ij:k:B:5:UXZV:Y:7:S";
->>>>>>> 13e455c4
-
+const char UrlCopyOpts::short_options[] = "PONM:L:K:J:I:H:GRFD:E:C:z:A:t:a:b:c:de:f:h:ij:k:B:5:UXZV:Y:7:@:S";
 
 UrlCopyOpts::UrlCopyOpts(): monitoringMessages(false), autoTunned(false),
     manualConfig(false), overwrite(false), daemonize(false),
@@ -235,13 +227,11 @@
                         case '1':
                             logToStderr = true;
                             break;
-<<<<<<< HEAD
                         case '@':
                             oauthFile = optarg;
-=======
+                            break;
                         case 'S':
                             strictCopy = true;
->>>>>>> 13e455c4
                             break;
                         case '?':
                             errorMessage = usage(argv[0]);
