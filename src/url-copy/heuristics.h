--- conflicted
+++ resolved
@@ -17,8 +17,3 @@
  * Return a reasonable timeout for the given filesize
  */
 unsigned adjustTimeoutBasedOnSize(off_t sizeInBytes, unsigned int timeout);
-<<<<<<< HEAD
-
-
-=======
->>>>>>> b45b83f2
