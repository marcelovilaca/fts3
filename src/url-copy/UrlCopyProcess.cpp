/*
 * Copyright (c) CERN 2016
 *
 * Licensed under the Apache License, Version 2.0 (the "License");
 * you may not use this file except in compliance with the License.
 * You may obtain a copy of the License at
 *
 *    http://www.apache.org/licenses/LICENSE-2.0
 *
 * Unless required by applicable law or agreed to in writing, software
 * distributed under the License is distributed on an "AS IS" BASIS,
 * WITHOUT WARRANTIES OR CONDITIONS OF ANY KIND, either express or implied.
 * See the License for the specific language governing permissions and
 * limitations under the License.
 */

#include <dlfcn.h>

#include <cstdlib>
#include <fstream>
#include <boost/algorithm/string/classification.hpp>
#include <boost/algorithm/string/split.hpp>
#include <boost/filesystem/operations.hpp>
#include <boost/lexical_cast.hpp>
#include "common/Logger.h"

#include "LogHelper.h"
#include "heuristics.h"
#include "AutoInterruptThread.h"
#include "UrlCopyProcess.h"
#include "version.h"

using fts3::common::commit;

// dlopen-style handle to the token issuer library.  Allows us to
// simplify the build-time dependencies.
int (*g_x509_scitokens_issuer_init_p)(char **) = NULL;
char* (*g_x509_scitokens_issuer_get_token_p)(const char *, const char *, const char *,
                                             char**) = NULL;
char *(*g_x509_macaroon_issuer_retrieve_p)(const char *, const char *, const char *, int,
                                           const char **, char **) = NULL;
void *g_x509_scitokens_issuer_handle = NULL;


static void setupGlobalGfal2Config(const UrlCopyOpts &opts, Gfal2 &gfal2)
{
    if (!opts.oauthFile.empty()) {
        try {
            gfal2.loadConfigFile(opts.oauthFile);
            unlink(opts.oauthFile.c_str());
        }
        catch (const std::exception &ex) {
            FTS3_COMMON_LOGGER_NEWLOG(ERR) << "Could not load OAuth config file: " << ex.what() << commit;
        }
    }

    gfal2.set("GRIDFTP PLUGIN", "SESSION_REUSE", true);
    gfal2.set("GRIDFTP PLUGIN", "ENABLE_UDT", opts.enableUdt);

    if (!indeterminate(opts.enableIpv6)) {
        gfal2.set("GRIDFTP PLUGIN", "IPV6", static_cast<bool>(opts.enableIpv6));
    }

    if (opts.infosys.compare("false") == 0) {
        gfal2.set("BDII", "ENABLED",false);
    }
    else {
        gfal2.set("BDII", "ENABLED",true);
        gfal2.set("BDII", "LCG_GFAL_INFOSYS", opts.infosys);
    }

    gfal2.setUserAgent("fts_url_copy", VERSION);

    if (!opts.proxy.empty()) {
        gfal2.set("X509", "CERT", opts.proxy);
        gfal2.set("X509", "KEY", opts.proxy);

        // Most, if not all, gfal2 plugins support the previous way of setting credentials,
        // but just in case for backwards compatibility
        setenv("X509_USER_CERT", opts.proxy.c_str(), 1);
        setenv("X509_USER_KEY", opts.proxy.c_str(), 1);
    }
}


UrlCopyProcess::UrlCopyProcess(const UrlCopyOpts &opts, Reporter &reporter):
    opts(opts), reporter(reporter), canceled(false), timeoutExpired(false)
{
    todoTransfers = opts.transfers;
    setupGlobalGfal2Config(opts, gfal2);
}


static void initTokenLibrary()
{
    if (g_x509_scitokens_issuer_handle)
    {
        return;
    }

    char *error;
    g_x509_scitokens_issuer_handle = dlopen("libX509SciTokensIssuer.so",
                                            RTLD_NOW|RTLD_GLOBAL);
    if (!g_x509_scitokens_issuer_handle)
    {
        char *error = dlerror();
        std::stringstream ss;
        ss <<  "Failed to load the token issuer library: " <<
            (error ? error : "(unknown)");
        throw UrlCopyError(TRANSFER, TRANSFER_PREPARATION, EINVAL, ss.str());
    }
    // Clear any potential error message
    dlerror();

    *(void **)(&g_x509_scitokens_issuer_init_p) = dlsym(g_x509_scitokens_issuer_handle,
                                                        "x509_scitokens_issuer_init");
    if ((error = dlerror()) != NULL)
    {
        std::stringstream ss;
        ss << "Failed to load the initializer handle: " << error;
        dlclose(g_x509_scitokens_issuer_handle);
        g_x509_scitokens_issuer_handle = NULL;
        throw UrlCopyError(TRANSFER, TRANSFER_PREPARATION, EINVAL, ss.str());
    }
    dlerror();

    *(void **)(&g_x509_scitokens_issuer_get_token_p) =
        dlsym(g_x509_scitokens_issuer_handle, "x509_scitokens_issuer_retrieve");
    if ((error = dlerror()) != NULL)
    {
        std::stringstream ss;
        ss << "Failed to load the token retrieval handle: " <<  error;
        g_x509_scitokens_issuer_init_p = NULL;
        dlclose(g_x509_scitokens_issuer_handle);
        g_x509_scitokens_issuer_handle = NULL;
        throw UrlCopyError(TRANSFER, TRANSFER_PREPARATION, EINVAL, ss.str());
    }
    dlerror();

    *(void **)(&g_x509_macaroon_issuer_retrieve_p) =
        dlsym(g_x509_scitokens_issuer_handle, "x509_macaroon_issuer_retrieve");
    if ((error = dlerror()) != NULL)
    {
        std::stringstream ss;
        ss << "Failed to load the macaroon retrieval handle: " <<  error;
        g_x509_scitokens_issuer_init_p = NULL;
        g_x509_scitokens_issuer_get_token_p = NULL;
        dlclose(g_x509_scitokens_issuer_handle);
        g_x509_scitokens_issuer_handle = NULL;
        throw UrlCopyError(TRANSFER, TRANSFER_PREPARATION, EINVAL, ss.str());
    }
    dlerror();

    char *err = NULL;
    if ((*g_x509_scitokens_issuer_init_p)(&err))
    {
        std::stringstream ss;
        ss << "Failed to initialize the client issuer library: " << err;
        g_x509_scitokens_issuer_init_p = NULL;
        g_x509_scitokens_issuer_get_token_p = NULL;
        g_x509_macaroon_issuer_retrieve_p = NULL;
        free(err);
        dlclose(g_x509_scitokens_issuer_handle);
        throw UrlCopyError(TRANSFER, TRANSFER_PREPARATION, EINVAL, ss.str());
    }
}


static std::string setupBearerToken(const std::string &issuer, const std::string &proxy)
{
    initTokenLibrary();

    char *err = NULL;
    char *token = (*g_x509_scitokens_issuer_get_token_p)(issuer.c_str(),
        proxy.c_str(), proxy.c_str(), &err);
    if (token)
    {
        std::string token_retval(token);
        free(token);
        return token_retval;
    }
    std::stringstream ss;
    ss << "Failed to retrieve token: " << err;
    free(err);

    throw UrlCopyError(TRANSFER, TRANSFER_PREPARATION, EIO, ss.str());
}


static std::string setupMacaroon(const std::string &url, const std::string &proxy,
                                 const std::vector<std::string> &activity,
                                 unsigned validity)
{
    initTokenLibrary();

    std::vector<const char*> activity_list;
    activity_list.reserve(activity.size() + 1);
    for (std::vector<std::string>::const_iterator iter = activity.begin();
         iter != activity.end();
         iter++)
    {
        activity_list.push_back(iter->c_str());
    }
    activity_list.push_back(NULL);

    char *err = NULL;
    char *token = (*g_x509_macaroon_issuer_retrieve_p)(url.c_str(),
                                                     proxy.c_str(), proxy.c_str(),
                                                     validity,
                                                     &activity_list[0],
                                                     &err);
    if (token)
    {
        std::string token_retval(token);
        free(token);
        return token_retval;
    }
    std::stringstream ss;
    ss << "Failed to retrieve macaroon: " << err;
    free(err);

    throw UrlCopyError(TRANSFER, TRANSFER_PREPARATION, EIO, ss.str());
}

<<<<<<< HEAD
static void setupTokenConfig(const UrlCopyOpts &opts, const Transfer &transfer,
                             Gfal2 &gfal2, Gfal2TransferParams &params)
=======
static std::string readIAMTokenFromConfigFile(const std::string &path)
{
	if (!path.empty()) {
		std::ifstream file(path);
		std::string   line;

		while(std::getline(file, line))
		{
			// Skip TOKEN= and return the actual token
			return line.substr(6);
		}
	}
}

static void setupTransferConfig(const UrlCopyOpts &opts, const Transfer &transfer,
    Gfal2 &gfal2, Gfal2TransferParams &params)
>>>>>>> b0bc3f6b
{
    bool macaroonRequestEnabledSource = false;
    bool macaroonRequestEnabledDestination = false;
    unsigned macaroonValidity = 180;

    // Check source and destination protocol whether to enable macaroons
    macaroonRequestEnabledSource = ((transfer.source.protocol.find("dav") == 0) || (transfer.source.protocol.find("http") == 0));
    macaroonRequestEnabledDestination = ((transfer.destination.protocol.find("dav") == 0) || (transfer.destination.protocol.find("http") == 0));

    if (macaroonRequestEnabledDestination || macaroonRequestEnabledSource) {
        // Request a macaroon longer twice the timeout as we could run both push and pull mode
        if (opts.timeout) {
            macaroonValidity = ((unsigned) (2 * opts.timeout) / 60) + 10 ;
        } else if (transfer.userFileSize) {
            macaroonValidity = ((unsigned) (2 * adjustTimeoutBasedOnSize(transfer.userFileSize, opts.addSecPerMb)) / 60) + 10;
        }
    }

<<<<<<< HEAD
    // Attempt to retrieve an oauth token from the VO's issuer; if not,
=======
    if (macaroonRequestEnabledDestination || macaroonRequestEnabledSource) {
         //request a macaroon longer twice the timeout as we could run both push and pull mode 
         if (opts.timeout) {
             macaroonValidity = ((unsigned) (2 * opts.timeout)/60) + 10 ;
         } else if (transfer.userFileSize) {
             macaroonValidity = ((unsigned) (2 * adjustTimeoutBasedOnSize(transfer.userFileSize, opts.addSecPerMb))/60) + 10;
         }
    }
  
    // If a IAM token has been passed, set this as Bearer Token
    // otherwise, attempt to retrieve an oauth token from the VO's issuer; if not,
>>>>>>> b0bc3f6b
    // then try to retrieve a token from the SE itself.
    std::string IAMtoken;
    if ("oauth2" == opts.authMethod && !opts.oauthFile.empty()) {
    	try {
    		IAMtoken = readIAMTokenFromConfigFile(opts.oauthFile);
    		unlink(opts.oauthFile.c_str());
    	} catch (const std::exception &ex) {
        	FTS3_COMMON_LOGGER_NEWLOG(ERR) << "Could not load OAuth config file, no IAM token retrieved: " << ex.what() << commit;
        }
    }

    if ("oauth2" == opts.authMethod) {
    	params.setSourceBearerToken(IAMtoken);
    }
    else if (!transfer.sourceTokenIssuer.empty()) {
        params.setSourceBearerToken(setupBearerToken(transfer.sourceTokenIssuer, opts.proxy));
        FTS3_COMMON_LOGGER_NEWLOG(DEBUG) << "Will use generated bearer token for source" << commit;
    }
    else if (macaroonRequestEnabledSource)
    {
        try
        {
            FTS3_COMMON_LOGGER_NEWLOG(DEBUG) << "Will attempt to generate a macaroon for source" << commit;
            std::vector<std::string> activity_list;
            activity_list.reserve(2);
            activity_list.push_back("DOWNLOAD");
            activity_list.push_back("LIST");
            params.setSourceBearerToken(setupMacaroon(transfer.source, opts.proxy, activity_list, macaroonValidity));
            FTS3_COMMON_LOGGER_NEWLOG(DEBUG) << "Will use generated macaroon for source"  << commit;
        }
        catch (const UrlCopyError &ex)
        {
            // As we always try for a macaroon, do not fail on error.
            FTS3_COMMON_LOGGER_NEWLOG(INFO) << "Macaroon issuing failed for source; will use GSI proxy for authorization: " << ex.what() << commit;
        }
    }
<<<<<<< HEAD

    if (!transfer.destTokenIssuer.empty()) {
=======
    if ("oauth2" == opts.authMethod) {
    	params.setDestBearerToken(IAMtoken);
    }
    else if (!transfer.destTokenIssuer.empty()) {
>>>>>>> b0bc3f6b
        params.setDestBearerToken(setupBearerToken(transfer.destTokenIssuer, opts.proxy));
        FTS3_COMMON_LOGGER_NEWLOG(DEBUG) << "Will use generated bearer token for destination" << commit;
    }
    else if (macaroonRequestEnabledDestination)
    {
        try
        {
            FTS3_COMMON_LOGGER_NEWLOG(DEBUG) << "Will attempt to generate a macaroon for destination" << commit;
            std::vector<std::string> activity_list;
            activity_list.reserve(4);
            activity_list.push_back("MANAGE");
            activity_list.push_back("UPLOAD");
            activity_list.push_back("DELETE");
            activity_list.push_back("LIST");
            params.setDestBearerToken(setupMacaroon(transfer.destination, opts.proxy, activity_list, macaroonValidity));
            FTS3_COMMON_LOGGER_NEWLOG(DEBUG) << "Will use generated macaroon for destination" << commit;
        }
        catch (const UrlCopyError &ex)
        {
            // As we always try for a macaroon, do not fail on error.
            FTS3_COMMON_LOGGER_NEWLOG(INFO) << "Macaroon issuing failed for destination; will use GSI proxy for authorization: " << ex.what() << commit;
        }
    }
}

static void setupTransferConfig(const UrlCopyOpts &opts, const Transfer &transfer,
                                Gfal2 &gfal2, Gfal2TransferParams &params)
{
    params.setStrictCopy(opts.strictCopy);
    params.setCreateParentDir(true);
    params.setReplaceExistingFile(opts.overwrite);

    FTS3_COMMON_LOGGER_NEWLOG(DEBUG) << "Source protocol: " << transfer.source.protocol << commit;
    FTS3_COMMON_LOGGER_NEWLOG(DEBUG) << "Destination protocol: " << transfer.destination.protocol << commit;

    setupTokenConfig(opts, transfer, gfal2, params);

    if (!transfer.sourceTokenDescription.empty()) {
        params.setSourceSpacetoken(transfer.sourceTokenDescription);
    }
    if (!transfer.destTokenDescription.empty()) {
        params.setDestSpacetoken(transfer.destTokenDescription);
    }

    if (!transfer.checksumAlgorithm.empty()) {
    	try	{
    		params.setChecksum(transfer.checksumMode, transfer.checksumAlgorithm, transfer.checksumValue);
    	}
    	catch (const Gfal2Exception &ex) {
    		if (transfer.checksumMode == Transfer::CHECKSUM_SOURCE) {
    			throw UrlCopyError(SOURCE, TRANSFER_PREPARATION, ex);
    		}
    		else if (transfer.checksumMode == Transfer::CHECKSUM_TARGET) {
    			throw UrlCopyError(DESTINATION, TRANSFER_PREPARATION, ex);
    		}
    		else
    		    throw UrlCopyError(TRANSFER, TRANSFER_PREPARATION, ex);
    	}
    }

    // Avoid TPC attempts in S3 to S3 transfers
    if ((transfer.source.protocol.find("s3") == 0) && (transfer.destination.protocol.find("s3") == 0)) {
        gfal2.set("HTTP PLUGIN", "ENABLE_REMOTE_COPY", false);
    }

    // Additional metadata
    gfal2.addClientInfo("job-id", transfer.jobId);
    gfal2.addClientInfo("file-id", boost::lexical_cast<std::string>(transfer.fileId));
    gfal2.addClientInfo("retry", boost::lexical_cast<std::string>(opts.retry));
}


static void timeoutTask(boost::posix_time::time_duration &duration, UrlCopyProcess *urlCopyProcess)
{
    try {
        boost::this_thread::sleep(duration);
        FTS3_COMMON_LOGGER_NEWLOG(WARNING) << "Timeout expired" << commit;
        urlCopyProcess->timeout();
    }
    catch (const boost::thread_interrupted&) {
        FTS3_COMMON_LOGGER_NEWLOG(WARNING) << "Timeout stopped" << commit;
    }
    catch (const std::exception &ex) {
        FTS3_COMMON_LOGGER_NEWLOG(ERR) << "Unexpected exception in the timeout task: " << ex.what() << commit;
    }
}


static void pingTask(Transfer *transfer, Reporter *reporter)
{
    try {
        while (!boost::this_thread::interruption_requested()) {
            boost::this_thread::sleep(boost::posix_time::seconds(60));
            reporter->sendPing(*transfer);
        }
    }
    catch (const boost::thread_interrupted&) {
        FTS3_COMMON_LOGGER_NEWLOG(DEBUG) << "Ping stopped" << commit;
    }
    catch (const std::exception &ex) {
        FTS3_COMMON_LOGGER_NEWLOG(ERR) << "Unexpected exception in the ping task: " << ex.what() << commit;
    }
}


void UrlCopyProcess::runTransfer(Transfer &transfer, Gfal2TransferParams &params)
{
    // Log info
    if (!opts.proxy.empty()) {
        FTS3_COMMON_LOGGER_NEWLOG(INFO) << "Proxy: " << opts.proxy << commit;
    }
    else {
        FTS3_COMMON_LOGGER_NEWLOG(INFO) << "Running without proxy" << commit;
    }
    FTS3_COMMON_LOGGER_NEWLOG(INFO) << "VO: " << opts.voName << commit;
    FTS3_COMMON_LOGGER_NEWLOG(INFO) << "Job id: " << transfer.jobId << commit;
    FTS3_COMMON_LOGGER_NEWLOG(INFO) << "File id: " << transfer.fileId << commit;
    FTS3_COMMON_LOGGER_NEWLOG(INFO) << "Source url: " << transfer.source << commit;
    FTS3_COMMON_LOGGER_NEWLOG(INFO) << "Dest url: " << transfer.destination << commit;
    FTS3_COMMON_LOGGER_NEWLOG(INFO) << "Overwrite enabled: " << opts.overwrite << commit;
    FTS3_COMMON_LOGGER_NEWLOG(INFO) << "Dest space token: " << transfer.destTokenDescription << commit;
    FTS3_COMMON_LOGGER_NEWLOG(INFO) << "Source space token: " << transfer.sourceTokenDescription << commit;
    FTS3_COMMON_LOGGER_NEWLOG(INFO) << "Checksum: " << transfer.checksumValue << commit;
    FTS3_COMMON_LOGGER_NEWLOG(INFO) << "Checksum enabled: " << transfer.checksumMode << commit;
    FTS3_COMMON_LOGGER_NEWLOG(INFO) << "User filesize: " << transfer.userFileSize << commit;
    FTS3_COMMON_LOGGER_NEWLOG(INFO) << "File metadata: " << transfer.fileMetadata << commit;
    FTS3_COMMON_LOGGER_NEWLOG(INFO) << "Job metadata: " << opts.jobMetadata << commit;
    FTS3_COMMON_LOGGER_NEWLOG(INFO) << "Bringonline token: " << transfer.tokenBringOnline << commit;
    FTS3_COMMON_LOGGER_NEWLOG(INFO) << "UDT: " << opts.enableUdt << commit;
    FTS3_COMMON_LOGGER_NEWLOG(INFO) << "BDII:" << opts.infosys << commit;
    FTS3_COMMON_LOGGER_NEWLOG(INFO) << "Source token issuer: " << transfer.sourceTokenIssuer << commit;
    FTS3_COMMON_LOGGER_NEWLOG(INFO) << "Destination token issuer: " << transfer.destTokenIssuer << commit;

    if (opts.strictCopy) {
        FTS3_COMMON_LOGGER_NEWLOG(INFO) << "Copy only transfer!" << commit;
        transfer.fileSize = transfer.userFileSize;
    }
    else {
        try {
            FTS3_COMMON_LOGGER_NEWLOG(INFO) << "Getting source file size" << commit;
            transfer.fileSize = gfal2.stat(params, transfer.source, true).st_size;
            FTS3_COMMON_LOGGER_NEWLOG(INFO) << "File size: " << transfer.fileSize << commit;
        }
        catch (const Gfal2Exception &ex) {
            throw UrlCopyError(SOURCE, TRANSFER_PREPARATION, ex);
        }
        catch (const std::exception &ex) {
            throw UrlCopyError(SOURCE, TRANSFER_PREPARATION, EINVAL, ex.what());
        }

        if (!opts.overwrite) {
            try {
                FTS3_COMMON_LOGGER_NEWLOG(INFO) << "Checking existence of destination file" << commit;
                gfal2.stat(params, transfer.destination, false);
                throw UrlCopyError(DESTINATION, TRANSFER_PREPARATION, EEXIST,
                    "Destination file exists and overwrite is not enabled");
            }
            catch (const Gfal2Exception &ex) {
                if (ex.code() != ENOENT) {
                    throw UrlCopyError(DESTINATION, TRANSFER_PREPARATION, ex);
                }
            }
        }
    }

    // Timeout
    unsigned timeout = opts.timeout;
    if (timeout == 0) {
        timeout = adjustTimeoutBasedOnSize(transfer.fileSize, opts.addSecPerMb);
    }

    // Set protocol parameters
    params.setNumberOfStreams(opts.nStreams);
    params.setTcpBuffersize(opts.tcpBuffersize);
    params.setTimeout(timeout);

    FTS3_COMMON_LOGGER_NEWLOG(INFO) << "TCP streams: " << params.getNumberOfStreams() << commit;
    FTS3_COMMON_LOGGER_NEWLOG(INFO) << "TCP buffer size: " << opts.tcpBuffersize << commit;

    reporter.sendProtocol(transfer, params);

    // Install callbacks
    params.addEventCallback(eventCallback, &transfer);
    params.addMonitorCallback(performanceCallback, &transfer);

    timeoutExpired = false;
    AutoInterruptThread timeoutThread(
        boost::bind(&timeoutTask, boost::posix_time::seconds(timeout + 60), this)
    );
    FTS3_COMMON_LOGGER_NEWLOG(INFO) << "Timeout set to: " << timeout << commit;

    // Ping thread
    AutoInterruptThread pingThread(boost::bind(&pingTask, &transfer, &reporter));

    // Transfer
    FTS3_COMMON_LOGGER_NEWLOG(DEBUG) << "Starting transfer" << commit;
    try {
        gfal2.copy(params, transfer.source, transfer.destination);
    }
    catch (const Gfal2Exception &ex) {
        if (timeoutExpired) {
            throw UrlCopyError(TRANSFER, TRANSFER, ETIMEDOUT, ex.what());
        }
        else {
            throw UrlCopyError(TRANSFER, TRANSFER, ex);
        }
    }
    catch (const std::exception &ex) {
        throw UrlCopyError(TRANSFER, TRANSFER, EINVAL, ex.what());
    }

    // Release file for SRM source bring online
    if (transfer.source.protocol == "srm" && !transfer.tokenBringOnline.empty()) {
        FTS3_COMMON_LOGGER_NEWLOG(DEBUG) << "Releasing file for SRM source" << commit;
        try {
            gfal2.releaseFile(params, transfer.source, transfer.tokenBringOnline, true);
        }
        catch (const Gfal2Exception &ex) {
            throw UrlCopyError(SOURCE, TRANSFER_FINALIZATION, ex);
        }
    }

    // Validate destination size
    if (!opts.strictCopy) {
        uint64_t destSize;
        try {
            destSize = gfal2.stat(params, transfer.destination, false).st_size;
        }
        catch (const Gfal2Exception &ex) {
            throw UrlCopyError(DESTINATION, TRANSFER_FINALIZATION, ex);
        }
        catch (const std::exception &ex) {
            throw UrlCopyError(DESTINATION, TRANSFER_FINALIZATION, EINVAL, ex.what());
        }

        if (destSize != transfer.fileSize) {
            throw UrlCopyError(DESTINATION, TRANSFER_FINALIZATION, EINVAL,
                "Source and destination file size mismatch");
        }
        else {
            FTS3_COMMON_LOGGER_NEWLOG(INFO) << "DESTINATION Source and destination file size matching" << commit;
        }
    }
}


void UrlCopyProcess::run(void)
{
    while (!todoTransfers.empty() && !canceled) {

        Transfer transfer;
        {
            boost::lock_guard<boost::mutex> lock(transfersMutex);
            transfer = todoTransfers.front();
        }

        // Prepare logging
        transfer.stats.process.start = millisecondsSinceEpoch();
        transfer.logFile = generateLogPath(opts.logDir, transfer);
        if (opts.debugLevel) {
            transfer.debugLogFile = transfer.logFile + ".debug";
        }
        else {
            transfer.debugLogFile = "/dev/null";
        }

        if (!opts.logToStderr) {
            fts3::common::theLogger().redirect(transfer.logFile, transfer.debugLogFile);
        }

        // Prepare gfal2 transfer parameters
        Gfal2TransferParams params;
        try {
            setupTransferConfig(opts, transfer, gfal2, params);
        }
        catch (const UrlCopyError &ex) {
                transfer.error.reset(new UrlCopyError(ex));
        }

        // Notify we got it
        FTS3_COMMON_LOGGER_NEWLOG(INFO) << "Transfer accepted" << commit;
        reporter.sendTransferStart(transfer, params);

        // Run the transfer
        try {
            runTransfer(transfer, params);
        }
        catch (const UrlCopyError &ex) {
            transfer.error.reset(new UrlCopyError(ex));
        }
        catch (const std::exception &ex) {
            transfer.error.reset(new UrlCopyError(AGENT, TRANSFER_SERVICE, EINVAL, ex.what()));
        }
        catch (...) {
            transfer.error.reset(new UrlCopyError(AGENT, TRANSFER_SERVICE, EINVAL, "Unknown exception"));
        }

        // Log error if any
        if (transfer.error) {
            if (transfer.error->isRecoverable()) {
                FTS3_COMMON_LOGGER_NEWLOG(ERR)
                    << "Recoverable error: [" << transfer.error->code() << "] "
                    << transfer.error->what()
                    << commit;
            }
            else {
                FTS3_COMMON_LOGGER_NEWLOG(ERR)
                << "Non recoverable error: [" << transfer.error->code() << "] "
                << transfer.error->what()
                << commit;
            }
        }
        else {
            FTS3_COMMON_LOGGER_NEWLOG(INFO) << "Transfer finished successfully" << commit;
        }

        // Archive log
        archiveLogs(transfer);

        // Notify back the final state
        transfer.stats.process.end = millisecondsSinceEpoch();
        {
            boost::lock_guard<boost::mutex> lock(transfersMutex);
            doneTransfers.push_back(transfer);
            // todoTransfers may have been emptied by panic()
            if (!todoTransfers.empty()) {
                todoTransfers.pop_front();
                reporter.sendTransferCompleted(transfer, params);
            }
        }
    }

    // On cancellation, todoTransfers will not be empty, and a termination message must be sent
    // for them
    for (auto transfer = todoTransfers.begin(); transfer != todoTransfers.end(); ++transfer) {
        Gfal2TransferParams params;
        transfer->error.reset(new UrlCopyError(TRANSFER, TRANSFER_PREPARATION, ECANCELED, "Transfer canceled"));
        reporter.sendTransferCompleted(*transfer, params);
    }
}


void UrlCopyProcess::archiveLogs(Transfer &transfer)
{
    std::string archivedLogFile;

    try {
        archivedLogFile = generateArchiveLogPath(opts.logDir, transfer);
        boost::filesystem::rename(transfer.logFile, archivedLogFile);
        transfer.logFile = archivedLogFile;
    }
    catch (const std::exception &e) {
        FTS3_COMMON_LOGGER_NEWLOG(ERR) << "Failed to archive the log: "
            << e.what() << commit;
    }

    try {
        if (opts.debugLevel > 0) {
            std::string archivedDebugLogFile = archivedLogFile + ".debug";
            boost::filesystem::rename(transfer.debugLogFile, archivedDebugLogFile);
            transfer.debugLogFile = archivedDebugLogFile;
        }
    }
    catch (const std::exception &e) {
        FTS3_COMMON_LOGGER_NEWLOG(ERR) << "Failed to archive the debug log: "
            << e.what() << commit;
    }
}


void UrlCopyProcess::cancel(void)
{
    canceled = true;
    gfal2.cancel();
}


void UrlCopyProcess::timeout(void)
{
    timeoutExpired = true;
    gfal2.cancel();
}


void UrlCopyProcess::panic(const std::string &msg)
{
    boost::lock_guard<boost::mutex> lock(transfersMutex);
    for (auto transfer = todoTransfers.begin(); transfer != todoTransfers.end(); ++transfer) {
        Gfal2TransferParams params;
        transfer->error.reset(new UrlCopyError(AGENT, TRANSFER_SERVICE, EINTR, msg));
        reporter.sendTransferCompleted(*transfer, params);
    }
    todoTransfers.clear();
}<|MERGE_RESOLUTION|>--- conflicted
+++ resolved
@@ -222,31 +222,27 @@
     throw UrlCopyError(TRANSFER, TRANSFER_PREPARATION, EIO, ss.str());
 }
 
-<<<<<<< HEAD
+static std::string readIAMTokenFromConfigFile(const std::string &path)
+{
+    if (!path.empty()) {
+        std::ifstream file(path);
+        std::string   line;
+
+        while(std::getline(file, line))
+        {
+            // Skip TOKEN= and return the actual token
+            return line.substr(6);
+        }
+    }
+}
+
 static void setupTokenConfig(const UrlCopyOpts &opts, const Transfer &transfer,
                              Gfal2 &gfal2, Gfal2TransferParams &params)
-=======
-static std::string readIAMTokenFromConfigFile(const std::string &path)
-{
-	if (!path.empty()) {
-		std::ifstream file(path);
-		std::string   line;
-
-		while(std::getline(file, line))
-		{
-			// Skip TOKEN= and return the actual token
-			return line.substr(6);
-		}
-	}
-}
-
-static void setupTransferConfig(const UrlCopyOpts &opts, const Transfer &transfer,
-    Gfal2 &gfal2, Gfal2TransferParams &params)
->>>>>>> b0bc3f6b
 {
     bool macaroonRequestEnabledSource = false;
     bool macaroonRequestEnabledDestination = false;
     unsigned macaroonValidity = 180;
+    std::string IAMtoken;
 
     // Check source and destination protocol whether to enable macaroons
     macaroonRequestEnabledSource = ((transfer.source.protocol.find("dav") == 0) || (transfer.source.protocol.find("http") == 0));
@@ -261,23 +257,6 @@
         }
     }
 
-<<<<<<< HEAD
-    // Attempt to retrieve an oauth token from the VO's issuer; if not,
-=======
-    if (macaroonRequestEnabledDestination || macaroonRequestEnabledSource) {
-         //request a macaroon longer twice the timeout as we could run both push and pull mode 
-         if (opts.timeout) {
-             macaroonValidity = ((unsigned) (2 * opts.timeout)/60) + 10 ;
-         } else if (transfer.userFileSize) {
-             macaroonValidity = ((unsigned) (2 * adjustTimeoutBasedOnSize(transfer.userFileSize, opts.addSecPerMb))/60) + 10;
-         }
-    }
-  
-    // If a IAM token has been passed, set this as Bearer Token
-    // otherwise, attempt to retrieve an oauth token from the VO's issuer; if not,
->>>>>>> b0bc3f6b
-    // then try to retrieve a token from the SE itself.
-    std::string IAMtoken;
     if ("oauth2" == opts.authMethod && !opts.oauthFile.empty()) {
     	try {
     		IAMtoken = readIAMTokenFromConfigFile(opts.oauthFile);
@@ -287,6 +266,9 @@
         }
     }
 
+    // If a IAM token has been passed, set this as Bearer token.
+    // Otherwise, attempt to retrieve an OAuth token from the VO's issuer.
+    // If not, try to retrieve a token from the SE itself.
     if ("oauth2" == opts.authMethod) {
     	params.setSourceBearerToken(IAMtoken);
     }
@@ -312,15 +294,11 @@
             FTS3_COMMON_LOGGER_NEWLOG(INFO) << "Macaroon issuing failed for source; will use GSI proxy for authorization: " << ex.what() << commit;
         }
     }
-<<<<<<< HEAD
-
-    if (!transfer.destTokenIssuer.empty()) {
-=======
+
     if ("oauth2" == opts.authMethod) {
     	params.setDestBearerToken(IAMtoken);
     }
     else if (!transfer.destTokenIssuer.empty()) {
->>>>>>> b0bc3f6b
         params.setDestBearerToken(setupBearerToken(transfer.destTokenIssuer, opts.proxy));
         FTS3_COMMON_LOGGER_NEWLOG(DEBUG) << "Will use generated bearer token for destination" << commit;
     }
