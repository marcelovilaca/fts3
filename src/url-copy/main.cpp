/* Copyright @ Members of the EMI Collaboration, 2010.
See www.eu-emi.eu for details on the copyright holders.

Licensed under the Apache License, Version 2.0 (the "License");
you may not use this file except in compliance with the License.
You may obtain a copy of the License at

    http://www.apache.org/licenses/LICENSE-2.0

Unless required by applicable law or agreed to in writing, software
distributed under the License is distributed on an "AS IS" BASIS,
WITHOUT WARRANTIES OR CONDITIONS OF ANY KIND, either express or implied.
See the License for the specific language governing permissions and
limitations under the License. */

#include <boost/algorithm/string/replace.hpp>
#include <boost/lexical_cast.hpp>
#include <boost/thread.hpp>
#include <boost/tokenizer.hpp>
#include <execinfo.h>
#include <gfal_api.h>
#include <string>
#include <transfer/gfal_transfer.h>
#include <cstring>

#include "args.h"
#include "definitions.h"
#include "errors.h"
#include "file_management.h"
#include "heuristics.h"
#include "logger.h"
#include "msg-ifce.h"
#include "name_to_uid.h"
#include "reporter.h"
#include "StaticSslLocking.h"
#include "transfer.h"
#include "UserProxyEnv.h"
#include "DelegCred.h"
#include "CredService.h"
#include <boost/algorithm/string/predicate.hpp>
#include <boost/lexical_cast.hpp>
#include <iostream>
#include <string>
#include <sstream>
#include <algorithm>
#include <iterator>
#include <vector>
#include <boost/algorithm/string.hpp>
#include "common/panic.h"

using namespace std;
using boost::thread;
using namespace boost::algorithm;

static FileManagement fileManagement;
static Reporter reporter;
static transfer_completed tr_completed;
static bool retry = true;
static std::string errorScope("");
static std::string errorPhase("");
static std::string reasonClass("");
static std::string errorMessage("");
static std::string readFile("");
static volatile bool propagated = false;
static volatile bool terminalState = false;
static std::string globalErrorMessage("");
static std::vector<std::string> turlVector;
static bool inShutdown = false;


//make them global so as to catch unexpected exception before proper reading the arguments
static std::string job_id;
static std::string file_id;

time_t globalTimeout;

Transfer currentTransfer;

gfal_context_t handle = NULL;


static std::string replace_dn(std::string& user_dn)
{
    boost::replace_all(user_dn, "?", " ");
    return user_dn;
}

static std::string replaceMetadataString(std::string text)
{
    text = boost::replace_all_copy(text, "?"," ");
    text = boost::replace_all_copy(text, "\\\"","\"");
    return text;
}


static std::vector<std::string> turlList(std::string str)
{
    std::string source_turl;
    std::string destination_turl;
    std::vector<std::string> turl;
    std::string delimiter = "=>";
    std::string shost;
    size_t pos = 0;
    std::string token;

    std::size_t begin = str.find_first_of("(");
    std::size_t end = str.find_first_of(")");
    if (std::string::npos!=begin && std::string::npos!=end && begin <= end)
        str.erase(begin, end-begin+1);

    std::size_t begin2 = str.find_first_of("(");
    std::size_t end2 = str.find_first_of(")");
    if (std::string::npos!=begin2 && std::string::npos!=end2 && begin2 <= end2)
        str.erase(begin2, end2-begin2+1);

    while ((pos = str.find(delimiter)) != std::string::npos)
        {
            token = str.substr(0, pos);
            source_turl = token;
            str.erase(0, pos + delimiter.length());
            destination_turl = str;
        }

    //source
    if(!source_turl.empty() && source_turl.length() > 4)
        {
            Uri src_uri = Uri::Parse(source_turl);

            if(src_uri.Protocol.length() && src_uri.Host.length())
                {
                    shost = src_uri.getSeName();
                    trim(shost);
                    turl.push_back(shost);
                }
        }

    //destination
    if(!destination_turl.empty() && destination_turl.length() > 4)
        {
            Uri dst_uri = Uri::Parse(destination_turl);

            if(dst_uri.Protocol.length() && dst_uri.Host.length())
                {
                    shost = dst_uri.getSeName();
                    trim(shost);
                    turl.push_back(shost);
                }
        }

    return turl;
}

static void cancelTransfer()
{
    static volatile bool canceled = false;
    if (handle && !canceled)   // finish all transfer in a clean way
        {
            canceled = true;
            gfal2_cancel(handle);
        }
}


static std::string srmVersion(const std::string & url)
{
    if (url.compare(0, 6, "srm://") == 0)
        return std::string("2.2.0");

    return std::string("");
}


static bool bothGsiftp(const std::string & source, const std::string & dest)
{
    if( boost::starts_with(source, "gsiftp://") && boost::starts_with(dest, "gsiftp://"))
        return true;

    return false;
}



static void call_perf(gfalt_transfer_status_t h, const char*, const char*, gpointer)
{
    if (h)
        {
            size_t avg = gfalt_copy_get_average_baudrate(h, NULL);
            if (avg > 0)
                {
                    avg = avg / 1024;
                }
            else
                {
                    avg = 0;
                }
            size_t inst = gfalt_copy_get_instant_baudrate(h, NULL);
            if (inst > 0)
                {
                    inst = inst / 1024;
                }
            else
                {
                    inst = 0;
                }

            size_t trans = gfalt_copy_get_bytes_transfered(h, NULL);
            time_t elapsed = gfalt_copy_get_elapsed_time(h, NULL);
            Logger::getInstance().INFO() << "bytes: " << trans
                                         << ", avg KB/sec:" << avg
                                         << ", inst KB/sec:" << inst
                                         << ", elapsed:" << elapsed
                                         << std::endl;
            currentTransfer.throughput       = (double) avg;
            currentTransfer.transferredBytes = trans;
        }
}

std::string getDefaultScope()
{
    return errorScope.length() == 0 ? AGENT : errorScope;
}

std::string getDefaultReasonClass()
{
    return reasonClass.length() == 0 ? ALLOCATION : reasonClass;
}

std::string getDefaultErrorPhase()
{
    return errorPhase.length() == 0 ? GENERAL_FAILURE : errorPhase;
}


void taskTimerCanceler()
{
    boost::this_thread::sleep(boost::posix_time::seconds(600));
    exit(1);
}

void abnormalTermination(std::string classification, std::string, std::string finalState)
{
    terminalState = true;

    //stop reporting progress
    inShutdown = true;

    if(globalErrorMessage.length() > 0)
        {
            errorMessage += " " + globalErrorMessage;
        }

    if(classification != "CANCELED")
        retry = true;

    Logger::getInstance().ERROR() << errorMessage << std::endl;

    msg_ifce::getInstance()->set_transfer_error_scope(&tr_completed, getDefaultScope());
    msg_ifce::getInstance()->set_transfer_error_category(&tr_completed, getDefaultReasonClass());
    msg_ifce::getInstance()->set_failure_phase(&tr_completed, getDefaultErrorPhase());
    msg_ifce::getInstance()->set_transfer_error_message(&tr_completed, errorMessage);
    msg_ifce::getInstance()->set_final_transfer_state(&tr_completed, finalState);
    msg_ifce::getInstance()->set_tr_timestamp_complete(&tr_completed, msg_ifce::getInstance()->getTimestamp());

    msg_ifce::getInstance()->set_job_m_replica(&tr_completed, currentTransfer.job_m_replica);

    if(currentTransfer.job_m_replica == "true")
        {
            if(classification == "CANCELED")
                {
                    msg_ifce::getInstance()->set_job_state(&tr_completed, "CANCELED");
                }
            else
                {
                    if(currentTransfer.last_replica == "true")
                        {
                            msg_ifce::getInstance()->set_job_state(&tr_completed, "FAILED");
                        }
                    else
                        {
                            msg_ifce::getInstance()->set_job_state(&tr_completed, "ACTIVE");
                        }
                }
        }
    else
        {
            msg_ifce::getInstance()->set_job_state(&tr_completed, "UNKNOWN");
        }


    if(classification == "CANCELED")
        classification = "FAILED";

    if(UrlCopyOpts::getInstance().monitoringMessages)
        {
            msg_ifce::getInstance()->SendTransferFinishMessage(&tr_completed);
        }

    reporter.timeout = UrlCopyOpts::getInstance().timeout;
    reporter.nostreams = UrlCopyOpts::getInstance().nStreams;
    reporter.buffersize = UrlCopyOpts::getInstance().tcpBuffersize;

    if(currentTransfer.fileId == 0 && boost::lexical_cast<int>(file_id) > 0)
        currentTransfer.fileId = boost::lexical_cast<int>(file_id);

    reporter.sendTerminal(currentTransfer.throughput, retry,
                          currentTransfer.jobId, currentTransfer.fileId,
                          classification, errorMessage,
                          currentTransfer.getTransferDurationInSeconds(),
                          currentTransfer.fileSize);

    std::string moveFile = fileManagement.archive();

    reporter.sendLog(currentTransfer.jobId, currentTransfer.fileId, fileManagement._getLogArchivedFileFullPath(),
                     UrlCopyOpts::getInstance().debugLevel);

    if (moveFile.length() != 0)
        {
            Logger::getInstance().ERROR() << "INIT Failed to archive file: " << moveFile
                                          << std::endl;
        }
    if (UrlCopyOpts::getInstance().areTransfersOnFile() && readFile.length() > 0)
        unlink(readFile.c_str());

    try
        {
            boost::thread bt(taskTimerCanceler);
        }
    catch (std::exception& e)
        {
            globalErrorMessage = e.what();
        }
    catch(...)
        {
            globalErrorMessage = "INIT Failed to create boost thread, boost::thread_resource_error";
        }

    //send a ping here in order to flag this transfer's state as terminal to store into t_turl
    if(turlVector.size() == 2) //make sure it has values
        {
            double throughputTurl = 0.0;

            if (currentTransfer.throughput > 0.0)
                {
                    throughputTurl = convertKbToMb(currentTransfer.throughput);
                }

            reporter.sendPing(currentTransfer.jobId,
                              currentTransfer.fileId,
                              throughputTurl,
                              currentTransfer.transferredBytes,
                              reporter.source_se,
                              reporter.dest_se,
                              turlVector[0],
                              turlVector[1],
                              "FAILED");
        }

    cancelTransfer();
    sleep(1);
    _exit(1);
}

void canceler()
{
    errorMessage = "INIT Transfer " + currentTransfer.jobId + " was canceled because it was not responding";

    abnormalTermination("FAILED", errorMessage, "Abort");
}

/**
 * This thread reduces one by one the value pointed by timeout,
 * until it reaches 0.
 * Using a pointer allow us to reset the timeout if we happen to hit
 * a file bigger than initially expected.
 */
void taskTimer(time_t* timeout)
{
    while (*timeout)
        {
            boost::this_thread::sleep(boost::posix_time::seconds(1));
            *timeout -= 1;
        }
    canceler();
}

void taskStatusUpdater(int time)
{
    //do not send url_copy heartbeat right after thread creation, wait a bit
    sleep(30);

    while (time && !inShutdown)
        {
            double throughputTurl = 0.0;

            if (currentTransfer.throughput > 0.0)
                {
                    throughputTurl = convertKbToMb(currentTransfer.throughput);
                }

            reporter.sendPing(currentTransfer.jobId,
                              currentTransfer.fileId,
                              throughputTurl,
                              currentTransfer.transferredBytes,
                              reporter.source_se,
                              reporter.dest_se,
                              "gsiftp:://fake",
                              "gsiftp:://fake",
                              "ACTIVE");

            boost::this_thread::sleep(boost::posix_time::seconds(time));
        }
}


void shutdown_callback(int signum, void*)
{
    //stop reporting progress to the server if a signal is received
    inShutdown = true;

    Logger& logger = Logger::getInstance();

    logger.WARNING() << "Received signal " << signum << " (" << strsignal(signum) << ")" << std::endl;


    if (signum == SIGABRT || signum == SIGSEGV || signum ==  SIGILL || signum ==  SIGFPE || signum == SIGBUS || signum ==  SIGTRAP || signum ==  SIGSYS)
        {
            if (propagated == false)
                {
                    std::string stackTrace = fts3::common::Panic::stack_dump(fts3::common::Panic::stack_backtrace, fts3::common::Panic::stack_backtrace_size);
                    propagated = true;
                    logger.ERROR() << "TRANSFER process died: " << currentTransfer.jobId << std::endl;
                    logger.ERROR() << "Received signal: " << signum << std::endl;
                    logger.ERROR() << "Stacktrace: " << stackTrace << std::endl;

                    errorMessage = "Transfer process died with: " + stackTrace;
                    abnormalTermination("FAILED", errorMessage, "Error");
                }
        }
    else if (signum == SIGINT || signum == SIGTERM)
        {
            if (propagated == false)
                {
                    propagated = true;
                    errorMessage = "TRANSFER " + currentTransfer.jobId + " canceled by the user";
                    logger.WARNING() << errorMessage << std::endl;
                    abnormalTermination("CANCELED", errorMessage, "Abort");
                }
        }
    else if (signum == SIGUSR1)
        {
            if (propagated == false)
                {
                    propagated = true;
                    errorMessage = "TRANSFER " + currentTransfer.jobId + " has been forced-canceled because it was stalled";
                    logger.WARNING() << errorMessage << std::endl;
                    abnormalTermination("FAILED", errorMessage, "Abort");
                }
        }
    else
        {
            if (propagated == false)
                {
                    propagated = true;
                    errorMessage = "TRANSFER " + currentTransfer.jobId + " aborted, check log file for details, received signum " + boost::lexical_cast<std::string>(signum);
                    logger.WARNING() << errorMessage << std::endl;
                    abnormalTermination("FAILED", errorMessage, "Abort");
                }
        }
}

// Callback used to populate the messaging with the different stages
static void event_logger(const gfalt_event_t e, gpointer /*udata*/)
{
    static const char* sideStr[] = {"SRC", "DST", "BTH"};
    static const GQuark SRM_DOMAIN = g_quark_from_static_string("SRM");

    msg_ifce* msg = msg_ifce::getInstance();
    std::string timestampStr = boost::lexical_cast<std::string>(e->timestamp);

    Logger::getInstance().INFO() << '[' << timestampStr << "] "
                                 << sideStr[e->side] << ' '
                                 << g_quark_to_string(e->domain) << '\t'
                                 << g_quark_to_string(e->stage) << '\t'
                                 << e->description << std::endl;

    std::string quark = std::string(g_quark_to_string(e->stage));
    std::string source = currentTransfer.sourceUrl;
    std::string dest = currentTransfer.destUrl;

    if(quark == "TRANSFER:ENTER" && ((source.compare(0, 6, "srm://") == 0) || (dest.compare(0, 6, "srm://") == 0)))
        {
            turlVector =  turlList(std::string(e->description));
        }


    if (e->stage == GFAL_EVENT_TRANSFER_ENTER)
        {
            msg->set_timestamp_transfer_started(&tr_completed, timestampStr);
            currentTransfer.startTime = e->timestamp;
        }
    else if (e->stage == GFAL_EVENT_TRANSFER_EXIT)
        {
            msg->set_timestamp_transfer_completed(&tr_completed, timestampStr);
            currentTransfer.finishTime = e->timestamp;
        }

    else if (e->stage == GFAL_EVENT_CHECKSUM_ENTER && e->side == GFAL_EVENT_SOURCE)
        msg->set_timestamp_checksum_source_started(&tr_completed, timestampStr);
    else if (e->stage == GFAL_EVENT_CHECKSUM_EXIT && e->side == GFAL_EVENT_SOURCE)
        msg->set_timestamp_checksum_source_ended(&tr_completed, timestampStr);

    else if (e->stage == GFAL_EVENT_CHECKSUM_ENTER && e->side == GFAL_EVENT_DESTINATION)
        msg->set_timestamp_checksum_dest_started(&tr_completed, timestampStr);
    else if (e->stage == GFAL_EVENT_CHECKSUM_EXIT && e->side == GFAL_EVENT_DESTINATION)
        msg->set_timestamp_checksum_dest_ended(&tr_completed, timestampStr);

    else if (e->stage == GFAL_EVENT_PREPARE_ENTER && e->domain == SRM_DOMAIN)
        msg->set_time_spent_in_srm_preparation_start(&tr_completed, timestampStr);
    else if (e->stage == GFAL_EVENT_PREPARE_EXIT && e->domain == SRM_DOMAIN)
        msg->set_time_spent_in_srm_preparation_end(&tr_completed, timestampStr);

    else if (e->stage == GFAL_EVENT_CLOSE_ENTER && e->domain == SRM_DOMAIN)
        msg->set_time_spent_in_srm_finalization_start(&tr_completed, timestampStr);
    else if (e->stage == GFAL_EVENT_CLOSE_EXIT && e->domain == SRM_DOMAIN)
        msg->set_time_spent_in_srm_finalization_end(&tr_completed, timestampStr);
}

static void log_func(const gchar *, GLogLevelFlags, const gchar *message, gpointer)
{
    if (message)
        {
            Logger::getInstance().DEBUG() << message << std::endl;
        }
}

void myunexpected()
{
    if(currentTransfer.jobId.empty())
        currentTransfer.jobId = job_id;
    if(currentTransfer.fileId == 0)
        currentTransfer.fileId = boost::lexical_cast<unsigned>(file_id);

    errorMessage = "Transfer unexpected handler called: " + currentTransfer.jobId;
    Logger::getInstance().ERROR() << errorMessage << std::endl;

    abnormalTermination("FAILED", errorMessage, "Abort");
}

void myterminate()
{
    if(currentTransfer.jobId.empty())
        currentTransfer.jobId = job_id;
    if(currentTransfer.fileId == 0)
        currentTransfer.fileId = boost::lexical_cast<unsigned>(file_id);

    errorMessage = "Transfer terminate handler called: " + currentTransfer.jobId;
    Logger::getInstance().ERROR() << errorMessage << std::endl;

    abnormalTermination("FAILED", errorMessage, "Abort");
}


int statWithRetries(gfal_context_t handle, const std::string& category, const std::string& url, off_t* size, std::string* errMsg)
{
    struct stat statBuffer;
    GError* statError = NULL;
    bool canBeRetried = false;
    int errorCode = 0;
    errMsg->clear();

    for (int attempt = 0; attempt < 4; attempt++)
        {
            if (gfal2_stat(handle, url.c_str(), &statBuffer, &statError) < 0)
                {
                    errorCode = statError->code;
                    errMsg->assign(statError->message);
                    g_clear_error(&statError);

                    canBeRetried = retryTransfer(errorCode, category, std::string(*errMsg));
                    if (!canBeRetried)
                        return errorCode;
                }
            else
                {
                    *size = statBuffer.st_size;
                    errMsg->clear();
                    return 0;
                }

            Logger::getInstance().WARNING() << category << " Stat failed with " << *errMsg << "(" << errorCode << ")" << std::endl;
            Logger::getInstance().WARNING() << category << " Stat the file will be retried" << std::endl;
            sleep(3); //give it some time to breath
        }

    Logger::getInstance().ERROR() << "No more retries for stat the file" << std::endl;
    return errorCode;
}

void setRemainingTransfersToFailed(std::vector<Transfer>& transferList, unsigned currentIndex)
{
    for (unsigned i = currentIndex + 1; i < transferList.size(); ++i)
        {
            Transfer& t = transferList[i];
            Logger::getInstance().INFO() << "Report FAILED back to the server for " << t.fileId << std::endl;

            msg_ifce::getInstance()->set_source_srm_version(&tr_completed, srmVersion(t.sourceUrl));
            msg_ifce::getInstance()->set_destination_srm_version(&tr_completed, srmVersion(t.destUrl));
            msg_ifce::getInstance()->set_source_url(&tr_completed, t.sourceUrl);
            msg_ifce::getInstance()->set_dest_url(&tr_completed, t.destUrl);
            msg_ifce::getInstance()->set_transfer_error_scope(&tr_completed, TRANSFER);
            msg_ifce::getInstance()->set_transfer_error_category(&tr_completed, GENERAL_FAILURE);
            msg_ifce::getInstance()->set_failure_phase(&tr_completed, TRANSFER);
            msg_ifce::getInstance()->set_transfer_error_message(&tr_completed, "Not executed because a previous hop failed");
            msg_ifce::getInstance()->set_job_state(&tr_completed, "UNKNOWN");

            if(UrlCopyOpts::getInstance().monitoringMessages)
                msg_ifce::getInstance()->SendTransferFinishMessage(&tr_completed);

            reporter.sendTerminal(0, false,
                                  t.jobId, t.fileId,
                                  "FAILED", "Not executed because a previous hop failed",
                                  0, 0);
        }
}



bool checkValidProxy(const std::string& filename, std::string& message)
{
    boost::scoped_ptr<DelegCred> delegCredPtr(new DelegCred);
    return delegCredPtr->isValidProxy(filename, message);
}


__attribute__((constructor)) void begin(void)
{
    //switch to non-priviledged user to avoid reading the hostcert
    uid_t pw_uid = name_to_uid();
    setuid(pw_uid);
    seteuid(pw_uid);
    setenv("GLOBUS_THREAD_MODEL", "pthread", 1);
}

int main(int argc, char **argv)
{
    //read directly from the arguments list just in case it dies so fast that the sleep in the parent won't catch it
    if (argc > 2)
        job_id = argv[2];

    //make sure to skip file_id for multi-hop and reuse jobs
    if (argc > 4)
        {
            if(std::string(argv[3]) == "--multi-hop" || std::string(argv[3]) == "-G")
                file_id = "0";
            else
                file_id = argv[4];
        }

<<<<<<< HEAD
    //catch any other unexpected exception, at least the transfer state will be propagated to the db
    //set_terminate(myterminate);
    //set_unexpected(myunexpected);

=======
>>>>>>> 4d316b53
    Logger &logger = Logger::getInstance();

    // register signals handler
    fts3::common::Panic::setup_signal_handlers(shutdown_callback, NULL);

    UrlCopyOpts &opts = UrlCopyOpts::getInstance();
    if (opts.parse(argc, argv) < 0)
        {
            std::cerr << opts.getErrorMessage() << std::endl;
            errorMessage = "TRANSFER process died with: " + opts.getErrorMessage();
            abnormalTermination("FAILED", errorMessage, "Error");
            return 1;
        }


    fileManagement.init(opts.logDir);


    currentTransfer.jobId = opts.jobId;

    UserProxyEnv* cert = NULL;

    if(argc < 4)
        {
            errorMessage = "INIT Failed to read url-copy process arguments";
            abnormalTermination("FAILED", errorMessage, "Abort");
        }

    try
        {
            /*send an update message back to the server to indicate it's alive*/
            boost::thread btUpdater(taskStatusUpdater, 60);
        }
    catch (std::exception& e)
        {
            globalErrorMessage = "INIT " +  std::string(e.what());
            throw;
        }
    catch(...)
        {
            globalErrorMessage = "INIT Failed to create boost thread, boost::thread_resource_error";
            throw;
        }



    if (opts.proxy.length() > 0)
        {
            // Set Proxy Env
            cert = new UserProxyEnv(opts.proxy);
        }

    // Populate the transfer list
    std::vector<Transfer> transferList;

    if (opts.areTransfersOnFile())
        {
            readFile = "/var/lib/fts3/" + opts.jobId;
            Transfer::initListFromFile(opts.jobId, readFile, &transferList);
        }
    else
        {
            transferList.push_back(Transfer::createFromOptions(opts));
        }


    //cancelation point
    long unsigned int numberOfFiles = transferList.size();
    globalTimeout = numberOfFiles * 6000;

    try
        {
            boost::thread bt(taskTimer, &globalTimeout);
        }
    catch (std::exception& e)
        {
            globalErrorMessage = e.what();
            throw;
        }
    catch(...)
        {
            globalErrorMessage = "INIT Failed to create boost thread, boost::thread_resource_error";
            throw;
        }

    if (opts.areTransfersOnFile() && transferList.empty() == true)
        {
            errorMessage = "INIT Transfer " + currentTransfer.jobId + " contains no urls with session reuse/multihop enabled";

            retry = false;

            abnormalTermination("FAILED", errorMessage, "Error");
        }

    /*gfal2 debug logging*/
    gfal2_log_set_handler((GLogFunc) log_func, NULL);
    if (opts.debugLevel > 0)
        {
            logger.INFO() << "Set the transfer to debug level " << opts.debugLevel << std::endl;
            gfal2_log_set_level(G_LOG_LEVEL_DEBUG);

            if (opts.debugLevel >= 2)
                {
                    setenv("CGSI_TRACE", "1", 1);
                    setenv("GLOBUS_FTP_CLIENT_DEBUG_LEVEL", "255", 1);
                    setenv("GLOBUS_FTP_CONTROL_DEBUG_LEVEL", "10", 1);
                }
            if (opts.debugLevel >= 3)
                {
                    setenv("CGSI_TRACE", "1", 1);
                    setenv("GLOBUS_FTP_CLIENT_DEBUG_LEVEL", "255", 1);
                    setenv("GLOBUS_FTP_CONTROL_DEBUG_LEVEL", "10", 1);
                    setenv("GLOBUS_GSI_AUTHZ_DEBUG_LEVEL", "2", 1);
                    setenv("GLOBUS_CALLOUT_DEBUG_LEVEL", "5", 1);
                    setenv("GLOBUS_GSI_CERT_UTILS_DEBUG_LEVEL", "5", 1);
                    setenv("GLOBUS_GSI_CRED_DEBUG_LEVEL", "10", 1);
                    setenv("GLOBUS_GSI_PROXY_DEBUG_LEVEL", "10", 1);
                    setenv("GLOBUS_GSI_SYSCONFIG_DEBUG_LEVEL", "1", 1);
                    setenv("GLOBUS_GSI_GSS_ASSIST_DEBUG_LEVEL", "5", 1);
                    setenv("GLOBUS_GSSAPI_DEBUG_LEVEL", "5", 1);
                    setenv("GLOBUS_NEXUS_DEBUG_LEVEL", "1", 1);
                    setenv("GLOBUS_GIS_OPENSSL_ERROR_DEBUG_LEVEL", "1", 1);
                    setenv("XRD_LOGLEVEL", "Dump", 1);
                }
        }
    else
        {
            gfal2_log_set_level(G_LOG_LEVEL_MESSAGE);
        }


    GError* handleError = NULL;
    GError *tmp_err = NULL;
    gfalt_params_t params;
    handle = gfal_context_new(&handleError);
    params = gfalt_params_handle_new(NULL);
    gfalt_set_event_callback(params, event_logger, NULL);

    if (!handle)
        {
            errorMessage = "Failed to create the gfal2 handle: ";
            if (handleError && handleError->message)
                {
                    errorMessage += "INIT " + std::string(handleError->message);
                    abnormalTermination("FAILED", errorMessage, "Error");
                }
        }


    //reuse session
    if (opts.areTransfersOnFile())
        {
            gfal2_set_opt_boolean(handle, "GRIDFTP PLUGIN", "SESSION_REUSE", TRUE, NULL);
        }

    // Enable UDT
    if (opts.enable_udt)
        {
            gfal2_set_opt_boolean(handle, "GRIDFTP PLUGIN", "ENABLE_UDT", TRUE, NULL);
        }

    // Enable IPv6
    if (opts.enable_ipv6)
        {
            gfal2_set_opt_boolean(handle, "GRIDFTP PLUGIN", "IPV6", TRUE, NULL);
        }



    // Load OAuth credentials, if any
    if (!opts.oauthFile.empty())
        {
            if (gfal2_load_opts_from_file(handle, opts.oauthFile.c_str(), &handleError) < 0)
                {
                    errorMessage = "OAUTH " + std::string(handleError->message);
                    abnormalTermination("FAILED", errorMessage, "Error");
                }
            unlink(opts.oauthFile.c_str());
        }


    for (register unsigned int ii = 0; ii < numberOfFiles; ii++)
        {
            // New transfer, new message
            tr_completed = transfer_completed();

            errorScope = std::string("");
            reasonClass = std::string("");
            errorPhase = std::string("");
            retry = true;
            errorMessage = std::string("");
            currentTransfer.throughput = 0.0;

            currentTransfer = transferList[ii];

            fileManagement.setSourceUrl(currentTransfer.sourceUrl);
            fileManagement.setDestUrl(currentTransfer.destUrl);
            fileManagement.setFileId(currentTransfer.fileId);
            fileManagement.setJobId(currentTransfer.jobId);

            reporter.timeout = opts.timeout;
            reporter.nostreams = opts.nStreams;
            reporter.buffersize = opts.tcpBuffersize;
            reporter.source_se = fileManagement.getSourceHostname();
            reporter.dest_se = fileManagement.getDestHostname();
            fileManagement.generateLogFile();


            msg_ifce::getInstance()->set_tr_timestamp_start(&tr_completed, msg_ifce::getInstance()->getTimestamp());
            msg_ifce::getInstance()->set_agent_fqdn(&tr_completed, opts.alias);
            msg_ifce::getInstance()->set_endpoint(&tr_completed, opts.alias);
            msg_ifce::getInstance()->set_t_channel(&tr_completed, fileManagement.getSePair());
            msg_ifce::getInstance()->set_transfer_id(&tr_completed, fileManagement.getLogFileName());
            msg_ifce::getInstance()->set_source_srm_version(&tr_completed, srmVersion(currentTransfer.sourceUrl));
            msg_ifce::getInstance()->set_destination_srm_version(&tr_completed, srmVersion(currentTransfer.destUrl));
            msg_ifce::getInstance()->set_source_url(&tr_completed, currentTransfer.sourceUrl);
            msg_ifce::getInstance()->set_dest_url(&tr_completed, currentTransfer.destUrl);
            msg_ifce::getInstance()->set_source_hostname(&tr_completed, fileManagement.getSourceHostnameFile());
            msg_ifce::getInstance()->set_dest_hostname(&tr_completed, fileManagement.getDestHostnameFile());
            msg_ifce::getInstance()->set_channel_type(&tr_completed, "urlcopy");
            msg_ifce::getInstance()->set_vo(&tr_completed, opts.vo);
            msg_ifce::getInstance()->set_source_site_name(&tr_completed, opts.sourceSiteName);
            msg_ifce::getInstance()->set_dest_site_name(&tr_completed, opts.destSiteName);
            msg_ifce::getInstance()->set_block_size(&tr_completed, opts.blockSize);
            msg_ifce::getInstance()->set_srm_space_token_dest(&tr_completed, opts.destTokenDescription);
            msg_ifce::getInstance()->set_srm_space_token_source(&tr_completed, opts.sourceTokenDescription);

            msg_ifce::getInstance()->set_retry(&tr_completed, boost::lexical_cast<std::string>(opts.retry));
            msg_ifce::getInstance()->set_retry_max(&tr_completed, boost::lexical_cast<std::string>(opts.retry_max));

            if(opts.hide_user_dn)
                msg_ifce::getInstance()->set_user_dn(&tr_completed, std::string(""));
            else
                msg_ifce::getInstance()->set_user_dn(&tr_completed, replace_dn(opts.user_dn));

            msg_ifce::getInstance()->set_file_metadata(&tr_completed, replaceMetadataString(currentTransfer.fileMetadata) );
            msg_ifce::getInstance()->set_job_metadata(&tr_completed, replaceMetadataString(opts.jobMetadata) );

            if(opts.monitoringMessages)
	    {
		logger.INFO() << "Send monitoring start message " << std::endl;			    
                std::string msgReturnValue = msg_ifce::getInstance()->SendTransferStartMessage(&tr_completed);
  	        logger.INFO() << "Start message content: " << msgReturnValue << std::endl;		
	    }

            if (!opts.logToStderr)
                {
                    int checkError = Logger::getInstance().redirectTo(fileManagement.getLogFilePath(), opts.debugLevel);
                    if (checkError != 0)
                        {
                            std::string message = mapErrnoToString(checkError);
                            errorMessage = "INIT Failed to create transfer log file, error was: " + message;
                            goto stop;
                        }
                }

            //also reuse session when both url's are gsiftp
            if(true == bothGsiftp(currentTransfer.sourceUrl, currentTransfer.destUrl))
                {
                    gfal2_set_opt_boolean(handle, "GRIDFTP PLUGIN", "SESSION_REUSE", TRUE, NULL);
                    logger.INFO() << "GridFTP session reuse enabled since both uri's are gsiftp" << std::endl;
                }

            // Scope
            {
                gfalt_set_user_data(params, NULL, NULL);

                logger.INFO() << "Transfer accepted" << std::endl;
                if(opts.hide_user_dn)
                    {
                        logger.INFO() << "Proxy: Hidden" << std::endl;
                        logger.INFO() << "User DN Hidden:" << std::endl;
                    }
                else
                    {
                        logger.INFO() << "Proxy:" << opts.proxy << std::endl;
                        logger.INFO() << "User DN:" << replace_dn(opts.user_dn) << std::endl;
                    }
                logger.INFO() << "VO:" << opts.vo << std::endl; //a
                logger.INFO() << "Job id:" << opts.jobId << std::endl;
                logger.INFO() << "File id:" << currentTransfer.fileId << std::endl;
                logger.INFO() << "Source url:" << currentTransfer.sourceUrl << std::endl;
                logger.INFO() << "Dest url:" << currentTransfer.destUrl << std::endl;
                logger.INFO() << "Overwrite enabled:" << opts.overwrite << std::endl;
                logger.INFO() << "Dest space token:" << opts.destTokenDescription << std::endl;
                logger.INFO() << "Source space token:" << opts.sourceTokenDescription << std::endl;
                logger.INFO() << "Pin lifetime:" << opts.copyPinLifetime << std::endl;
                logger.INFO() << "BringOnline:" << opts.bringOnline << std::endl;
                logger.INFO() << "Checksum:" << currentTransfer.checksumValue << std::endl;
                logger.INFO() << "Checksum enabled:" << currentTransfer.checksumMethod << std::endl;
                logger.INFO() << "User filesize:" << currentTransfer.userFileSize << std::endl;
                logger.INFO() << "File metadata:" << replaceMetadataString(currentTransfer.fileMetadata) << std::endl;
                logger.INFO() << "Job metadata:" << replaceMetadataString(opts.jobMetadata) << std::endl;
                logger.INFO() << "Bringonline token:" << currentTransfer.tokenBringOnline << std::endl;
                logger.INFO() << "Multihop: " << opts.multihop << std::endl;
                logger.INFO() << "UDT: " << opts.enable_udt << std::endl;
                logger.INFO() << "Active: " << opts.active << std::endl;
                logger.INFO() << "Debug level: " << opts.debugLevel << std::endl;

                if (opts.strictCopy)
                    {
                        logger.INFO() << "Copy only transfer!" << std::endl;
                    }

                //set to active only for reuse
                if (opts.areTransfersOnFile())
                    {
                        logger.INFO() << "Set the transfer to ACTIVE, report back to the server" << std::endl;
                        reporter.setMultipleTransfers(true);
                        reporter.sendMessage(currentTransfer.throughput, false,
                                             opts.jobId, currentTransfer.fileId,
                                             "ACTIVE", "", 0,
                                             currentTransfer.fileSize);
                    }

                if ( (access(opts.proxy.c_str(), F_OK) != 0) || (access(opts.proxy.c_str(), R_OK) != 0))
                    {
                        errorMessage = "INIT Proxy error, check if user fts3 can read " + opts.proxy;
                        errorMessage += " (" +  mapErrnoToString(errno) + ")";
                        errorScope = SOURCE;
                        reasonClass = mapErrnoToString(errno);
                        errorPhase = TRANSFER_PREPARATION;
                        logger.ERROR() << errorMessage << std::endl;
                        goto stop;
                    }

                /*set infosys to gfal2*/
                if (handle)
                    {
                        logger.INFO() << "BDII:" << opts.infosys << std::endl;
                        if (opts.infosys.compare("false") == 0)
                            {
                                gfal2_set_opt_boolean(handle, "BDII", "ENABLED", false, NULL);
                            }
                        else
                            {
                                gfal2_set_opt_string(handle, "BDII", "LCG_GFAL_INFOSYS", (char *) opts.infosys.c_str(), NULL);
                            }
                    }


                if (!opts.sourceTokenDescription.empty())
                    gfalt_set_src_spacetoken(params, opts.sourceTokenDescription.c_str(), NULL);

                if (!opts.destTokenDescription.empty())
                    gfalt_set_dst_spacetoken(params, opts.destTokenDescription.c_str(), NULL);

                if (opts.strictCopy)
                    gfalt_set_strict_copy_mode(params, TRUE, NULL);

                gfalt_set_create_parent_dir(params, TRUE, NULL);

                //get checksum timeout from gfal2
                int checksumTimeout = gfal2_get_opt_integer(handle, "GRIDFTP PLUGIN", "CHECKSUM_CALC_TIMEOUT", NULL);
                logger.INFO() << "Checksum timeout " << checksumTimeout << std::endl;
                msg_ifce::getInstance()->set_checksum_timeout(&tr_completed, checksumTimeout);

                /*Checksuming*/
                if (currentTransfer.checksumMethod)
                    {
                        // Set checksum check
                        gfalt_set_checksum_check(params, TRUE, NULL);
                        if (currentTransfer.checksumMethod == UrlCopyOpts::CompareChecksum::CHECKSUM_RELAXED)
                            {
                                gfal2_set_opt_boolean(handle, "SRM PLUGIN", "ALLOW_EMPTY_SOURCE_CHECKSUM", TRUE, NULL);
                                gfal2_set_opt_boolean(handle, "GRIDFTP PLUGIN", "SKIP_SOURCE_CHECKSUM", TRUE, NULL);
                                gfal2_set_opt_string(handle, "XROOTD PLUGIN", "COPY_CHECKSUM_MODE", "target", NULL);
                            }
                        else
                            {
                                gfal2_set_opt_string(handle, "XROOTD PLUGIN", "COPY_CHECKSUM_MODE", "end2end", NULL);
                            }

                        if (!currentTransfer.checksumValue.empty() && currentTransfer.checksumValue != "x")   //user provided checksum
                            {
                                logger.INFO() << "User  provided checksum" << std::endl;
                                gfalt_set_user_defined_checksum(params,
                                                                currentTransfer.checksumAlgorithm.c_str(),
                                                                currentTransfer.checksumValue.c_str(),
                                                                NULL);
                            }
                        else    //use auto checksum
                            {
                                logger.INFO() << "Calculate checksum auto" << std::endl;
                            }
                    }


                //before any operation, check if the proxy is valid
                std::string message;
                bool isValid = checkValidProxy(opts.proxy, message);
                if(!isValid)
                    {
                        errorMessage = "INIT" + message;
                        logger.ERROR() << errorMessage << std::endl;
                        errorScope = SOURCE;
                        reasonClass = mapErrnoToString(gfal_posix_code_error());
                        errorPhase = TRANSFER_PREPARATION;
                        retry = true;
                        goto stop;
                    }

                /* Stat source file */
                logger.INFO() << "SOURCE Stat the source surl start" << std::endl;
                int errorCode = statWithRetries(handle, "SOURCE", currentTransfer.sourceUrl, &currentTransfer.fileSize, &errorMessage);
                if (errorCode != 0)
                    {
                        logger.ERROR() << "SOURCE Failed to get source file size, errno:"
                                       << errorCode << ", " << errorMessage << std::endl;

                        errorMessage = "SOURCE Failed to get source file size: " + errorMessage;
                        errorScope = SOURCE;
                        reasonClass = mapErrnoToString(errorCode);
                        errorPhase = TRANSFER_PREPARATION;
                        retry = retryTransfer(errorCode, "SOURCE", errorMessage);
                        goto stop;
                    }

                if (currentTransfer.fileSize == 0)
                    {
                        errorMessage = "SOURCE file size is 0";
                        logger.ERROR() << errorMessage << std::endl;
                        errorScope = SOURCE;
                        reasonClass = mapErrnoToString(gfal_posix_code_error());
                        errorPhase = TRANSFER_PREPARATION;
                        retry = true;
                        goto stop;
                    }

                if (currentTransfer.userFileSize != 0 && currentTransfer.userFileSize != currentTransfer.fileSize)
                    {
                        std::stringstream error_;
                        error_ << "SOURCE User specified source file size is " << currentTransfer.userFileSize << " but stat returned " << currentTransfer.fileSize;
                        errorMessage = error_.str();
                        logger.ERROR() << errorMessage << std::endl;
                        errorScope = SOURCE;
                        reasonClass = mapErrnoToString(gfal_posix_code_error());
                        errorPhase = TRANSFER_PREPARATION;
                        retry = true;
                        goto stop;
                    }

                logger.INFO() << "Source file size: " << currentTransfer.fileSize << std::endl;
                msg_ifce::getInstance()->set_file_size(&tr_completed, currentTransfer.fileSize);

                //overwrite dest file if exists
                if (opts.overwrite)
                    {
                        logger.INFO() << "Overwrite is enabled" << std::endl;
                        gfalt_set_replace_existing_file(params, TRUE, NULL);
                    }
                else if (opts.strictCopy)
                    {
                        logger.INFO() << "Overwrite is not enabled, but this is a copy-only transfer" << std::endl;
                    }
                else
                    {
                        struct stat statbufdestOver;
                        // if overwrite is not enabled, check if  exists and stop the transfer if it does
                        logger.INFO() << "Stat the dest surl to check if file already exists" << std::endl;
                        errorMessage = ""; //reset
                        if (gfal2_stat(handle, (currentTransfer.destUrl).c_str(), &statbufdestOver, &tmp_err) == 0)
                            {
                                double dest_sizeOver = (double) statbufdestOver.st_size;
                                if(dest_sizeOver > 0)
                                    {
                                        errorMessage = "DESTINATION file already exists and overwrite is not enabled";
                                        logger.ERROR() << errorMessage << std::endl;
                                        errorScope = DESTINATION;
                                        reasonClass = mapErrnoToString(gfal_posix_code_error());
                                        errorPhase = TRANSFER_PREPARATION;
                                        retry = false;
                                        goto stop;
                                    }
                            }
                        else
                            {
                                g_clear_error(&tmp_err); //don't do anything
                            }
                    }

                unsigned int experimentalTimeout = adjustTimeoutBasedOnSize(currentTransfer.fileSize, opts.timeout, opts.secPerMb, opts.global_timeout);
                if( !opts.manualConfig || opts.autoTunned || opts.timeout==0)
                    opts.timeout = experimentalTimeout;

                if (opts.global_timeout)
                    {
                        logger.INFO() << "Transfer timeout is set globally:" << opts.timeout << std::endl;
                    }
                else
                    {
                        logger.INFO() << "Transfer timeout:" << opts.timeout << std::endl;
                    }
                logger.INFO() << "Add " << opts.secPerMb << " seconds per MB transfer timeout "  << std::endl;

                gfalt_set_timeout(params, opts.timeout, NULL);
                msg_ifce::getInstance()->set_transfer_timeout(&tr_completed, opts.timeout);
                globalTimeout = experimentalTimeout + 3600;
                logger.INFO() << "Resetting global timeout thread to " << globalTimeout << " seconds" << std::endl;

                //tune streams based on levels and/or session reuse
                if (!opts.multihop && opts.reuse)
                    {
                        opts.nStreams = 1;
                        gfalt_set_nbstreams(params, opts.nStreams, NULL);
                        gfalt_set_tcp_buffer_size(params, 0, NULL);
                    }
                else if( (!opts.manualConfig || opts.autoTunned) && opts.level == 3)
                    {
                        int tcp_buffer_size = 8388608; //8MB
                        int tcp_streams_max = 16;

                        if( currentTransfer.fileSize <= tcp_buffer_size)
                            {
                                opts.nStreams = 2;
                                opts.tcpBuffersize = tcp_buffer_size/2;
                                gfalt_set_nbstreams(params, opts.nStreams, NULL);
                                gfalt_set_tcp_buffer_size(params, opts.tcpBuffersize, NULL);

                            }
                        else
                            {
                                if ( (currentTransfer.fileSize / tcp_buffer_size) > tcp_streams_max )
                                    {
                                        opts.nStreams = adjustStreamsBasedOnSize(currentTransfer.fileSize, opts.nStreams);
                                        opts.tcpBuffersize = tcp_buffer_size;
                                        gfalt_set_nbstreams(params, opts.nStreams, NULL);
                                        gfalt_set_tcp_buffer_size(params, opts.tcpBuffersize, NULL);
                                    }
                                else
                                    {
                                        opts.nStreams = static_cast<int>( (ceil((currentTransfer.fileSize / tcp_buffer_size))) + 1);
                                        opts.tcpBuffersize  = tcp_buffer_size;
                                        gfalt_set_nbstreams(params, opts.nStreams, NULL);
                                        gfalt_set_tcp_buffer_size(params, opts.tcpBuffersize, NULL);
                                    }
                            }
                    }
                else if( (!opts.manualConfig || opts.autoTunned) && opts.level == 2)
                    {
                        gfalt_set_nbstreams(params, opts.nStreams, NULL);
                        gfalt_set_tcp_buffer_size(params, opts.tcpBuffersize, NULL);
                    }
                else if( (!opts.manualConfig || opts.autoTunned) && opts.level == 1)
                    {
                        unsigned int experimentalNstreams = adjustStreamsBasedOnSize(currentTransfer.fileSize, opts.nStreams);
                        opts.nStreams =  experimentalNstreams;
                        gfalt_set_nbstreams(params, opts.nStreams, NULL);
                        gfalt_set_tcp_buffer_size(params, opts.tcpBuffersize, NULL);
                    }
                else
                    {
                        gfalt_set_nbstreams(params, opts.nStreams, NULL);
                        gfalt_set_tcp_buffer_size(params, opts.tcpBuffersize, NULL);
                    }

                msg_ifce::getInstance()->set_number_of_streams(&tr_completed, opts.nStreams);
                msg_ifce::getInstance()->set_tcp_buffer_size(&tr_completed, opts.tcpBuffersize);
                logger.INFO() << "TCP streams: " << opts.nStreams << std::endl;
                logger.INFO() << "TCP buffer size: " << opts.tcpBuffersize << std::endl;

                //update protocol stuff
                logger.INFO() << "Update protocol stuff, report back to the server" << std::endl;
                reporter.timeout = opts.timeout;
                reporter.nostreams = opts.nStreams;
                reporter.buffersize = opts.tcpBuffersize;

                reporter.sendMessage(currentTransfer.throughput, false,
                                     opts.jobId, currentTransfer.fileId,
                                     "UPDATE", "",
                                     0, currentTransfer.fileSize);

                gfalt_set_monitor_callback(params, &call_perf, NULL);

                //check all params before passed to gfal2
                if ((currentTransfer.sourceUrl).c_str() == NULL || (currentTransfer.destUrl).c_str() == NULL)
                    {
                        errorMessage = "INIT Failed to get source or dest surl";
                        logger.ERROR() << errorMessage << std::endl;
                        errorScope = TRANSFER;
                        reasonClass = GENERAL_FAILURE;
                        errorPhase = TRANSFER;
                        retry = false;
                        goto stop;
                    }


                logger.INFO() << "Transfer Starting" << std::endl;
                reporter.sendLog(opts.jobId, currentTransfer.fileId, fileManagement.getLogFilePath(), opts.debugLevel);

                if (gfalt_copy_file(handle, params, (currentTransfer.sourceUrl).c_str(), (currentTransfer.destUrl).c_str(), &tmp_err) != 0)
                    {
                        if (tmp_err != NULL && tmp_err->message != NULL)
                            {
                                logger.ERROR() <<  std::string(tmp_err->message) << std::endl;
                                if (tmp_err->code == ETIMEDOUT)
                                    {
                                        errorMessage = std::string(tmp_err->message);
                                        errorMessage += ", operation timeout";
                                    }
                                else
                                    {
                                        errorMessage = std::string(tmp_err->message);
                                    }
                                errorScope = TRANSFER;
                                reasonClass = mapErrnoToString(tmp_err->code);
                                errorPhase = TRANSFER;
                            }
                        else
                            {
                                logger.ERROR() << "TRANSFER failed - Error message: Unresolved error" << std::endl;
                                errorMessage = std::string("Unresolved error");
                                errorScope = TRANSFER;
                                reasonClass = GENERAL_FAILURE;
                                errorPhase = TRANSFER;
                            }
                        if(tmp_err)
                            {
                                std::string message;
                                if (tmp_err->message)
                                    message.assign(tmp_err->message);
                                retry = retryTransfer(tmp_err->code, "TRANSFER", message);
                            }
                        g_clear_error(&tmp_err);
                        goto stop;
                    }
                else
                    {
                        logger.INFO() << "Transfer completed successfully" << std::endl;
                    }



                currentTransfer.transferredBytes = currentTransfer.fileSize;
                msg_ifce::getInstance()->set_total_bytes_transfered(&tr_completed, currentTransfer.transferredBytes);

                if (!opts.strictCopy)
                    {
                        logger.INFO() << "DESTINATION Stat the dest surl start" << std::endl;
                        off_t dest_size;
                        errorCode = statWithRetries(handle, "DESTINATION", currentTransfer.destUrl, &dest_size, &errorMessage);
                        if (errorCode != 0)
                            {
                                logger.ERROR() << "DESTINATION Failed to get dest file size, errno:" << errorCode << ", "
                                               << errorMessage << std::endl;
                                errorMessage = "DESTINATION Failed to get dest file size: " + errorMessage;
                                errorScope = DESTINATION;
                                reasonClass = mapErrnoToString(errorCode);
                                errorPhase = TRANSFER_FINALIZATION;
                                retry = retryTransfer(errorCode, "DESTINATION", errorMessage);
                                goto stop;
                            }

                        if (dest_size <= 0)
                            {
                                errorMessage = "DESTINATION file size is 0";
                                logger.ERROR() << errorMessage << std::endl;
                                errorScope = DESTINATION;
                                reasonClass = mapErrnoToString(gfal_posix_code_error());
                                errorPhase = TRANSFER_FINALIZATION;
                                retry = true;
                                goto stop;
                            }

                        if (currentTransfer.userFileSize != 0 && currentTransfer.userFileSize != dest_size)
                            {
                                std::stringstream error_;
                                error_ << "DESTINATION User specified destination file size is " << currentTransfer.userFileSize << " but stat returned " << dest_size;
                                errorMessage = error_.str();
                                logger.ERROR() << errorMessage << std::endl;
                                errorScope = DESTINATION;
                                reasonClass = mapErrnoToString(gfal_posix_code_error());
                                errorPhase = TRANSFER_FINALIZATION;
                                retry = true;
                                goto stop;
                            }

                        logger.INFO() << "DESTINATION  file size: " << dest_size << std::endl;

                        //check source and dest file sizes
                        if (currentTransfer.fileSize == dest_size)
                            {
                                logger.INFO() << "DESTINATION Source and destination file size matching" << std::endl;
                                errorMessage = "";
                            }
                        else
                            {
                                errorMessage = "DESTINATION Source and destination file size mismatch ";
                                errorMessage += boost::lexical_cast<std::string>(currentTransfer.fileSize);
                                errorMessage += " <> ";
                                errorMessage += boost::lexical_cast<std::string>(dest_size);
                                logger.ERROR() << errorMessage << std::endl;
                                errorScope = DESTINATION;
                                reasonClass = mapErrnoToString(gfal_posix_code_error());
                                errorPhase = TRANSFER_FINALIZATION;
                                goto stop;
                            }
                    }
                else
                    {
                        logger.INFO() << "Skipping destination file size check" << std::endl;
                    }

                gfalt_set_user_data(params, NULL, NULL);
            }//logStream
stop:
            msg_ifce::getInstance()->set_transfer_error_scope(&tr_completed, errorScope);
            msg_ifce::getInstance()->set_transfer_error_category(&tr_completed, reasonClass);
            msg_ifce::getInstance()->set_failure_phase(&tr_completed, errorPhase);
            msg_ifce::getInstance()->set_transfer_error_message(&tr_completed, errorMessage);

            double throughputTurl = 0.0;

            if (currentTransfer.throughput > 0.0)
                {
                    throughputTurl = convertKbToMb(currentTransfer.throughput);
                }
            else
                {
                    if(currentTransfer.finishTime > 0 && currentTransfer.startTime > 0)
                        {
                            uint64_t totalTimeInSecs =  (currentTransfer.finishTime - currentTransfer.startTime) / 1000;
                            if(totalTimeInSecs <= 1)
                                totalTimeInSecs = 1;

                            throughputTurl = convertBtoM(boost::lexical_cast<double>(currentTransfer.fileSize), boost::lexical_cast<int>(totalTimeInSecs));
                        }
                    else
                        {
                            throughputTurl = convertBtoM(boost::lexical_cast<double>(currentTransfer.fileSize), 1);
                        }
                }

            if (errorMessage.length() > 0)
                {
                    msg_ifce::getInstance()->set_job_m_replica(&tr_completed, opts.job_m_replica);

                    if(opts.job_m_replica == "true")
                        {
                            if(opts.last_replica == "true")
                                msg_ifce::getInstance()->set_job_state(&tr_completed, "FAILED");
                            else
                                msg_ifce::getInstance()->set_job_state(&tr_completed, "ACTIVE");
                        }
                    else
                        {
                            msg_ifce::getInstance()->set_job_state(&tr_completed, "UNKNOWN");
                        }

                    msg_ifce::getInstance()->set_final_transfer_state(&tr_completed, "Error");
                    reporter.timeout = opts.timeout;
                    reporter.nostreams = opts.nStreams;
                    reporter.buffersize = opts.tcpBuffersize;
                    if (!terminalState)
                        {
                            logger.INFO() << "Report FAILED back to the server" << std::endl;
                            reporter.sendTerminal(currentTransfer.throughput, retry,
                                                  opts.jobId, currentTransfer.fileId,
                                                  "FAILED", errorMessage,
                                                  currentTransfer.getTransferDurationInSeconds(),
                                                  currentTransfer.fileSize);

                            //send a ping here in order to flag this transfer's state as terminal to store into t_turl
                            if(turlVector.size() == 2) //make sure it has values
                                {
                                    reporter.sendPing(currentTransfer.jobId,
                                                      currentTransfer.fileId,
                                                      throughputTurl,
                                                      currentTransfer.transferredBytes,
                                                      reporter.source_se,
                                                      reporter.dest_se,
                                                      turlVector[0],
                                                      turlVector[1],
                                                      "FAILED");
                                }
                            turlVector.clear();


                        }

                    // In case of failure, if this is a multihop transfer, set to fail
                    // all the remaining transfers
                    if (opts.multihop)
                        {
                            logger.ERROR() << "Setting to fail the remaining transfers" << std::endl;
                            setRemainingTransfersToFailed(transferList, ii);
                            logger.INFO() << "Send monitoring complete message" << std::endl;
                            msg_ifce::getInstance()->set_tr_timestamp_complete(&tr_completed, msg_ifce::getInstance()->getTimestamp());

                            std::string archiveErr = fileManagement.archive();
                            if (!archiveErr.empty())
                                logger.ERROR() << "Could not archive: " << archiveErr << std::endl;
                            reporter.sendLog(opts.jobId, currentTransfer.fileId, fileManagement._getLogArchivedFileFullPath(),
                                             opts.debugLevel);
                            break; // exit the loop
                        }
                }
            else
                {
                    msg_ifce::getInstance()->set_job_m_replica(&tr_completed, opts.job_m_replica);
                    if(opts.job_m_replica == "true")
                        {
                            msg_ifce::getInstance()->set_job_state(&tr_completed, "FINISHED");
                        }
                    else
                        {
                            msg_ifce::getInstance()->set_job_state(&tr_completed, "UNKNOWN");
                        }

                    msg_ifce::getInstance()->set_final_transfer_state(&tr_completed, "Ok");
                    reporter.timeout = opts.timeout;
                    reporter.nostreams = opts.nStreams;
                    reporter.buffersize = opts.tcpBuffersize;
                    logger.INFO() << "Report FINISHED back to the server" << std::endl;
                    reporter.sendTerminal(currentTransfer.throughput, false,
                                          opts.jobId, currentTransfer.fileId,
                                          "FINISHED", errorMessage,
                                          currentTransfer.getTransferDurationInSeconds(),
                                          currentTransfer.fileSize);
                    /*unpin the file here and report the result in the log file...*/
                    g_clear_error(&tmp_err);

                    //send a ping here in order to flag this transfer's state as terminal to store into t_turl
                    if(turlVector.size() == 2) //make sure it has values
                        {
                            reporter.sendPing(currentTransfer.jobId,
                                              currentTransfer.fileId,
                                              throughputTurl,
                                              currentTransfer.transferredBytes,
                                              reporter.source_se,
                                              reporter.dest_se,
                                              turlVector[0],
                                              turlVector[1],
                                              "FINISHED");
                        }
                    turlVector.clear();

                    /*Do not remove it, just in case we need it in the future
                            if (opts.bringOnline > 0)
                                {
                                    logger.INFO() << "Token will be unpinned: " << currentTransfer.tokenBringOnline << std::endl;
                                    if(gfal2_release_file(handle, (currentTransfer.sourceUrl).c_str(), (currentTransfer.tokenBringOnline).c_str(), &tmp_err) < 0)
                                        {
                                            if (tmp_err && tmp_err->message)
                                                {
                                                    logger.WARNING() << "SOURCE Failed unpinning the file: " << std::string(tmp_err->message) << std::endl;
                                                }
                                        }
                                    else
                                        {
                                            logger.INFO() << "Token unpinned: " << currentTransfer.tokenBringOnline << std::endl;
                                        }
                                }
                     */
                }


            msg_ifce::getInstance()->set_tr_timestamp_complete(&tr_completed, msg_ifce::getInstance()->getTimestamp());

            if(opts.monitoringMessages)
                {
	            logger.INFO() << "Send monitoring complete message" << std::endl;
                    std::string msgReturnValue = msg_ifce::getInstance()->SendTransferFinishMessage(&tr_completed);
		    logger.INFO() << "Complete message content: " << msgReturnValue << std::endl;
                }

            inShutdown = true;
            std::string archiveErr = fileManagement.archive();

            if (!archiveErr.empty())
                logger.ERROR() << "Could not archive: " << archiveErr << std::endl;
            reporter.sendLog(opts.jobId, currentTransfer.fileId, fileManagement._getLogArchivedFileFullPath(),
                             opts.debugLevel);
        }//end for reuse loop

    if (params)
        {
            gfalt_params_handle_delete(params, NULL);
            params = NULL;
        }
    if (handle)
        {
            gfal_context_free(handle);
            handle = NULL;
        }

    if (cert)
        {
            delete cert;
            cert = NULL;
        }

    if (opts.areTransfersOnFile() && readFile.length() > 0)
        unlink(readFile.c_str());

    sleep(1);
    return EXIT_SUCCESS;
}<|MERGE_RESOLUTION|>--- conflicted
+++ resolved
@@ -656,13 +656,6 @@
                 file_id = argv[4];
         }
 
-<<<<<<< HEAD
-    //catch any other unexpected exception, at least the transfer state will be propagated to the db
-    //set_terminate(myterminate);
-    //set_unexpected(myunexpected);
-
-=======
->>>>>>> 4d316b53
     Logger &logger = Logger::getInstance();
 
     // register signals handler
