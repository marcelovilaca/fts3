#!/usr/bin/env python
# meta: proxy=true
# meta: preconfig=../FTS3-config
import itertools
import logging
from lib import base 


class TestRetry(base.TestBase):

    def test_retry_not_retriable(self):
        """
        Submit a transfer that will fail with source does not exist. It must NOT be retried
        even if set.
        """
        for (src, dst) in self.transfers:
            logging.info("Retry transfer with non existing source %s => %s" % (src, dst))
            jobId = self.client.submit([{'sources': [src], 'destinations': [dst]}],
                                       extraArgs = ['--retry', '2', '--retry-delay', '10'])
            logging.info("Got job id %s" % jobId)
            state = self.client.poll(jobId)
            logging.info("Finished with %s" % state)
            self.assertEqual('FAILED', state, 'job.state')

            files = self.client.getFileInfo(jobId)
            i = 0
            for pair in files.keys():
                fileLabel = 'job.files[' + str(i) + ']'
                self.assertEqual('FAILED', files[pair]['state'], fileLabel + '.state')
                self.assertEqual(0, int(files[pair]['retries']), fileLabel + '.retries')
                i += 1


    def test_retry_0(self):
        """
        Submit a transfer that will fail with an error that should be retries,
        but ask NOT TO retry, so there should be no retries
        """
        for (src, dst) in self.transfers:
            src = 'gsiftp://does.not.exist.ch:8443/path/file'
            logging.info("Retry transfer with non reachable source %s => %s" % (src, dst))
            jobId = self.client.submit([{'sources': [src], 'destinations': [dst]}],
<<<<<<< HEAD
                                       extraArgs = ['--retry', '0', '--retry-delay', '10'])
=======
                                       extraArgs = ['--retry', '-1', '--retry-delay', '10'])
>>>>>>> a41901e6
            logging.info("Got job id %s" % jobId)
            state = self.client.poll(jobId)
            logging.info("Finished with %s" % state)
            self.assertEqual('FAILED', state, 'job.state')

            files = self.client.getFileInfo(jobId)
            i = 0
            for pair in files.keys():
                fileLabel = 'job.files[' + str(i) + ']'
                self.assertEqual('FAILED', files[pair]['state'], fileLabel + '.state')
                self.assertEqual(0, int(files[pair]['retries']), fileLabel + '.retries')
                i += 1


    def test_retry(self):
        """
        Submit a transfer that will fail with an error that should be retried.
        """
        for (src, dst) in self.transfers:
            src = 'gsiftp://does.not.exist.ch:8443/path/file'
            logging.info("Retry transfer with non reachable source %s => %s" % (src, dst))
            jobId = self.client.submit([{'sources': [src], 'destinations': [dst]}],
                                       extraArgs = ['--retry', '1', '--retry-delay', '10'])
            logging.info("Got job id %s" % jobId)
            state = self.client.poll(jobId)
            logging.info("Finished with %s" % state)
            self.assertEqual('FAILED', state, 'job.state')

            files = self.client.getFileInfo(jobId)
            i = 0
            for pair in files.keys():
                fileLabel = 'job.files[' + str(i) + ']'
                self.assertEqual('FAILED', files[pair]['state'], fileLabel + '.state')
                self.assertEqual(1, int(files[pair]['retries']), fileLabel + '.retries')
                i += 1


    def test_retry_detailed(self):
        """
        Submit a transfer with an error that should be retried.
        Query for detailed information (error reasons)
        """
        for (src, dst) in self.transfers:
            src = 'gsiftp://does.not.exist.ch:8443/path/file'
            logging.info("Retry transfer with non reachable source %s => %s" % (src, dst))
            jobId = self.client.submit([{'sources': [src], 'destinations': [dst]}],
                                       extraArgs = ['--retry', '1', '--retry-delay', '10'])
            logging.info("Got job id %s" % jobId)
            state = self.client.poll(jobId)
            logging.info("Finished with %s" % state)
            self.assertEqual('FAILED', state, 'job.state')

            files = self.client.getFileInfo(jobId, detailed = True)
            i = 0
            for pair in files.keys():
                fileLabel = 'job.files[' + str(i) + ']'
                self.assertEqual('FAILED', files[pair]['state'], fileLabel + '.state')
                self.assertEqual(1, len(files[pair]['retries']), fileLabel + '.retries.length()')
                self.assertEqual(True, len(files[pair]['retries'][0]) > 0, fileLabel + '.retries[0] != ""')
                i += 1

if __name__ == '__main__':
    import sys
    sys.exit(TestRetry().run())
<|MERGE_RESOLUTION|>--- conflicted
+++ resolved
@@ -40,11 +40,7 @@
             src = 'gsiftp://does.not.exist.ch:8443/path/file'
             logging.info("Retry transfer with non reachable source %s => %s" % (src, dst))
             jobId = self.client.submit([{'sources': [src], 'destinations': [dst]}],
-<<<<<<< HEAD
-                                       extraArgs = ['--retry', '0', '--retry-delay', '10'])
-=======
                                        extraArgs = ['--retry', '-1', '--retry-delay', '10'])
->>>>>>> a41901e6
             logging.info("Got job id %s" % jobId)
             state = self.client.poll(jobId)
             logging.info("Finished with %s" % state)
