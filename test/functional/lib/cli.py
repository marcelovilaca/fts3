--- conflicted
+++ resolved
@@ -50,61 +50,6 @@
         cmdArray = ['fts-transfer-submit',
                     '-s', config.Fts3Endpoint,
                     '--job-metadata', label, 
-<<<<<<< HEAD
-					'--new-bulk-format', '-f', submission.name] + extraArgs
-		logging.debug("Spawning %s" % ' '.join(cmdArray))
-		proc = subprocess.Popen(cmdArray, stdout = subprocess.PIPE, stderr = subprocess.PIPE)
-		rcode = proc.wait()
-		if rcode != 0:
-			logging.error(proc.stdout.read())
-			logging.error(proc.stderr.read())
-			raise Exception("fts-transfer-submit failed with exit code %d" % rcode)
-		jobId = proc.stdout.read().strip()
-
-		os.unlink(submission.name)
-
-		return jobId
-
-
-	def getJobState(self, jobId):
-		cmdArray = ['fts-transfer-status', '-s', config.Fts3Endpoint, jobId]
-		logging.debug("Spawning %s" % ' '.join(cmdArray))
-		proc = subprocess.Popen(cmdArray, stdout = subprocess.PIPE, stderr = subprocess.PIPE)
-		rcode = proc.wait()
-		if rcode != 0:
-			logging.error(proc.stdout.read())
-			logging.error(proc.stderr.read())
-			raise Exception("fts-transfer-status failed with exit code %d" % rcode)
-		state = proc.stdout.read().strip()
-		return state
-
-
-	def poll(self, jobId):
-		state = self.getJobState(jobId)
-		remaining = config.Timeout
-		while state not in fts3.JobTerminalStates:
-			logging.debug("%s %s" % (jobId, state))
-			time.sleep(config.PollInterval)
-			remaining -= config.PollInterval
-			state = self.getJobState(jobId)
-			if remaining <= 0:
-				logging.error("Timeout expired, cancelling job")
-				self.cancel(jobId)
-				raise Exception("Timeout expired while polling")
-
-		return state
-
-
-	def cancel(self, jobId):
-		cmdArray = ['fts-transfer-cancel', '-s', config.Fts3Endpoint, jobId]
-		logging.debug("Spawning %s" % ' '.join(cmdArray))
-		proc = subprocess.Popen(cmdArray, stdout = subprocess.PIPE, stderr = subprocess.PIPE)
-		rcode = proc.wait()
-		if rcode != 0:
-			logging.error(proc.stdout.read())
-			logging.error(proc.stderr.read())
-			raise Exception("fts-transfer-cancel failed with exit code %d" % rcode)
-=======
                     '--new-bulk-format', '-f', submission.name] + extraArgs
         jobId = self._spawn(cmdArray)
         os.unlink(submission.name)
@@ -211,5 +156,4 @@
 
     def setDebug(self, src, dst, status):
         cmdArray = ['fts-set-debug','-s', config.Fts3Endpoint, src, dst, status]
-        self._spawn(cmdArray)
->>>>>>> b45b83f2
+        self._spawn(cmdArray)